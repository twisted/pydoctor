"""Support for Zope interfaces."""

from __future__ import print_function

import ast
import re

import astor
from pydoctor import astbuilder, model


class ZopeInterfaceModule(model.Module):
    def setup(self):
        super(ZopeInterfaceModule, self).setup()
        self.implements_directly = [] # [name of interface]

    @property
    def allImplementedInterfaces(self):
        """Return all the interfaces provided by this module
        """
        return list(self.implements_directly)


class ZopeInterfaceClass(model.Class):
    isinterface = False
    isschemafield = False
    isinterfaceclass = False
    implementsOnly = False
    implementedby_directly = None # [objects], when isinterface == True
    def setup(self):
        super(ZopeInterfaceClass, self).setup()
        self.implements_directly = [] # [name of interface]

    @property
    def allImplementedInterfaces(self):
        """Return all the interfaces implemented by this class.

        This returns them in something like the classic class MRO.
        """
        r = list(self.implements_directly)
        if self.implementsOnly:
            return r
        for b in self.baseobjects:
            if b is None:
                continue
            for interface in b.allImplementedInterfaces:
                if interface not in r:
                    r.append(interface)
        return r

    @property
    def allImplementations(self):
        r = list(self.implementedby_directly)
        stack = list(r)
        while stack:
            c = stack.pop(0)
            for sc in c.subclasses:
                if sc.implementsOnly:
                    continue
                stack.append(sc)
                if sc not in r:
                    r.append(sc)
        return r


class ZopeInterfaceFunction(model.Function):
    def docsources(self):
        for source in super(ZopeInterfaceFunction, self).docsources():
            yield source
        if not isinstance(self.parent, (model.Class, model.Module)):
            return
        for interface in self.parent.allImplementedInterfaces:
            io = self.system.objForFullName(interface)
            if io is not None:
                for io2 in io.allbases(include_self=True):
                    if self.name in io2.contents:
                        yield io2.contents[self.name]

def addInterfaceInfoToModule(module, interfaceargs):
    for arg in interfaceargs:
        if not isinstance(arg, tuple):
            fullName = module.expandName(astor.to_source(arg).strip())
        else:
            fullName = arg[1]
        module.implements_directly.append(fullName)
        obj = module.system.objForFullName(fullName)
        if obj is not None:
            if not obj.isinterface:
                obj.system.msg(
                    'zopeinterface',
                    'probable interface %r not marked as such'%obj,
                    thresh=1)
                obj.isinterface = True
                obj.kind = "Interface"
                obj.implementedby_directly = []
            obj.implementedby_directly.append(module)

def addInterfaceInfoToClass(cls, interfaceargs, implementsOnly):
    cls.implementsOnly = implementsOnly
    if implementsOnly:
        cls.implements_directly = []
    for arg in interfaceargs:
        if not isinstance(arg, tuple):
            fullName = cls.expandName(astor.to_source(arg).strip())
        else:
            fullName = arg[1]
        cls.implements_directly.append(fullName)
        obj = cls.system.objForFullName(fullName)
        if obj is not None:
            if not obj.isinterface:
                obj.system.msg(
                    'zopeinterface',
                    'probable interface %r not marked as such'%obj,
                    thresh=1)
                obj.isinterface = True
                obj.kind = "Interface"
                obj.implementedby_directly = []
            obj.implementedby_directly.append(cls)


schema_prog = re.compile('zope\.schema\.([a-zA-Z_][a-zA-Z0-9_]*)')
interface_prog = re.compile(
    'zope\.schema\.interfaces\.([a-zA-Z_][a-zA-Z0-9_]*)'
    '|zope\.interface\.Interface')

def namesInterface(system, name):
    if interface_prog.match(name):
        return True
    obj = system.objForFullName(name)
    if not obj or not isinstance(obj, model.Class):
        return False
    return obj.isinterface

def extractAttributeDescription(node):
    pass

def extractSchemaDescription(node):
    pass

class ZopeInterfaceModuleVisitor(astbuilder.ModuleVistor):

    schema_like_patterns = [
        ('zope\.interface\.Attribute', extractAttributeDescription),
        ]

    def funcNameFromCall(self, node):
        if isinstance(node.func, ast.Name):
            name = node.func.id
        elif isinstance(node.func, ast.Attribute):
            name = astor.to_source(node).strip().split("(")[0]
        else:
            raise Exception(node.func)
        return self.builder.current.expandName(name)

    def visit_Assign(self, node):
        # i would like pattern matching in python please
        # if match(Assign([AssName(?name, _)], CallFunc(?funcName, [Const(?docstring)])), node):
        #     ...
        sup = lambda : super(ZopeInterfaceModuleVisitor, self).visit_Assign(node)
        if len(node.targets) != 1 or \
               not isinstance(node.targets[0], ast.Name) or \
               not isinstance(node.value, ast.Call):
            return sup()

        funcName = self.funcNameFromCall(node.value)

        if isinstance(self.builder.current, model.Module):
            name = node.targets[0].id
            args = node.value
            ob = self.system.objForFullName(funcName)
            if ob is not None and isinstance(ob, model.Class) and ob.isinterfaceclass:
                interface = self.builder.pushClass(name, "...")
                self.builder.system.msg('parsing', 'new interface')
                interface.isinterface = True
                interface.implementedby_directly = []
                interface.linenumber = node.lineno
                self.builder.popClass()
            return sup()
        elif not isinstance(self.builder.current, model.Class):
            return sup()

        def pushAttribute(docstring, kind):
            attr = self.builder._push(model.Attribute, node.targets[0].id, docstring)
            attr.linenumber = node.lineno
            attr.kind = kind
            if attr.parentMod.sourceHref:
                attr.sourceHref = attr.parentMod.sourceHref + '#L' + \
                                  str(attr.linenumber)
            self.builder._pop(model.Attribute)

        def extractStringLiteral(node):
            if isinstance(node, ast.Str):
                return node.s
            elif isinstance(node, ast.Name):
                return node.id
            elif isinstance(node, ast.Call):
                return node.args[0].s
            else:
                raise Exception(node)

        def handleSchemaField(kind):
<<<<<<< HEAD
            descriptions = [arg.value for arg in node.value.keywords if arg.arg == 'description']
=======
            descriptions = [arg for arg in node.expr.args if isinstance(arg, ast.Keyword)
                            and arg.name == 'description']
>>>>>>> a80c1f8c
            docstring = None
            if len(descriptions) > 1:
                self.builder.system.msg('parsing', 'xxx')
            elif len(descriptions) == 1:
                docstring = extractStringLiteral(descriptions[0])
            pushAttribute(docstring, kind)

        if funcName == 'zope.interface.Attribute':
            args = node.value.args
            if args is None or len(args) != 1:
                return sup()
            pushAttribute(extractStringLiteral(node.value.args[0]), "Attribute")
            return sup()

        if schema_prog.match(funcName):
            kind = schema_prog.match(funcName).group(1)
            handleSchemaField(kind)
            return sup()

        cls = self.builder.system.objForFullName(funcName)
        if cls and isinstance(cls, ZopeInterfaceClass) and cls.isschemafield:
            handleSchemaField(cls.name)
        return sup()

    def visit_Call(self, node):
        base = self.funcNameFromCall(node)
        meth = getattr(self, "visit_Call_" + base.replace('.', '_'), None)
        if meth is not None:
            meth(base, node)

    def visit_Call_zope_interface_moduleProvides(self, funcName, node):
        if not isinstance(self.builder.current, model.Module):
            self.default(node)
            return

        addInterfaceInfoToModule(self.builder.current, node.args)

    def visit_Call_zope_interface_implements(self, funcName, node):
        if not isinstance(self.builder.current, model.Class):
            self.default(node)
            return
        addInterfaceInfoToClass(self.builder.current, node.args,
                                funcName == 'zope.interface.implementsOnly')
    visit_Call_zope_interface_implementsOnly = visit_Call_zope_interface_implements

    def visit_Call_zope_interface_classImplements(self, funcName, node):
        clsname = self.builder.current.expandName(
            astor.to_source(node.args[0]).strip())
        if clsname not in self.system.allobjects:
            self.builder.system.msg(
                "parsing",
                "classImplements on unknown class %r"%clsname)
            return
        cls = self.system.allobjects[clsname]
        addInterfaceInfoToClass(cls, node.args[1:],
                                funcName == 'zope.interface.classImplementsOnly')
    visit_Call_zope_interface_classImplementsOnly = visit_Call_zope_interface_classImplements

    def visit_ClassDef(self, node):
        super(ZopeInterfaceModuleVisitor, self).visit_ClassDef(node)
        cls = self.builder.current.contents[node.name]

        bases = []

        for base in cls.bases:
            if isinstance(base, ast.Name):
                bases.append(self.builder.current.expandName(base.id))
            elif isinstance(base, str):
                bases.append(self.builder.current.expandName(base))
            else:
                raise Exception(base)

        if 'zope.interface.interface.InterfaceClass' in bases:
            cls.isinterfaceclass = True
<<<<<<< HEAD

        if len([b for b in cls.bases
                if namesInterface(self.system, b)]) > 0:
=======
        if any(namesInterface(self.system, b) for b in cls.bases):
>>>>>>> a80c1f8c
            cls.isinterface = True
            cls.kind = "Interface"
            cls.implementedby_directly = []

        for n, o in zip(cls.bases, cls.baseobjects):
            if schema_prog.match(n) or (o and o.isschemafield):
                cls.isschemafield = True

        for ((dn, fn, o), args) in cls.decorators:
            if fn == 'zope.interface.implementer':
                addInterfaceInfoToClass(cls, args, False)


class ZopeInterfaceASTBuilder(astbuilder.ASTBuilder):
    ModuleVistor = ZopeInterfaceModuleVisitor


class ZopeInterfaceSystem(model.System):
    Module = ZopeInterfaceModule
    Class = ZopeInterfaceClass
    Function = ZopeInterfaceFunction
    defaultBuilder = ZopeInterfaceASTBuilder<|MERGE_RESOLUTION|>--- conflicted
+++ resolved
@@ -199,12 +199,7 @@
                 raise Exception(node)
 
         def handleSchemaField(kind):
-<<<<<<< HEAD
             descriptions = [arg.value for arg in node.value.keywords if arg.arg == 'description']
-=======
-            descriptions = [arg for arg in node.expr.args if isinstance(arg, ast.Keyword)
-                            and arg.name == 'description']
->>>>>>> a80c1f8c
             docstring = None
             if len(descriptions) > 1:
                 self.builder.system.msg('parsing', 'xxx')
@@ -279,13 +274,9 @@
 
         if 'zope.interface.interface.InterfaceClass' in bases:
             cls.isinterfaceclass = True
-<<<<<<< HEAD
-
+            
         if len([b for b in cls.bases
                 if namesInterface(self.system, b)]) > 0:
-=======
-        if any(namesInterface(self.system, b) for b in cls.bases):
->>>>>>> a80c1f8c
             cls.isinterface = True
             cls.kind = "Interface"
             cls.implementedby_directly = []
