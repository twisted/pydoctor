--- conflicted
+++ resolved
@@ -110,11 +110,8 @@
     @contextmanager
     def openFileForWriting(path: str) -> Iterator[io.BytesIO]:
         yield output
-<<<<<<< HEAD
+
     inv_writer._openFileForWriting = openFileForWriting # type:ignore
-=======
-    inv_writer._openFileForWriting = openFileForWriting # type: ignore
->>>>>>> 9becf852
 
     inv_writer.generate(subjects=[], basepath='base-path')
 
