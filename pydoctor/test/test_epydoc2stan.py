from typing import List, Optional, Type, cast, TYPE_CHECKING
import re

from pytest import mark, raises
import pytest
from twisted.web.template import Tag, tags

from pydoctor import epydoc2stan, model, linker
from pydoctor.epydoc.markup import DocstringLinker, get_supported_docformats
from pydoctor.stanutils import flatten, flatten_text
from pydoctor.epydoc.markup.epytext import ParsedEpytextDocstring
from pydoctor.sphinx import SphinxInventory
from pydoctor.test.test_astbuilder import fromText, unwrap
from pydoctor.test import CapSys
from pydoctor.templatewriter.search import stem_identifier

if TYPE_CHECKING:
    from twisted.web.template import Flattenable


def test_multiple_types() -> None:
    mod = fromText('''
    def f(a):
        """
        @param a: it\'s a parameter!
        @type a: a pink thing!
        @type a: no, blue! aaaargh!
        """
    class C:
        """
        @ivar a: it\'s an instance var
        @type a: a pink thing!
        @type a: no, blue! aaaargh!
        """
    class D:
        """
        @cvar a: it\'s an instance var
        @type a: a pink thing!
        @type a: no, blue! aaaargh!
        """
    class E:
        """
        @cvar: missing name
        @type: name still missing
        """
    ''')
    # basically "assert not fail":
    epydoc2stan.format_docstring(mod.contents['f'])
    epydoc2stan.format_docstring(mod.contents['C'])
    epydoc2stan.format_docstring(mod.contents['D'])
    epydoc2stan.format_docstring(mod.contents['E'])


def docstring2html(obj: model.Documentable, docformat: Optional[str] = None) -> str:
    if docformat:
        obj.module.docformat = docformat
    stan = epydoc2stan.format_docstring(obj)
    assert stan.tagName == 'div', stan
    # We strip off break lines for the sake of simplicity.
    return flatten(stan).replace('><', '>\n<').replace('<wbr></wbr>', '').replace('<wbr>\n</wbr>', '')

def summary2html(obj: model.Documentable) -> str:
    stan = epydoc2stan.format_summary(obj)
    if stan.attributes.get('class') == 'undocumented':
        assert stan.tagName == 'span', stan
    else:
        # Summaries are now generated without englobing <span> when we don't need one. 
        assert stan.tagName == '', stan
    return flatten(stan.children)


def test_html_empty_module() -> None:
    # checks the presence of at least one paragraph on all docstrings
    mod = fromText('''
    """Empty module."""
    ''')
    assert docstring2html(mod) == "<div>\n<p>Empty module.</p>\n</div>"

    mod = fromText('''
    """
    Empty module.
    
    Another paragraph.
    """
    ''')
    assert docstring2html(mod) == "<div>\n<p>Empty module.</p>\n<p>Another paragraph.</p>\n</div>"

    mod = fromText('''
    """C{thing}"""
    ''', modname='module')
    assert docstring2html(mod) == '<div>\n<p>\n<tt class="rst-docutils literal">thing</tt>\n</p>\n</div>'

    mod = fromText('''
    """My C{thing}."""
    ''', modname='module')
    assert docstring2html(mod) == '<div>\n<p>My <tt class="rst-docutils literal">thing</tt>.</p>\n</div>'

    mod = fromText('''
    """
    @note: There is no paragraph here. 
    """
    ''')
    assert '<p>' not in docstring2html(mod)

def test_xref_link_not_found() -> None:
    """A linked name that is not found is output as text."""
    mod = fromText('''
    """This link leads L{nowhere}."""
    ''', modname='test')
    html = docstring2html(mod)
    assert '<code>nowhere</code>' in html


def test_xref_link_same_page() -> None:
    """A linked name that is documented on the same page is linked using only
    a fragment as the URL. But that does not happend in summaries. 
    """
    src = '''
    """The home of L{local_func}."""

    def local_func():
        pass
    '''
    mod = fromText(src, modname='test')
    assert mod.page_object.url == 'index.html'
    html = docstring2html(mod)
    assert 'href="#local_func"' in html
    html = summary2html(mod)
    assert 'href="index.html#local_func"' in html
    html = docstring2html(mod)
    assert 'href="#local_func"' in html
    
    mod = fromText(src, modname='test')
    html = summary2html(mod)
    assert 'href="index.html#local_func"' in html
    html = docstring2html(mod)
    assert 'href="#local_func"' in html
    html = summary2html(mod)
    assert 'href="index.html#local_func"' in html



def test_xref_link_other_page() -> None:
    """A linked name that is documented on a different page but within the
    same project is linked using a relative URL.
    """
    mod1 = fromText('''
    def func():
        """This is not L{test2.func}."""
    ''', modname='test1')
    fromText('''
    def func():
        pass
    ''', modname='test2', system=mod1.system)
    html = docstring2html(mod1.contents['func'])
    assert 'href="test2.html#func"' in html


def test_xref_link_intersphinx() -> None:
    """A linked name that is documented in another project is linked using
    an absolute URL (retrieved via Intersphinx).
    """
    mod = fromText('''
    def func():
        """This is a thin wrapper around L{external.func}."""
    ''', modname='test')

    system = mod.system
    inventory = SphinxInventory(system.msg)
    inventory._links['external.func'] = ('https://example.net', 'lib.html#func')
    system.intersphinx = inventory

    html = docstring2html(mod.contents['func'])
    assert 'href="https://example.net/lib.html#func"' in html


def test_func_undocumented_return_nothing() -> None:
    """When the returned value is undocumented (no 'return' field) and its type
    annotation is None, omit the "Returns" entry from the output.
    """
    mod = fromText('''
    def nop() -> None:
        pass
    ''')
    func = mod.contents['nop']
    lines = docstring2html(func).split('\n')
    assert '<td class="fieldName">Returns</td>' not in lines


def test_func_undocumented_return_something() -> None:
    """When the returned value is undocumented (no 'return' field) and its type
    annotation is not None, do not include the "Returns" entry in the field
    table. It will be shown in the signature.
    """
    mod = fromText('''
    def get_answer() -> int:
        return 42
    ''')
    func = mod.contents['get_answer']
    lines = docstring2html(func).splitlines()
    expected_html = [
        '<div>',
        '<p class="undocumented">Undocumented</p>',
        '</div>',
    ]
    assert lines == expected_html, str(lines)

def test_func_only_single_param_doc() -> None:
    """When only a single parameter is documented, all parameters show with
    undocumented parameters marked as such.
    """
    mod = fromText('''
    def f(x, y):
        """
        @param x: Actual documentation.
        """
    ''')
    lines = docstring2html(mod.contents['f']).splitlines()
    expected_html = [
        '<div>', '<table class="fieldTable">',
        '<tr class="fieldStart">',
        '<td class="fieldName" colspan="2">Parameters</td>',
        '</tr>', '<tr>',
        '<td class="fieldArgContainer">',
        '<span class="fieldArg">x</span>',
        '</td>', '<td class="fieldArgDesc">Actual documentation.</td>',
        '</tr>', '<tr>',
        '<td class="fieldArgContainer">',
        '<span class="fieldArg">y</span>',
        '</td>', '<td class="fieldArgDesc">',
        '<span class="undocumented">Undocumented</span>',
        '</td>', '</tr>', '</table>', '</div>',
    ]
    assert lines == expected_html, str(lines)

def test_func_only_return_doc() -> None:
    """When only return is documented but not parameters, only the return
    section is visible.
    """
    mod = fromText('''
    def f(x: str):
        """
        @return: Actual documentation.
        """
    ''')
    lines = docstring2html(mod.contents['f']).splitlines()
    expected_html = [
        '<div>', '<table class="fieldTable">',
        '<tr class="fieldStart">',
        '<td class="fieldName" colspan="2">Returns</td>',
        '</tr>', '<tr>',
        '<td colspan="2">Actual documentation.</td>',
        '</tr>', '</table>', '</div>',
    ]
    assert lines == expected_html, str(lines)

# These 3 tests fails because AnnotationDocstring is not using node2stan() yet.

@pytest.mark.xfail
def test_func_arg_and_ret_annotation() -> None:
    annotation_mod = fromText('''
    def f(a: List[str], b: "List[str]") -> bool:
        """
        @param a: an arg, a the best of args
        @param b: a param to follow a
        @return: the best that we can do
        """
    ''')
    classic_mod = fromText('''
    def f(a, b):
        """
        @param a: an arg, a the best of args
        @type a: C{List[str]}
        @param b: a param to follow a
        @type b: C{List[str]}
        @return: the best that we can do
        @rtype: C{bool}
        """
    ''')
    annotation_fmt = docstring2html(annotation_mod.contents['f'])
    classic_fmt = docstring2html(classic_mod.contents['f'])
    assert annotation_fmt == classic_fmt

@pytest.mark.xfail
def test_func_arg_and_ret_annotation_with_override() -> None:
    annotation_mod = fromText('''
    def f(a: List[str], b: List[str]) -> bool:
        """
        @param a: an arg, a the best of args
        @param b: a param to follow a
        @type b: C{List[awesome]}
        @return: the best that we can do
        """
    ''')
    classic_mod = fromText('''
    def f(a, b):
        """
        @param a: an arg, a the best of args
        @type a: C{List[str]}
        @param b: a param to follow a
        @type b: C{List[awesome]}
        @return: the best that we can do
        @rtype: C{bool}
        """
    ''')
    annotation_fmt = docstring2html(annotation_mod.contents['f'])
    classic_fmt = docstring2html(classic_mod.contents['f'])
    assert annotation_fmt == classic_fmt

def test_func_arg_when_doc_missing_ast_types() -> None:
    """
    Type hints are now included in the signature, so no need to 
    docucument them twice in the param table, only if non of them has documentation.
    """
    annotation_mod = fromText('''
    def f(a: List[str], b: int) -> bool:
        """
        Today I will not document details
        """
    ''')
    annotation_fmt = docstring2html(annotation_mod.contents['f'])
    
    assert 'fieldTable' not in annotation_fmt
    assert 'b:' not in annotation_fmt

def _get_test_func_arg_when_doc_missing_docstring_fields_types_cases() -> List[str]:
    case1="""
        @type a: C{List[str]}
        @type b: C{int}
        @rtype: C{bool}"""
    
    case2="""
        Args
        ----
        a: List[str]
        b: int
        
        Returns
        -------
        bool:"""
    return [case1,case2]

@pytest.mark.parametrize('sig', ['(a)', '(a:List[str])', '(a) -> bool', '(a:List[str], b:int) -> bool'])
@pytest.mark.parametrize('doc', _get_test_func_arg_when_doc_missing_docstring_fields_types_cases())
def test_func_arg_when_doc_missing_docstring_fields_types(sig:str, doc:str) -> None:
    """
    When type fields are present (whether they are coming from napoleon extension or epytext), always show the param table.
    """
    
    classic_mod = fromText(f'''
    __docformat__ = "{'epytext' if '@type' in doc else 'numpy'}"
    def f{sig}:
        """
        Today I will not document details
        {doc}
        """
    ''')

    classic_fmt = docstring2html(classic_mod.contents['f'])
    assert 'fieldTable' in classic_fmt
    assert '<span class="fieldArg' in classic_fmt
    assert 'Parameters' in classic_fmt
    assert 'Returns' in classic_fmt

def test_func_param_duplicate(capsys: CapSys) -> None:
    """Warn when the same parameter is documented more than once."""
    mod = fromText('''
    def f(x, y):
        """
        @param x: Actual documentation.
        @param x: Likely typo or copy-paste error.
        """
    ''')
    epydoc2stan.format_docstring(mod.contents['f'])
    captured = capsys.readouterr().out
    assert captured == '<test>:5: Parameter "x" was already documented\n'

@mark.parametrize('field', ('param', 'type'))
def test_func_no_such_arg(field: str, capsys: CapSys) -> None:
    """Warn about documented parameters that don't exist in the definition."""
    mod = fromText(f'''
    def f():
        """
        This function takes no arguments...

        @{field} x: ...but it does document one.
        """
    ''')
    epydoc2stan.format_docstring(mod.contents['f'])
    captured = capsys.readouterr().out
    assert captured == '<test>:6: Documented parameter "x" does not exist\n'

def test_func_no_such_arg_warn_once(capsys: CapSys) -> None:
    """Warn exactly once about a param/type combination not existing."""
    mod = fromText('''
    def f():
        """
        @param x: Param first.
        @type x: Param first.
        @type y: Type first.
        @param y: Type first.
        """
    ''')
    epydoc2stan.format_docstring(mod.contents['f'])
    captured = capsys.readouterr().out
    assert captured == (
        '<test>:4: Documented parameter "x" does not exist\n'
        '<test>:6: Documented parameter "y" does not exist\n'
        )

def test_func_arg_not_inherited(capsys: CapSys) -> None:
    """Do not warn when a subclass method lacks parameters that are documented
    in an inherited docstring.
    """
    mod = fromText('''
    class Base:
        def __init__(self, value):
            """
            @param value: Preciousss.
            @type value: Gold.
            """
    class Sub(Base):
        def __init__(self):
            super().__init__(1)
    ''')
    epydoc2stan.format_docstring(mod.contents['Base'].contents['__init__'])
    assert capsys.readouterr().out == ''
    epydoc2stan.format_docstring(mod.contents['Sub'].contents['__init__'])
    assert capsys.readouterr().out == ''

def test_func_param_as_keyword(capsys: CapSys) -> None:
    """Warn when a parameter is documented as a @keyword."""
    mod = fromText('''
    def f(p, **kwargs):
        """
        @keyword a: Advanced.
        @keyword b: Basic.
        @type b: Type for previously introduced keyword.
        @keyword p: A parameter, not a keyword.
        """
    ''')
    epydoc2stan.format_docstring(mod.contents['f'])
    assert capsys.readouterr().out == '<test>:7: Parameter "p" is documented as keyword\n'

def test_func_missing_param_name(capsys: CapSys) -> None:
    """Param and type fields must include the name of the parameter."""
    mod = fromText('''
    def f(a, b):
        """
        @param a: The first parameter.
        @param: The other one.
        @type: C{str}
        """
    ''')
    epydoc2stan.format_docstring(mod.contents['f'])
    captured = capsys.readouterr().out
    assert captured == (
        '<test>:5: Parameter name missing\n'
        '<test>:6: Parameter name missing\n'
        )

def test_missing_param_computed_base(capsys: CapSys) -> None:
    """Do not warn if a parameter might be added by a computed base class."""
    mod = fromText('''
    from twisted.python import components
    import zope.interface
    class IFoo(zope.interface.Interface):
        pass
    class Proxy(components.proxyForInterface(IFoo)):
        """
        @param original: The wrapped instance.
        """
    ''')
    html = ''.join(docstring2html(mod.contents['Proxy']).splitlines())
    assert '<td class="fieldArgDesc">The wrapped instance.</td>' in html
    captured = capsys.readouterr().out
    assert captured == ''

def test_constructor_param_on_class(capsys: CapSys) -> None:
    """Constructor parameters can be documented on the class."""
    mod = fromText('''
    class C:
        """
        @param p: Constructor parameter.
        @param q: Not a constructor parameter.
        """
        def __init__(self, p):
            pass
    ''')
    html = ''.join(docstring2html(mod.contents['C']).splitlines())
    assert '<td class="fieldArgDesc">Constructor parameter.</td>' in html
    # Non-existing parameters should still end up in the output, because:
    # - pydoctor might be wrong about them not existing
    # - the documentation may still be useful, for example if belongs to
    #   an existing parameter but the name in the @param field has a typo
    assert '<td class="fieldArgDesc">Not a constructor parameter.</td>' in html
    captured = capsys.readouterr().out
    assert captured == '<test>:5: Documented parameter "q" does not exist\n'


def test_func_raise_linked() -> None:
    """Raise fields are formatted by linking the exception type."""
    mod = fromText('''
    class SpanishInquisition(Exception):
        pass
    def f():
        """
        @raise SpanishInquisition: If something unexpected happens.
        """
    ''', modname='test')
    html = docstring2html(mod.contents['f']).split('\n')
    assert '<a href="test.SpanishInquisition.html" class="internal-link" title="test.SpanishInquisition">SpanishInquisition</a>' in html


def test_func_raise_missing_exception_type(capsys: CapSys) -> None:
    """When a C{raise} field is missing the exception type, a warning is logged
    and the HTML will list the exception type as unknown.
    """
    mod = fromText('''
    def f(x):
        """
        @raise ValueError: If C{x} is rejected.
        @raise: On a blue moon.
        """
    ''')
    func = mod.contents['f']
    epydoc2stan.format_docstring(func)
    captured = capsys.readouterr().out
    assert captured == '<test>:5: Exception type missing\n'
    html = docstring2html(func).split('\n')
    assert '<span class="undocumented">Unknown exception</span>' in html


def test_unexpected_field_args(capsys: CapSys) -> None:
    """Warn when field arguments that should be empty aren't."""
    mod = fromText('''
    def get_it():
        """
        @return value: The thing you asked for, probably.
        @rtype value: Not a clue.
        """
    ''')
    epydoc2stan.format_docstring(mod.contents['get_it'])
    captured = capsys.readouterr().out
    assert captured == "<test>:4: Unexpected argument in return field\n" \
                       "<test>:5: Unexpected argument in rtype field\n"


def test_func_starargs(capsys: CapSys) -> None:
    """
    Var-args can be named in fields with or without asterixes.
    Constructor parameters can be documented on the class.

    @note: Asterixes need to be escaped with reStructuredText.
    """

    mod_epy_star = fromText('''
    class f:
        """
        Do something with var-positional and var-keyword arguments.

        @param *args: var-positional arguments
        @param **kwargs: var-keyword arguments
        @type **kwargs: str
        """
        def __init__(*args: int, **kwargs) -> None:
            ...
    ''', modname='<great>')

    mod_epy_no_star = fromText('''
    class f:
        """
        Do something with var-positional and var-keyword arguments.

        @param args: var-positional arguments
        @param kwargs: var-keyword arguments
        @type kwargs: str
        """
        def __init__(*args: int, **kwargs) -> None:
            ...
    ''', modname='<good>')

    mod_rst_star = fromText(r'''
    __docformat__='restructuredtext'
    class f:
        r"""
        Do something with var-positional and var-keyword arguments.

        :param \*args: var-positional arguments
        :param \*\*kwargs: var-keyword arguments
        :type \*\*kwargs: str
        """
        def __init__(*args: int, **kwargs) -> None:
            ...
    ''', modname='<great>')

    mod_rst_no_star = fromText('''
    __docformat__='restructuredtext'
    class f:
        """
        Do something with var-positional and var-keyword arguments.

        :param args: var-positional arguments
        :param kwargs: var-keyword arguments
        :type kwargs: str
        """
        def __init__(*args: int, **kwargs) -> None:
            ...
    ''', modname='<great>')

    mod_epy_star_fmt = docstring2html(mod_epy_star.contents['f'])
    mod_epy_no_star_fmt = docstring2html(mod_epy_no_star.contents['f'])
    mod_rst_star_fmt = docstring2html(mod_rst_star.contents['f'])
    mod_rst_no_star_fmt = docstring2html(mod_rst_no_star.contents['f'])
    
    assert mod_rst_star_fmt == mod_rst_no_star_fmt == mod_epy_star_fmt == mod_epy_no_star_fmt

    expected_parts = ['<span class="fieldArg">*args</span>', 
                      '<span class="fieldArg">**kwargs</span>',]
    
    for part in expected_parts:
        assert part in mod_epy_star_fmt

    captured = capsys.readouterr().out
    assert not captured

def test_func_starargs_more(capsys: CapSys) -> None:
    """
    Star arguments, even if there are not named 'args' or 'kwargs', are recognized.
    """

    mod_epy_with_asterixes = fromText('''
    def f(args, kwargs, *a, **kwa) -> None:
        """
        Do something with var-positional and var-keyword arguments.

        @param args: some regular argument
        @param kwargs: some regular argument
        @param *a: var-positional arguments
        @param **kwa: var-keyword arguments
        """
    ''', modname='<great>')

    mod_rst_with_asterixes = fromText(r'''
    def f(args, kwargs, *a, **kwa) -> None:
        r"""
        Do something with var-positional and var-keyword arguments.

        :param args: some regular argument
        :param kwargs: some regular argument
        :param \*a: var-positional arguments
        :param \*\*kwa: var-keyword arguments
        """
    ''', modname='<great>')

    mod_rst_without_asterixes = fromText('''
    def f(args, kwargs, *a, **kwa) -> None:
        """
        Do something with var-positional and var-keyword arguments.

        :param args: some regular argument
        :param kwargs: some regular argument
        :param a: var-positional arguments
        :param kwa: var-keyword arguments
        """
    ''', modname='<great>')

    mod_epy_without_asterixes = fromText('''
    def f(args, kwargs, *a, **kwa) -> None:
        """
        Do something with var-positional and var-keyword arguments.

        @param args: some regular argument
        @param kwargs: some regular argument
        @param a: var-positional arguments
        @param kwa: var-keyword arguments
        """
    ''', modname='<good>')

    epy_with_asterixes_fmt = docstring2html(mod_epy_with_asterixes.contents['f'])
    rst_with_asterixes_fmt = docstring2html(mod_rst_with_asterixes.contents['f'], docformat='restructuredtext')
    rst_without_asterixes_fmt = docstring2html(mod_rst_without_asterixes.contents['f'], docformat='restructuredtext')
    epy_without_asterixes_fmt = docstring2html(mod_epy_without_asterixes.contents['f'])

    assert epy_with_asterixes_fmt == rst_with_asterixes_fmt == rst_without_asterixes_fmt == epy_without_asterixes_fmt
    
    expected_parts = ['<span class="fieldArg">args</span>', 
                      '<span class="fieldArg">kwargs</span>',
                      '<span class="fieldArg">*a</span>',
                      '<span class="fieldArg">**kwa</span>',]
    
    for part in expected_parts:
        assert part in epy_with_asterixes_fmt
    
    captured = capsys.readouterr().out
    assert not captured

def test_summary() -> None:
    mod = fromText('''
    def single_line_summary():
        """
        Lorem Ipsum

        Ipsum Lorem
        """
    def still_summary_since_2022():
        """
        Foo
        Bar
        Baz
        Qux
        """
    def three_lines_summary():
        """
        Foo
        Bar
        Baz

        Lorem Ipsum
        """
    ''')
    assert 'Lorem Ipsum' == summary2html(mod.contents['single_line_summary'])
    assert 'Foo Bar Baz' == summary2html(mod.contents['three_lines_summary'])

    # We get a summary based on the first sentences of the first 
    # paragraph until reached maximum number characters or the paragraph ends.
    # So no matter the number of lines the first paragraph is, we'll always get a summary.
    assert 'Foo Bar Baz Qux' == summary2html(mod.contents['still_summary_since_2022']) 


def test_ivar_overriding_attribute() -> None:
    """An 'ivar' field in a subclass overrides a docstring for the same
    attribute set in the base class.

    The 'a' attribute in the test code reproduces a regression introduced
    in pydoctor 20.7.0, where the summary would be constructed from the base
    class documentation instead. The problem was in the fact that a split
    field's docstring is stored in 'parsed_docstring', while format_summary()
    looked there only if no unparsed docstring could be found.

    The 'b' attribute in the test code is there to make sure that in the
    absence of an 'ivar' field, the docstring is inherited.
    """

    mod = fromText('''
    class Base:
        a: str
        """base doc

        details
        """

        b: object
        """not overridden

        details
        """

    class Sub(Base):
        """
        @ivar a: sub doc
        @type b: sub type
        """
    ''')

    base = mod.contents['Base']
    base_a = base.contents['a']
    assert isinstance(base_a, model.Attribute)
    assert summary2html(base_a) == "base doc"
    assert docstring2html(base_a) == "<div>\n<p>base doc</p>\n<p>details</p>\n</div>"
    base_b = base.contents['b']
    assert isinstance(base_b, model.Attribute)
    assert summary2html(base_b) == "not overridden"
    assert docstring2html(base_b) == "<div>\n<p>not overridden</p>\n<p>details</p>\n</div>"

    sub = mod.contents['Sub']
    sub_a = sub.contents['a']
    assert isinstance(sub_a, model.Attribute)
    assert summary2html(sub_a) == 'sub doc'
    assert docstring2html(sub_a) == "<div>\n<p>sub doc</p>\n</div>"
    sub_b = sub.contents['b']
    assert isinstance(sub_b, model.Attribute)
    assert summary2html(sub_b) == 'not overridden'
    assert docstring2html(sub_b) == "<div>\n<p>not overridden</p>\n<p>details</p>\n</div>"


def test_missing_field_name(capsys: CapSys) -> None:
    mod = fromText('''
    """
    A test module.

    @ivar: Mystery variable.
    @type: str
    """
    ''', modname='test')
    epydoc2stan.format_docstring(mod)
    captured = capsys.readouterr().out
    assert captured == "test:5: Missing field name in @ivar\n" \
                       "test:6: Missing field name in @type\n"


def test_unknown_field_name(capsys: CapSys) -> None:
    mod = fromText('''
    """
    A test module.

    @zap: No such field.
    """
    ''', modname='test')
    epydoc2stan.format_docstring(mod)
    captured = capsys.readouterr().out
    assert captured == "test:5: Unknown field 'zap'\n"


def test_inline_field_type(capsys: CapSys) -> None:
    """The C{type} field in a variable docstring updates the C{parsed_type}
    of the Attribute it documents.
    """
    mod = fromText('''
    a = 2
    """
    Variable documented by inline docstring.
    @type: number
    """
    ''', modname='test')
    a = mod.contents['a']
    assert isinstance(a, model.Attribute)
    epydoc2stan.format_docstring(a)
    assert isinstance(a.parsed_type, ParsedEpytextDocstring)
    assert str(unwrap(a.parsed_type)) == 'number'
    assert not capsys.readouterr().out


def test_inline_field_name(capsys: CapSys) -> None:
    """Warn if a name is given for a C{type} field in a variable docstring.
    A variable docstring only documents a single variable, so the name is
    redundant at best and misleading at worst.
    """
    mod = fromText('''
    a = 2
    """
    Variable documented by inline docstring.
    @type a: number
    """
    ''', modname='test')
    a = mod.contents['a']
    assert isinstance(a, model.Attribute)
    epydoc2stan.format_docstring(a)
    captured = capsys.readouterr().out
    assert captured == "test:5: Field in variable docstring should not include a name\n"

@pytest.mark.parametrize('linkercls', [linker._EpydocLinker])
def test_EpydocLinker_switch_context(linkercls:Type[linker._EpydocLinker]) -> None:
    """
    Test for switching the page context of the EpydocLinker.
    """
    mod = fromText('''
    v=0
    class Klass:
        class InnerKlass(Klass):
            def f():...
            Klass = 'not this one!'
            class v: 
                'not this one!'
    ''', modname='test')
    Klass = mod.contents['Klass']
    assert isinstance(Klass, model.Class)
    InnerKlass = Klass.contents['InnerKlass']
    assert isinstance(InnerKlass, model.Class)
    
    # patch with the linkercls
    mod._linker = linkercls(mod)
    Klass._linker = linkercls(Klass)
    InnerKlass._linker = linkercls(InnerKlass)

    # Evaluating the name of the base classes must be done in the upper scope
    # in order to avoid the following to happen:
    assert 'href="#Klass"' in flatten(InnerKlass.docstring_linker.link_to('Klass', 'Klass'))
    
    with Klass.docstring_linker.switch_context(InnerKlass):
        assert 'href="test.Klass.html"' in flatten(Klass.docstring_linker.link_to('Klass', 'Klass'))
    
    assert 'href="#v"' in flatten(mod.docstring_linker.link_to('v', 'v'))
    
    with mod.docstring_linker.switch_context(InnerKlass):
        assert 'href="index.html#v"' in flatten(mod.docstring_linker.link_to('v', 'v'))

@pytest.mark.parametrize('linkercls', [linker._EpydocLinker])
def test_EpydocLinker_switch_context_is_reentrant(linkercls:Type[linker._EpydocLinker], capsys:CapSys) -> None:
    """
    We can nest several calls to switch_context(), and links will still be valid and warnings line will be correct.
    """
    
    mod = fromText('''
    "L{thing.notfound}"
    v=0
    class Klass:
        "L{thing.notfound}"
        ...
    ''', modname='test')
    
    Klass = mod.contents['Klass']
    assert isinstance(Klass, model.Class)
    
    for ob in mod.system.allobjects.values():
        epydoc2stan.ensure_parsed_docstring(ob)
    
    # patch with the linkercls
    mod._linker = linkercls(mod)
    Klass._linker = linkercls(Klass)

    with Klass.docstring_linker.switch_context(mod):
        assert 'href="#v"' in flatten(Klass.docstring_linker.link_to('v', 'v'))
        with Klass.docstring_linker.switch_context(Klass):
            assert 'href="index.html#v"' in flatten(Klass.docstring_linker.link_to('v', 'v'))
    
    assert capsys.readouterr().out == ''

    mod.parsed_docstring.to_stan(mod.docstring_linker) #type:ignore
    mod.parsed_docstring.get_summary().to_stan(mod.docstring_linker) # type:ignore

    warnings = ['test:2: Cannot find link target for "thing.notfound" (you can link to external docs with --intersphinx)']
    if linkercls is linker._EpydocLinker:
        warnings = warnings * 2
    assert capsys.readouterr().out.strip().splitlines() == warnings

    # This is wrong:
    Klass.parsed_docstring.to_stan(mod.docstring_linker) # type:ignore
    Klass.parsed_docstring.get_summary().to_stan(mod.docstring_linker) # type:ignore
    
    # Because the warnings will be reported on line 2
    warnings = ['test:2: Cannot find link target for "thing.notfound" (you can link to external docs with --intersphinx)']
    warnings = warnings * 2
    
    assert capsys.readouterr().out.strip().splitlines() == warnings

    # assert capsys.readouterr().out == ''

    # Reset stan and summary, because they are supposed to be cached.
    Klass.parsed_docstring._stan = None # type:ignore
    Klass.parsed_docstring._summary = None # type:ignore

    # This is better:
    with mod.docstring_linker.switch_context(Klass):
        Klass.parsed_docstring.to_stan(mod.docstring_linker) # type:ignore
        Klass.parsed_docstring.get_summary().to_stan(mod.docstring_linker) # type:ignore

    warnings = ['test:5: Cannot find link target for "thing.notfound" (you can link to external docs with --intersphinx)']
    warnings = warnings * 2
    
    assert capsys.readouterr().out.strip().splitlines() == warnings
    
def test_EpydocLinker_look_for_intersphinx_no_link() -> None:
    """
    Return None if inventory had no link for our markup.
    """
    system = model.System()
    target = model.Module(system, 'ignore-name')
    sut = target.docstring_linker
    assert isinstance(sut, linker._EpydocLinker)

    result = sut.look_for_intersphinx('base.module')

    assert None is result


def test_EpydocLinker_look_for_intersphinx_hit() -> None:
    """
    Return the link from inventory based on first package name.
    """
    system = model.System()
    inventory = SphinxInventory(system.msg)
    inventory._links['base.module.other'] = ('http://tm.tld', 'some.html')
    system.intersphinx = inventory
    target = model.Module(system, 'ignore-name')
    sut = target.docstring_linker
    assert isinstance(sut, linker._EpydocLinker)

    result = sut.look_for_intersphinx('base.module.other')

    assert 'http://tm.tld/some.html' == result

def test_EpydocLinker_adds_intersphinx_link_css_class() -> None:
    """
    The EpydocLinker return a link with the CSS class 'intersphinx-link' when it's using intersphinx.
    """
    system = model.System()
    inventory = SphinxInventory(system.msg)
    inventory._links['base.module.other'] = ('http://tm.tld', 'some.html')
    system.intersphinx = inventory
    target = model.Module(system, 'ignore-name')
    sut = target.docstring_linker
    assert isinstance(sut, linker._EpydocLinker)

    result1 = sut.link_xref('base.module.other', 'base.module.other', 0).children[0] # wrapped in a code tag
    result2 = sut.link_to('base.module.other', 'base.module.other')
    
    res = flatten(result2)
    assert flatten(result1) == res
    assert 'class="intersphinx-link"' in res

def test_EpydocLinker_resolve_identifier_xref_intersphinx_absolute_id() -> None:
    """
    Returns the link from Sphinx inventory based on a cross reference
    ID specified in absolute dotted path and with a custom pretty text for the
    URL.
    """
    system = model.System()
    inventory = SphinxInventory(system.msg)
    inventory._links['base.module.other'] = ('http://tm.tld', 'some.html')
    system.intersphinx = inventory
    target = model.Module(system, 'ignore-name')
    sut = target.docstring_linker
    assert isinstance(sut, linker._EpydocLinker)

    url = sut.resolve_identifier('base.module.other')
    url_xref = sut._resolve_identifier_xref('base.module.other', 0)

    assert "http://tm.tld/some.html" == url
    assert "http://tm.tld/some.html" == url_xref


def test_EpydocLinker_resolve_identifier_xref_intersphinx_relative_id() -> None:
    """
    Return the link from inventory using short names, by resolving them based
    on the imports done in the module.
    """
    system = model.System()
    inventory = SphinxInventory(system.msg)
    inventory._links['ext_package.ext_module'] = ('http://tm.tld', 'some.html')
    system.intersphinx = inventory
    target = model.Module(system, 'ignore-name')
    # Here we set up the target module as it would have this import.
    # from ext_package import ext_module
    ext_package = model.Module(system, 'ext_package')
    target.contents['ext_module'] = model.Module(
        system, 'ext_module', parent=ext_package)

    sut = target.docstring_linker
    assert isinstance(sut, linker._EpydocLinker)

    # This is called for the L{ext_module<Pretty Text>} markup.
    url = sut.resolve_identifier('ext_module')
    url_xref = sut._resolve_identifier_xref('ext_module', 0)

    assert "http://tm.tld/some.html" == url
    assert "http://tm.tld/some.html" == url_xref


def test_EpydocLinker_resolve_identifier_xref_intersphinx_link_not_found(capsys: CapSys) -> None:
    """
    A message is sent to stdout when no link could be found for the reference,
    while returning the reference name without an A link tag.
    The message contains the full name under which the reference was resolved.
    FIXME: Use a proper logging system instead of capturing stdout. https://github.com/twisted/pydoctor/issues/112
    """
    system = model.System()
    target = model.Module(system, 'ignore-name')
    # Here we set up the target module as it would have this import.
    # from ext_package import ext_module
    ext_package = model.Module(system, 'ext_package')
    target.contents['ext_module'] = model.Module(
        system, 'ext_module', parent=ext_package)
    sut = target.docstring_linker
    assert isinstance(sut, linker._EpydocLinker)

    # This is called for the L{ext_module} markup.
    assert sut.resolve_identifier('ext_module') is None
    assert not capsys.readouterr().out
    with raises(LookupError):
        sut._resolve_identifier_xref('ext_module', 0)

    captured = capsys.readouterr().out
    expected = (
        'ignore-name:???: Cannot find link target for "ext_package.ext_module", '
        'resolved from "ext_module" '
        '(you can link to external docs with --intersphinx)\n'
        )
    assert expected == captured


class InMemoryInventory:
    """
    A simple inventory implementation which has an in-memory API link mapping.
    """

    INVENTORY = {
        'socket.socket': 'https://docs.python.org/3/library/socket.html#socket.socket',
        }

    def getLink(self, name: str) -> Optional[str]:
        return self.INVENTORY.get(name)

def test_EpydocLinker_resolve_identifier_xref_order(capsys: CapSys) -> None:
    """
    Check that the best match is picked when there are multiple candidates.
    """

    mod = fromText('''
    class C:
        socket = None
    ''')
    mod.system.intersphinx = cast(SphinxInventory, InMemoryInventory())
    _linker = mod.docstring_linker
    assert isinstance(_linker, linker._EpydocLinker)

    url = _linker.resolve_identifier('socket.socket')
    url_xref = _linker._resolve_identifier_xref('socket.socket', 0)

    assert 'https://docs.python.org/3/library/socket.html#socket.socket' == url
    assert 'https://docs.python.org/3/library/socket.html#socket.socket' == url_xref
    assert not capsys.readouterr().out


def test_EpydocLinker_resolve_identifier_xref_internal_full_name() -> None:
    """Link to an internal object referenced by its full name."""

    # Object we want to link to.
    int_mod = fromText('''
    class C:
        pass
    ''', modname='internal_module')
    system = int_mod.system

    # Dummy module that we want to link from.
    target = model.Module(system, 'ignore-name')
    sut = target.docstring_linker
    assert isinstance(sut, linker._EpydocLinker)
    url = sut.resolve_identifier('internal_module.C')
    xref = sut._resolve_identifier_xref('internal_module.C', 0)

    assert "internal_module.C.html" == url
    assert int_mod.contents['C'] is xref

def test_EpydocLinker_None_context() -> None:
    """
    When the linker context is None, 

    The linker will create URLs with only the anchor
    if we're lnking to an object on the same page. 
    
    Otherwise it will always use return a URL with a filename, this is used to generate the summaries.
    """
    mod = fromText('''
    base=1
    class someclass: ...
    ''', modname='module')
    sut = mod.docstring_linker
    assert isinstance(sut, linker._EpydocLinker)
    
    assert sut.page_url == mod.url == cast(linker._EpydocLinker,mod.contents['base'].docstring_linker).page_url
    
    with sut.switch_context(None):
        assert sut.page_url ==''
        
        assert sut.link_to('base','module.base').attributes['href']=='index.html#base'
        assert sut.link_to('base','module.base').children[0]=='module.base'
        
        assert sut.link_to('base','base').attributes['href']=='index.html#base'
        assert sut.link_to('base','base').children[0]=='base'
        
        assert sut.link_to('someclass','some random name').attributes['href']=='module.someclass.html'
        assert sut.link_to('someclass','some random name').children[0]=='some random name'

def test_EpydocLinker_warnings(capsys: CapSys) -> None:
    """
    Warnings should be reported only once per invalid name per line, 
    no matter the number of times we call summary2html() or docstring2html() or the order we call these functions.
    """
    src = '''
    """
    L{base} L{regular text <notfound>} L{notfound} 

    L{regular text <base>} L{B{look at the base} <base>} L{I{Important class} <notfound>}  L{notfound} 
    """
    base=1
    '''

    mod = fromText(src, modname='module')

    assert 'href="#base"' in docstring2html(mod)
    captured = capsys.readouterr().out

    # The rationale about xref warnings is to warn when the target cannot be found.

    assert captured == ('module:3: Cannot find link target for "notfound"'
                        '\nmodule:3: Cannot find link target for "notfound"'
                        '\nmodule:5: Cannot find link target for "notfound"'
                        '\nmodule:5: Cannot find link target for "notfound"\n')

    assert 'href="index.html#base"' in summary2html(mod)
    summary2html(mod)
    
    captured = capsys.readouterr().out

    # No warnings are logged when generating the summary.
    assert captured == ''

def test_xref_not_found_epytext(capsys: CapSys) -> None:
    """
    When a link in an epytext docstring cannot be resolved, the reference
    and the line number of the link should be reported.
    """

    mod = fromText('''
    """
    A test module.

    Link to limbo: L{NoSuchName}.
    """
    ''', modname='test')

    epydoc2stan.format_docstring(mod)

    captured = capsys.readouterr().out
    assert captured == 'test:5: Cannot find link target for "NoSuchName"\n'


def test_xref_not_found_restructured(capsys: CapSys) -> None:
    """
    When a link in an reStructedText docstring cannot be resolved, the reference
    and the line number of the link should be reported.
    """

    system = model.System()
    system.options.docformat = 'restructuredtext'
    mod = fromText('''
    """
    A test module.

    Link to limbo: `NoSuchName`.
    """
    ''', modname='test', system=system)

    epydoc2stan.format_docstring(mod)

    captured = capsys.readouterr().out
    assert captured == 'test:5: Cannot find link target for "NoSuchName"\n'

def test_xref_not_found_restructured_in_para(capsys: CapSys) -> None:
    """
    When an invalid link is in the middle of a paragraph, we still report the right line number.
    """
    system = model.System()
    system.options.docformat = 'restructuredtext'
    mod = fromText('''
    """
    A test module.

    blabla bla blabla bla blabla bla blabla bla
    blabla blablabla blablabla blablabla blablabla bla blabla bla
    blabla blablabla blablabla blablabla blablabla bla
    Link to limbo: `NoSuchName`.
    """
    ''', modname='test', system=system)

    epydoc2stan.format_docstring(mod)
    captured = capsys.readouterr().out
    assert captured == 'test:8: Cannot find link target for "NoSuchName"\n'

    system = model.System()
    system.options.docformat = 'restructuredtext'
    mod = fromText('''
    """
    A test module.

    blabla bla blabla bla blabla bla blabla bla
    blabla blablabla blablabla blablabla blablabla bla blabla bla
    blabla blablabla blablabla blablabla blablabla bla
    Link to limbo: `NoSuchName`.  blabla bla blabla bla blabla bla blabla bla
    blabla blablabla blablabla blablabla blablabla bla blabla bla
    blabla blablabla blablabla blablabla blablabla bla
    """
    ''', modname='test', system=system)

    epydoc2stan.format_docstring(mod)
    captured = capsys.readouterr().out
    assert captured == 'test:8: Cannot find link target for "NoSuchName"\n'

class RecordingAnnotationLinker(DocstringLinker):
    """A DocstringLinker implementation that cannot find any links,
    but does record which identifiers it was asked to link.
    """

    def __init__(self) -> None:
        self.requests: List[str] = []

    def link_to(self, target: str, label: "Flattenable") -> Tag:
        self.resolve_identifier(target)
        return tags.transparent(label)

    def link_xref(self, target: str, label: "Flattenable", lineno: int) -> Tag:
        assert False

    def resolve_identifier(self, identifier: str) -> Optional[str]:
        self.requests.append(identifier)
        return None

@mark.parametrize('annotation', (
    '<bool>',
    '<NotImplemented>',
    '<typing.Iterable>[<int>]',
    '<Literal>[<True>]',
    '<Mapping>[<str>, <C>]',
    '<Tuple>[<a.b.C>, <int>]',
    '<Tuple>[<a.b.C>, ...]',
    '<Callable>[[<str>, <bool>], <None>]',
    ))
def test_annotation_formatting(annotation: str) -> None:
    """
    Perform two checks on the annotation formatting:

        - all type names in the annotation are passed to the linker
        - the plain text version of the output matches the input

    @note: The annotation formatting is now handled by L{PyvalColorizer}. We use the function C{flatten_text} in order
        to back reproduce the original text annotations. 
    """

    expected_lookups = [found[1:-1] for found in re.findall('<[^>]*>', annotation)]
    expected_text = annotation.replace('<', '').replace('>', '')

    mod = fromText(f'''
    value: {expected_text}
    ''')
    obj = mod.contents['value']
    parsed = epydoc2stan.get_parsed_type(obj)
    assert parsed is not None
    linker = RecordingAnnotationLinker()
    stan = parsed.to_stan(linker)
    assert linker.requests == expected_lookups

    html = flatten(stan)
    assert html.startswith('<code>')
    assert html.endswith('</code>')

    text = flatten_text(stan)
    assert text == expected_text

def test_module_docformat(capsys: CapSys) -> None:
    """
    Test if Module.docformat effectively override System.options.docformat
    """

    system = model.System()
    system.options.docformat = 'epytext'

    mod = fromText('''
    """
    Link to pydoctor: `pydoctor <https://github.com/twisted/pydoctor>`_.
    """
    __docformat__ = "google"
    ''', modname='test_epy', system=system)

    epytext_output = epydoc2stan.format_docstring(mod)

    captured = capsys.readouterr().out
    assert not captured

    mod = fromText('''
    """
    Link to pydoctor: `pydoctor <https://github.com/twisted/pydoctor>`_.
    """
    __docformat__ = "restructuredtext en"
    ''', modname='test_rst', system=system)

    restructuredtext_output = epydoc2stan.format_docstring(mod)

    captured = capsys.readouterr().out
    assert not captured

    assert ('href="https://github.com/twisted/pydoctor"' in flatten(epytext_output))
    assert ('href="https://github.com/twisted/pydoctor"' in flatten(restructuredtext_output))

def test_module_docformat_inheritence(capsys: CapSys) -> None:
    top_src = '''
    def f(a: str, b: int): 
        """
        :param a: string
        :param b: integer
        """
        pass
    '''
    mod_src = '''
    def f(a: str, b: int): 
        """
        @param a: string
        @param b: integer
        """
        pass
    '''
    pkg_src = '''
    __docformat__ = 'epytext'
    '''

    system = model.System()
    system.options.docformat = 'restructuredtext'
    top = fromText(top_src, modname='top', is_package=True, system=system)
    fromText(pkg_src, modname='pkg', parent_name='top', is_package=True,
                   system=system)
    mod = fromText(mod_src, modname='top.pkg.mod', parent_name='top.pkg', system=system)
    
    captured = capsys.readouterr().out
    assert not captured

    assert ''.join(docstring2html(top.contents['f']).splitlines()) == ''.join(docstring2html(mod.contents['f']).splitlines())
    

def test_module_docformat_with_docstring_inheritence(capsys: CapSys) -> None:

    mod_src = '''
    __docformat__ = "restructuredtext"

    class A:
        def f(self, a: str, b: int): 
            """
            .. note:: Note.
            """
    '''

    mod2_src = '''
    from mod import A
    __docformat__ = "epytext"

    class B(A):
        def f(self, a: str, b: int): 
            pass
    '''

    system = model.System()
    system.options.docformat = 'epytext'

    mod = fromText(mod_src, modname='mod', system=system)
    mod2 = fromText(mod2_src, modname='mod2', system=system)
    
    captured = capsys.readouterr().out
    assert not captured

    B_f = mod2.resolveName('B.f')
    A_f = mod.resolveName('A.f')

    assert B_f
    assert A_f

    assert ''.join(docstring2html(B_f).splitlines()) == ''.join(docstring2html(A_f).splitlines())

def test_cli_docformat_plaintext_overrides_module_docformat(capsys: CapSys) -> None:
    """
    When System.options.docformat is set to C{plaintext} it
    overwrites any specific Module.docformat defined for a module.
    
    See https://github.com/twisted/pydoctor/issues/503 for the reason
    of this behavior.
    """

    system = model.System()
    system.options.docformat = 'plaintext'

    mod = fromText('''
    """
    L{unknown} link.
    """
    __docformat__ = "epytext"
    ''', system=system)

    epytext_output = epydoc2stan.format_docstring(mod)

    captured = capsys.readouterr().out
    assert not captured

    assert flatten(epytext_output).startswith('<div><p class="pre">')

def test_constant_values_rst(capsys: CapSys) -> None:
    """
    Test epydoc2stan.format_constant_value().
    """
    mod1 = '''
    def f(a, b): 
        pass
    '''
    mod2 = '''
    from .mod1 import f

    CONST = (f,)
    '''

    system = model.System()
    system.options.docformat = 'restructuredtext'

    fromText("", modname='pack', system=system, is_package=True)
    fromText(mod1, modname='mod1', system=system, parent_name='pack')
    mod = fromText(mod2, modname='mod2', system=system, parent_name='pack')
    
    captured = capsys.readouterr().out
    assert not captured

    expected = ('<table class="valueTable"><tr class="fieldStart">'
                '<td class="fieldName">Value</td></tr><tr><td>'
                '<pre class="constant-value"><code>(<wbr></wbr>'
                '<a href="pack.mod1.html#f" class="internal-link" title="pack.mod1.f">f</a>)</code></pre></td></tr></table>')
    
    attr = mod.contents['CONST']
    assert isinstance(attr, model.Attribute)

    docstring2html(attr)

    assert ''.join(flatten(epydoc2stan.format_constant_value(attr)).splitlines()) == expected

    
def test_warns_field(capsys: CapSys) -> None:
    """Test if the :warns: field is correctly recognized."""
    mod = fromText('''
    def func():
        """
        @warns: If there is an issue.
        """
        pass
    ''')
    html = ''.join(docstring2html(mod.contents['func']).splitlines())
    assert ('<div><table class="fieldTable"><tr class="fieldStart">'
            '<td class="fieldName" colspan="2">Warns</td></tr><tr>'
            '<td colspan="2">If there is an issue.</td></tr></table></div>') == html
    captured = capsys.readouterr().out
    assert captured == ''

    mod = fromText('''
    def func():
        """
        @warns RuntimeWarning: If there is an issue.
        """
        pass
    ''')
    html = ''.join(docstring2html(mod.contents['func']).splitlines())
    assert ('<div><table class="fieldTable"><tr class="fieldStart">'
            '<td class="fieldName" colspan="2">Warns</td></tr><tr>'
            '<td class="fieldArgContainer">RuntimeWarning</td>'
            '<td class="fieldArgDesc">If there is an issue.</td></tr></table></div>') == html
    captured = capsys.readouterr().out
    assert captured == ''

def test_yields_field(capsys: CapSys) -> None:
    """Test if the :warns: field is correctly recognized."""
    mod = fromText('''
    def func():
        """
        @yields: Each member of the sequence.
        @ytype: str
        """
        pass
    ''')
    html = ''.join(docstring2html(mod.contents['func']).splitlines())
    assert html == ('<div><table class="fieldTable"><tr class="fieldStart">'
                    '<td class="fieldName" colspan="2">Yields</td></tr><tr>'
                    '<td class="fieldArgContainer">str</td>'
                    '<td class="fieldArgDesc">Each member of the sequence.'
                    '</td></tr></table></div>')
    captured = capsys.readouterr().out
    assert captured == ''

def insert_break_points(t:str) -> str:
    return flatten(epydoc2stan.insert_break_points(t))

def test_insert_break_points_identity() -> None:
    """
    No break points are introduced for values containing a single world.
    """
    assert insert_break_points('test') == 'test'
    assert insert_break_points('_test') == '_test'
    assert insert_break_points('_test_') == '_test_'
    assert insert_break_points('') == ''
    assert insert_break_points('____') == '____'
    assert insert_break_points('__test__') == '__test__'
    assert insert_break_points('__someverylongname__') == '__someverylongname__'
    assert insert_break_points('__SOMEVERYLONGNAME__') == '__SOMEVERYLONGNAME__'

def test_insert_break_points_snake_case() -> None:
    assert insert_break_points('__some_very_long_name__') == '__some<wbr></wbr>_very<wbr></wbr>_long<wbr></wbr>_name__'
    assert insert_break_points('__SOME_VERY_LONG_NAME__') == '__SOME<wbr></wbr>_VERY<wbr></wbr>_LONG<wbr></wbr>_NAME__'

def test_insert_break_points_camel_case() -> None:
    assert insert_break_points('__someVeryLongName__') == '__some<wbr></wbr>Very<wbr></wbr>Long<wbr></wbr>Name__'
    assert insert_break_points('__einÜberlangerName__') == '__ein<wbr></wbr>Überlanger<wbr></wbr>Name__'

def test_insert_break_points_dotted_name() -> None:
    assert insert_break_points('mod.__some_very_long_name__') == 'mod<wbr></wbr>.__some<wbr></wbr>_very<wbr></wbr>_long<wbr></wbr>_name__'
    assert insert_break_points('_mod.__SOME_VERY_LONG_NAME__') == '_mod<wbr></wbr>.__SOME<wbr></wbr>_VERY<wbr></wbr>_LONG<wbr></wbr>_NAME__'
    assert insert_break_points('pack.mod.__someVeryLongName__') == 'pack<wbr></wbr>.mod<wbr></wbr>.__some<wbr></wbr>Very<wbr></wbr>Long<wbr></wbr>Name__'
    assert insert_break_points('pack._mod_.__einÜberlangerName__') == 'pack<wbr></wbr>._mod_<wbr></wbr>.__ein<wbr></wbr>Überlanger<wbr></wbr>Name__'

def test_stem_identifier() -> None:
    assert list(stem_identifier('__some_very_long_name__')) == [
        'very', 'long', 'name'  # 'some' has been filtered out because it's part of the stop words.
    ] 
    assert list(stem_identifier('__someVeryLongName__')) == [
        'Very', 'Long', 'Name'
    ]
    assert list(stem_identifier('_name')) == ['name']
    assert list(stem_identifier('name')) == ['name']
    assert list(stem_identifier('processModuleAST')) == ['process', 'Module', 'AST']

def test_self_cls_in_function_params(capsys: CapSys) -> None:
    """
    'self' and 'cls' in parameter table of regular function should appear because 
    we don't know if it's a badly named argument OR it's actually assigned to a legit
    class/instance method outside of the class scope: https://github.com/twisted/pydoctor/issues/13

    Until issue #13 is fixed (which is not so easy), the safe side is to show them.
    """
    src = '''
    __docformat__ = "google"

    def foo(cls, var, bar):
        """
        'cls' SHOULD shown in parameter table. 

        Args:
            var: the thing
            bar: the other thing
        """

    def bar(self, cls, var):
        """
        'self' SHOULD shown in parameter table. 

        Args:
            var: the thing
        """

    class Spectator:
        
        @staticmethod
        def watch(self, what):
            """
            'self' SHOULD shown in parameter table. 

            Args:
                what: the thing
            """
        
        def leave(cls, t):
            """
            'cls' SHOULD shown in parameter table. 

            Args:
                t: thing
            """
        
        @classmethod
        def which(cls, t):
            """
            'cls' SHOULD NOT shown in parameter table, because it's a legit class method.

            Args:
                t: the object
            """
        
        def __init__(self, team):
            """
            'self' SHOULD NOT shown in parameter table, because it's a legit instance method.

            Args:
                team: the team
            """
        
        def __bool__(self, other):
            """
            'self' SHOULD shown in parameter table, because it's explicitely documented.

            Args:
                self: the self
                other: the other
            """
    '''
    mod = fromText(src, modname='mod')

    html_foo = docstring2html(mod.contents['foo'])
    html_bar = docstring2html(mod.contents['bar'])
    html_watch = docstring2html(mod.contents['Spectator'].contents['watch'])
    html_leave = docstring2html(mod.contents['Spectator'].contents['leave'])
    html_which = docstring2html(mod.contents['Spectator'].contents['which'])
    html_init = docstring2html(mod.contents['Spectator'].contents['__init__'])
    html_bool = docstring2html(mod.contents['Spectator'].contents['__bool__'])

    assert not capsys.readouterr().out

    assert '<span class="fieldArg">cls</span>' in html_foo
    assert '<span class="fieldArg">self</span>' in html_bar
    assert '<span class="fieldArg">self</span>' in html_watch
    assert '<span class="fieldArg">cls</span>' in html_leave

    assert '<span class="fieldArg">cls</span>' not in html_which
    assert '<span class="fieldArg">self</span>' not in html_init
    assert '<span class="fieldArg">self</span>' in html_bool


def test_not_found_annotation_does_not_create_link() -> None:
    """
    The docstring linker cache does not create empty <a> tags.
    """

    
    from pydoctor.test.test_templatewriter import getHTMLOf

    src = '''\
    __docformat__ = 'numpy'

    def link_to(identifier, label: NotFound):
        """
        :param label: the lable of the link.
        :type identifier: Union[str, NotFound]
        """

    '''

    mod = fromText(src)

    html = getHTMLOf(mod)

    assert '<a>NotFound</a>' not in html

def test_docformat_skip_processtypes() -> None:
    assert all([d in get_supported_docformats() for d in epydoc2stan._docformat_skip_processtypes])
<<<<<<< HEAD
=======

def test_returns_undocumented_still_show_up_if_params_documented() -> None:
    """
    The returns section will show up if any of the 
    parameter are documented and the fucntion has a return annotation.
    """
    src = '''
    def f(c:int) -> bool:
        """
        @param c: stuff
        """
    def g(c) -> bool:
        """
        @type c: int
        """
    def h(c):
        """
        @param c: stuff
        """
    def i(c) -> None:
        """
        @param c: stuff
        """
    '''

    mod = fromText(src)

    html_f = docstring2html(mod.contents['f'])
    html_g = docstring2html(mod.contents['g'])
    html_h = docstring2html(mod.contents['h'])
    html_i = docstring2html(mod.contents['i'])

    assert 'Returns</td>' in html_f
    assert 'Returns</td>' in html_g

    assert 'Returns</td>' not in html_h
    assert 'Returns</td>' not in html_i
>>>>>>> 941e355d
<|MERGE_RESOLUTION|>--- conflicted
+++ resolved
@@ -1720,8 +1720,6 @@
 
 def test_docformat_skip_processtypes() -> None:
     assert all([d in get_supported_docformats() for d in epydoc2stan._docformat_skip_processtypes])
-<<<<<<< HEAD
-=======
 
 def test_returns_undocumented_still_show_up_if_params_documented() -> None:
     """
@@ -1758,5 +1756,4 @@
     assert 'Returns</td>' in html_g
 
     assert 'Returns</td>' not in html_h
-    assert 'Returns</td>' not in html_i
->>>>>>> 941e355d
+    assert 'Returns</td>' not in html_i