--- conflicted
+++ resolved
@@ -1996,7 +1996,6 @@
     assert all(n in system.allobjects['top'].contents for n in  ['f', 'g', 'h', 'i', 'j'])
 
 @systemcls_param
-<<<<<<< HEAD
 def test_module_level_attributes_and_aliases(systemcls: Type[model.System]) -> None:
     """
     Variables and aliases defined in the main body of a Try node will have priority over the names defined in the except handlers.
@@ -2291,7 +2290,8 @@
     assert mod.expandName('seven') == 'six.seven'
     assert 'klass' not in mod._localNameToFullName_map
     assert 'crazy_var' not in mod._localNameToFullName_map
-=======
+
+@systemcls_param
 def test_exception_kind(systemcls: Type[model.System], capsys: CapSys) -> None:
     """
     Exceptions are marked with the special kind "EXCEPTION".
@@ -2431,4 +2431,3 @@
     
     finally:
         systemcls.systemBuilder = _builderT_init
->>>>>>> 5393bd86
