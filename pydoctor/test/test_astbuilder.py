from typing import Optional, Tuple, Type, overload
import ast
import textwrap

import astor

from twisted.python._pydoctor import TwistedSystem

from pydoctor import astbuilder, model
from pydoctor.epydoc.markup import DocstringLinker, ParsedDocstring
from pydoctor.stanutils import flatten
from pydoctor.epydoc.markup.epytext import Element, ParsedEpytextDocstring
from pydoctor.epydoc2stan import format_summary, get_parsed_type
from pydoctor.zopeinterface import ZopeInterfaceSystem

from . import CapSys, NotFoundLinker, posonlyargs, typecomment
import pytest


systemcls_param = pytest.mark.parametrize(
    'systemcls', (model.System, ZopeInterfaceSystem, TwistedSystem)
    )

def fromAST(
        ast: ast.Module,
        modname: str = '<test>',
        is_package: bool = False,
        parent_name: Optional[str] = None,
        system: Optional[model.System] = None,
        buildercls: Optional[Type[astbuilder.ASTBuilder]] = None,
        systemcls: Type[model.System] = model.System
        ) -> model.Module:

    if system is None:
        _system = systemcls()
    else:
        _system = system

    if buildercls is None:
        buildercls = _system.defaultBuilder
    builder = buildercls(_system)

    if parent_name is None:
        full_name = modname
    else:
        full_name = f'{parent_name}.{modname}'
        # Set containing package as parent.
        builder.current = _system.allobjects[parent_name]

    factory = _system.Package if is_package else _system.Module
    mod: model.Module = builder._push(factory, modname, 0)
    builder._pop(factory)
    builder.processModuleAST(ast, mod)
    assert mod is _system.allobjects[full_name]
    mod.state = model.ProcessingState.PROCESSED

    if system is None:
        # Assume that an implicit system will only contain one module,
        # so post-process it as a convenience.
        _system.postProcess()

    return mod

def fromText(
        text: str,
        *,
        modname: str = '<test>',
        is_package: bool = False,
        parent_name: Optional[str] = None,
        system: Optional[model.System] = None,
        buildercls: Optional[Type[astbuilder.ASTBuilder]] = None,
        systemcls: Type[model.System] = model.System
        ) -> model.Module:
    ast = astbuilder._parse(textwrap.dedent(text))
    return fromAST(ast, modname, is_package, parent_name, system, buildercls, systemcls)

def unwrap(parsed_docstring: ParsedEpytextDocstring) -> str:
    epytext = parsed_docstring._tree
    assert epytext is not None
    assert epytext.tag == 'epytext'
    assert len(epytext.children) == 1
    para = epytext.children[0]
    assert isinstance(para, Element)
    assert para.tag == 'para'
    assert len(para.children) == 1
    value = para.children[0]
    assert isinstance(value, str)
    return value

def to_html(
        parsed_docstring: ParsedDocstring,
        linker: DocstringLinker = NotFoundLinker()
        ) -> str:
    return flatten(parsed_docstring.to_stan(linker))

@overload
def type2str(type_expr: None) -> None: ...

@overload
def type2str(type_expr: ast.expr) -> str: ...

def type2str(type_expr: Optional[ast.expr]) -> Optional[str]:
    if type_expr is None:
        return None
    else:
        src = astor.to_source(type_expr)
        assert isinstance(src, str)
        return src.strip()

def type2html(obj: model.Documentable) -> str:
    parsed_type = get_parsed_type(obj)
    assert parsed_type is not None
    return to_html(parsed_type).replace('<wbr></wbr>', '').replace('<wbr>\n</wbr>', '')

def ann_str_and_line(obj: model.Documentable) -> Tuple[str, int]:
    """Return the textual representation and line number of an object's
    type annotation.
    @param obj: Documentable object with a type annotation.
    """
    ann = obj.annotation # type: ignore[attr-defined]
    assert ann is not None
    return type2str(ann), ann.lineno

def test_node2fullname() -> None:
    """The node2fullname() function finds the full (global) name for
    a name expression in the AST.
    """

    mod = fromText('''
    class session:
        from twisted.conch.interfaces import ISession
    ''', modname='test')

    def lookup(expr: str) -> Optional[str]:
        node = ast.parse(expr, mode='eval')
        assert isinstance(node, ast.Expression)
        return astbuilder.node2fullname(node.body, mod)

    # None is returned for non-name nodes.
    assert lookup('123') is None
    # Local names are returned with their full name.
    assert lookup('session') == 'test.session'
    # A name that has no match at the top level is returned as-is.
    assert lookup('nosuchname') == 'nosuchname'
    # Unknown names are resolved as far as possible.
    assert lookup('session.nosuchname') == 'test.session.nosuchname'
    # Aliases are resolved on local names.
    assert lookup('session.ISession') == 'twisted.conch.interfaces.ISession'
    # Aliases are resolved on global names.
    assert lookup('test.session.ISession') == 'twisted.conch.interfaces.ISession'

@systemcls_param
def test_no_docstring(systemcls: Type[model.System]) -> None:
    # Inheritance of the docstring of an overridden method depends on
    # methods with no docstring having None in their 'docstring' field.
    mod = fromText('''
    def f():
        pass
    class C:
        def m(self):
            pass
    ''', modname='test', systemcls=systemcls)
    f = mod.contents['f']
    assert f.docstring is None
    m = mod.contents['C'].contents['m']
    assert m.docstring is None

@systemcls_param
def test_function_simple(systemcls: Type[model.System]) -> None:
    src = '''
    """ MOD DOC """
    def f():
        """This is a docstring."""
    '''
    mod = fromText(src, systemcls=systemcls)
    assert len(mod.contents) == 1
    func, = mod.contents.values()
    assert func.fullName() == '<test>.f'
    assert func.docstring == """This is a docstring."""
    assert func.is_async is False


@systemcls_param
def test_function_async(systemcls: Type[model.System]) -> None:
    src = '''
    """ MOD DOC """
    async def a():
        """This is a docstring."""
    '''
    mod = fromText(src, systemcls=systemcls)
    assert len(mod.contents) == 1
    func, = mod.contents.values()
    assert func.fullName() == '<test>.a'
    assert func.docstring == """This is a docstring."""
    assert func.is_async is True


@pytest.mark.parametrize('signature', (
    '()',
    '(*, a, b=None)',
    '(*, a=(), b)',
    '(a, b=3, *c, **kw)',
    '(f=True)',
    '(x=0.1, y=-2)',
    '(s=\'theory\', t="con\'text")',
    ))
@systemcls_param
def test_function_signature(signature: str, systemcls: Type[model.System]) -> None:
    """A round trip from source to inspect.Signature and back produces
    the original text.
    """
    mod = fromText(f'def f{signature}: ...', systemcls=systemcls)
    docfunc, = mod.contents.values()
    assert isinstance(docfunc, model.Function)
    assert str(docfunc.signature) == signature

@posonlyargs
@pytest.mark.parametrize('signature', (
    '(x, y, /)',
    '(x, y=0, /)',
    '(x, y, /, z, w)',
    '(x, y, /, z, w=42)',
    '(x, y, /, z=0, w=0)',
    '(x, y=3, /, z=5, w=7)',
    '(x, /, *v, a=1, b=2)',
    '(x, /, *, a=1, b=2, **kwargs)',
    ))
@systemcls_param
def test_function_signature_posonly(signature: str, systemcls: Type[model.System]) -> None:
    test_function_signature(signature, systemcls)


@pytest.mark.parametrize('signature', (
    '(a, a)',
    ))
@systemcls_param
def test_function_badsig(signature: str, systemcls: Type[model.System], capsys: CapSys) -> None:
    """When a function has an invalid signature, an error is logged and
    the empty signature is returned.

    Note that most bad signatures lead to a SyntaxError, which we cannot
    recover from. This test checks what happens if the AST can be produced
    but inspect.Signature() rejects the parsed parameters.
    """
    mod = fromText(f'def f{signature}: ...', systemcls=systemcls, modname='mod')
    docfunc, = mod.contents.values()
    assert isinstance(docfunc, model.Function)
    assert str(docfunc.signature) == '()'
    captured = capsys.readouterr().out
    assert captured.startswith("mod:1: mod.f has invalid parameters: ")


@systemcls_param
def test_class(systemcls: Type[model.System]) -> None:
    src = '''
    class C:
        def f():
            """This is a docstring."""
    '''
    mod = fromText(src, systemcls=systemcls)
    assert len(mod.contents) == 1
    cls, = mod.contents.values()
    assert cls.fullName() == '<test>.C'
    assert cls.docstring == None
    assert len(cls.contents) == 1
    func, = cls.contents.values()
    assert func.fullName() == '<test>.C.f'
    assert func.docstring == """This is a docstring."""


@systemcls_param
def test_class_with_base(systemcls: Type[model.System]) -> None:
    src = '''
    class C:
        def f():
            """This is a docstring."""
    class D(C):
        def f():
            """This is a docstring."""
    '''
    mod = fromText(src, systemcls=systemcls)
    assert len(mod.contents) == 2
    clsC, clsD = mod.contents.values()
    assert clsC.fullName() == '<test>.C'
    assert clsC.docstring == None
    assert len(clsC.contents) == 1

    assert clsD.fullName() == '<test>.D'
    assert clsD.docstring == None
    assert len(clsD.contents) == 1

    assert len(clsD.bases) == 1
    base, = clsD.bases
    assert base == '<test>.C'

@systemcls_param
def test_follow_renaming(systemcls: Type[model.System]) -> None:
    src = '''
    class C: pass
    D = C
    class E(D): pass
    '''
    mod = fromText(src, systemcls=systemcls)
    C = mod.contents['C']
    E = mod.contents['E']
    assert E.baseobjects == [C], E.baseobjects

@systemcls_param
def test_relative_import_in_package(systemcls: Type[model.System]) -> None:
    """Relative imports in a package must be resolved by going up one level
    less, since we don't count "__init__.py" as a level.

    Hierarchy::

      top: def f
       - pkg: imports f and g
          - mod: def g
    """

    top_src = '''
    def f(): pass
    '''
    mod_src = '''
    def g(): pass
    '''
    pkg_src = '''
    from .. import f
    from .mod import g
    '''

    system = systemcls()
    top = fromText(top_src, modname='top', is_package=True, system=system)
    mod = fromText(mod_src, modname='top.pkg.mod', system=system)
    pkg = fromText(pkg_src, modname='pkg', parent_name='top', is_package=True,
                   system=system)

    assert pkg.resolveName('f') is top.contents['f']
    assert pkg.resolveName('g') is mod.contents['g']

@systemcls_param
@pytest.mark.parametrize('level', (1, 2, 3, 4))
def test_relative_import_past_top(
        systemcls: Type[model.System],
        level: int,
        capsys: CapSys
        ) -> None:
    """A warning is logged when a relative import goes beyond the top-level
    package.
    """
    system = systemcls()
    fromText('', modname='pkg', is_package=True, system=system)
    fromText(f'''
    from {'.' * level + 'X'} import A
    ''', modname='mod', parent_name='pkg', system=system)
    captured = capsys.readouterr().out
    if level == 1:
        assert not captured
    else:
        assert f'pkg.mod:2: relative import level ({level}) too high\n' == captured

@systemcls_param
def test_class_with_base_from_module(systemcls: Type[model.System]) -> None:
    src = '''
    from X.Y import A
    from Z import B as C
    class D(A, C):
        def f():
            """This is a docstring."""
    '''
    mod = fromText(src, systemcls=systemcls)
    assert len(mod.contents) == 1
    clsD, = mod.contents.values()

    assert clsD.fullName() == '<test>.D'
    assert clsD.docstring == None
    assert len(clsD.contents) == 1

    assert len(clsD.bases) == 2
    base1, base2 = clsD.bases
    assert base1 == 'X.Y.A'
    assert base2 == 'Z.B'

    src = '''
    import X
    import Y.Z as M
    class D(X.A, X.B.C, M.C):
        def f():
            """This is a docstring."""
    '''
    mod = fromText(src, systemcls=systemcls)
    assert len(mod.contents) == 1
    clsD, = mod.contents.values()

    assert clsD.fullName() == '<test>.D'
    assert clsD.docstring == None
    assert len(clsD.contents) == 1

    assert len(clsD.bases) == 3
    base1, base2, base3 = clsD.bases
    assert base1 == 'X.A', base1
    assert base2 == 'X.B.C', base2
    assert base3 == 'Y.Z.C', base3

@systemcls_param
def test_aliasing(systemcls: Type[model.System]) -> None:
    def addsrc(system: model.System) -> None:
        src_private = '''
        class A:
            pass
        '''
        src_export = '''
        from _private import A as B
        __all__ = ['B']
        '''
        src_user = '''
        from public import B
        class C(B):
            pass
        '''
        fromText(src_private, modname='_private', system=system)
        fromText(src_export, modname='public', system=system)
        fromText(src_user, modname='app', system=system)

    system = systemcls()
    addsrc(system)
    C = system.allobjects['app.C']
    assert isinstance(C, model.Class)
    # An older version of this test expected _private.A as the result.
    # The expected behavior was changed because:
    # - relying on on-demand processing of other modules is unreliable when
    #   there are cyclic imports: expandName() on a module that is still being
    #   processed can return the not-found result for a name that does exist
    # - code should be importing names from their official home, so if we
    #   import public.B then for the purposes of documentation public.B is
    #   the name we should use
    assert C.bases == ['public.B']

@systemcls_param
def test_more_aliasing(systemcls: Type[model.System]) -> None:
    def addsrc(system: model.System) -> None:
        src_a = '''
        class A:
            pass
        '''
        src_b = '''
        from a import A as B
        '''
        src_c = '''
        from b import B as C
        '''
        src_d = '''
        from c import C
        class D(C):
            pass
        '''
        fromText(src_a, modname='a', system=system)
        fromText(src_b, modname='b', system=system)
        fromText(src_c, modname='c', system=system)
        fromText(src_d, modname='d', system=system)

    system = systemcls()
    addsrc(system)
    D = system.allobjects['d.D']
    assert isinstance(D, model.Class)
    # An older version of this test expected a.A as the result.
    # Read the comment in test_aliasing() to learn why this was changed.
    assert D.bases == ['c.C']

@systemcls_param
def test_aliasing_recursion(systemcls: Type[model.System]) -> None:
    system = systemcls()
    src = '''
    class C:
        pass
    from mod import C
    class D(C):
        pass
    '''
    mod = fromText(src, modname='mod', system=system)
    assert mod.contents['D'].bases == ['mod.C'], mod.contents['D'].bases

@systemcls_param
def test_documented_no_alias(systemcls: Type[model.System]) -> None:
    """A variable that is documented should not be considered an alias."""
    # TODO: We should also verify this for inline docstrings, but the code
    #       currently doesn't support that. We should perhaps store aliases
    #       as Documentables as well, so we can change their 'kind' when
    #       an inline docstring follows the assignment.
    mod = fromText('''
    class SimpleClient:
        pass
    class Processor:
        """
        @ivar clientFactory: Callable that returns a client.
        """
        clientFactory = SimpleClient
    ''', systemcls=systemcls)
    P = mod.contents['Processor']
    f = P.contents['clientFactory']
    assert unwrap(f.parsed_docstring) == """Callable that returns a client."""
    assert f.privacyClass is model.PrivacyClass.VISIBLE
    assert f.kind is model.DocumentableKind.INSTANCE_VARIABLE
    assert f.linenumber

@systemcls_param
def test_subclasses(systemcls: Type[model.System]) -> None:
    src = '''
    class A:
        pass
    class B(A):
        pass
    '''
    system = fromText(src, systemcls=systemcls).system
    A = system.allobjects['<test>.A']
    assert isinstance(A, model.Class)
    assert A.subclasses == [system.allobjects['<test>.B']]

@systemcls_param
def test_inherit_names(systemcls: Type[model.System]) -> None:
    src = '''
    class A:
        pass
    class A(A):
        pass
    '''
    mod = fromText(src, systemcls=systemcls)
    assert [b.name for b in mod.contents['A'].allbases()] == ['A 0']

@systemcls_param
def test_nested_class_inheriting_from_same_module(systemcls: Type[model.System]) -> None:
    src = '''
    class A:
        pass
    class B:
        class C(A):
            pass
    '''
    fromText(src, systemcls=systemcls)

@systemcls_param
def test_all_recognition(systemcls: Type[model.System]) -> None:
    """The value assigned to __all__ is parsed to Module.all."""
    mod = fromText('''
    def f():
        pass
    __all__ = ['f']
    ''', systemcls=systemcls)
    assert mod.all == ['f']
    assert '__all__' not in mod.contents

@systemcls_param
def test_docformat_recognition(systemcls: Type[model.System]) -> None:
    """The value assigned to __docformat__ is parsed to Module.docformat."""
    mod = fromText('''
    __docformat__ = 'Epytext en'

    def f():
        pass
    ''', systemcls=systemcls)
    assert mod.docformat == 'epytext'
    assert '__docformat__' not in mod.contents

@systemcls_param
def test_docformat_warn_not_str(systemcls: Type[model.System], capsys: CapSys) -> None:

    mod = fromText('''
    __docformat__ = [i for i in range(3)]

    def f():
        pass
    ''', systemcls=systemcls, modname='mod')
    captured = capsys.readouterr().out
<<<<<<< HEAD
    assert captured == 'mod:2: Cannot parse value assigned to "__docformat__", not a string\n'
    assert mod.docformat == None
=======
    assert captured == 'mod:2: Cannot parse value assigned to "__docformat__": not a string\n'
    assert mod.docformat is None
>>>>>>> ab27e31b
    assert '__docformat__' not in mod.contents

@systemcls_param
def test_docformat_warn_not_str2(systemcls: Type[model.System], capsys: CapSys) -> None:

    mod = fromText('''
    __docformat__ = 3.14

    def f():
        pass
    ''', systemcls=systemcls, modname='mod')
    captured = capsys.readouterr().out
<<<<<<< HEAD
    assert captured == 'mod:2: Cannot parse value assigned to "__docformat__", not a string\n'
=======
    assert captured == 'mod:2: Cannot parse value assigned to "__docformat__": not a string\n'
>>>>>>> ab27e31b
    assert mod.docformat == None
    assert '__docformat__' not in mod.contents

@systemcls_param
def test_docformat_warn_empty(systemcls: Type[model.System], capsys: CapSys) -> None:

    mod = fromText('''
    __docformat__ = '  '

    def f():
        pass
    ''', systemcls=systemcls, modname='mod')
    captured = capsys.readouterr().out
<<<<<<< HEAD
    assert captured == 'mod:2: Cannot parse value assigned to "__docformat__", no value\n'
=======
    assert captured == 'mod:2: Cannot parse value assigned to "__docformat__": empty value\n'
>>>>>>> ab27e31b
    assert mod.docformat == None
    assert '__docformat__' not in mod.contents

@systemcls_param
def test_docformat_warn_overrides(systemcls: Type[model.System], capsys: CapSys) -> None:
    mod = fromText('''
    __docformat__ = 'numpy'

    def f():
        pass

    __docformat__ = 'restructuredtext'
    ''', systemcls=systemcls, modname='mod')
    captured = capsys.readouterr().out
    assert captured == 'mod:7: Assignment to "__docformat__" overrides previous assignment\n'
    assert mod.docformat == 'restructuredtext'
    assert '__docformat__' not in mod.contents

@systemcls_param
def test_all_in_class_non_recognition(systemcls: Type[model.System]) -> None:
    """A class variable named __all__ is just an ordinary variable and
    does not affect Module.all.
    """
    mod = fromText('''
    class C:
        __all__ = ['f']
    ''', systemcls=systemcls)
    assert mod.all is None
    assert '__all__' not in mod.contents
    assert '__all__' in mod.contents['C'].contents

@systemcls_param
def test_all_multiple(systemcls: Type[model.System], capsys: CapSys) -> None:
    """If there are multiple assignments to __all__, a warning is logged
    and the last assignment takes effect.
    """
    mod = fromText('''
    __all__ = ['f']
    __all__ = ['g']
    ''', modname='mod', systemcls=systemcls)
    captured = capsys.readouterr().out
    assert captured == 'mod:3: Assignment to "__all__" overrides previous assignment\n'
    assert mod.all == ['g']

@systemcls_param
def test_all_bad_sequence(systemcls: Type[model.System], capsys: CapSys) -> None:
    """Values other than lists and tuples assigned to __all__ have no effect
    and a warning is logged.
    """
    mod = fromText('''
    __all__ = {}
    ''', modname='mod', systemcls=systemcls)
    captured = capsys.readouterr().out
    assert captured == 'mod:2: Cannot parse value assigned to "__all__"\n'
    assert mod.all is None

@systemcls_param
def test_all_nonliteral(systemcls: Type[model.System], capsys: CapSys) -> None:
    """Non-literals in __all__ are ignored."""
    mod = fromText('''
    __all__ = ['a', 'b', '.'.join(['x', 'y']), 'c']
    ''', modname='mod', systemcls=systemcls)
    captured = capsys.readouterr().out
    assert captured == 'mod:2: Cannot parse element 2 of "__all__"\n'
    assert mod.all == ['a', 'b', 'c']

@systemcls_param
def test_all_nonstring(systemcls: Type[model.System], capsys: CapSys) -> None:
    """Non-string literals in __all__ are ignored."""
    mod = fromText('''
    __all__ = ('a', 'b', 123, 'c', True)
    ''', modname='mod', systemcls=systemcls)
    captured = capsys.readouterr().out
    assert captured == (
        'mod:2: Element 2 of "__all__" has type "int", expected "str"\n'
        'mod:2: Element 4 of "__all__" has type "bool", expected "str"\n'
        )
    assert mod.all == ['a', 'b', 'c']

@systemcls_param
def test_all_allbad(systemcls: Type[model.System], capsys: CapSys) -> None:
    """If no value in __all__ could be parsed, the result is an empty list."""
    mod = fromText('''
    __all__ = (123, True)
    ''', modname='mod', systemcls=systemcls)
    captured = capsys.readouterr().out
    assert captured == (
        'mod:2: Element 0 of "__all__" has type "int", expected "str"\n'
        'mod:2: Element 1 of "__all__" has type "bool", expected "str"\n'
        )
    assert mod.all == []

@systemcls_param
def test_classmethod(systemcls: Type[model.System]) -> None:
    mod = fromText('''
    class C:
        @classmethod
        def f(klass):
            pass
    ''', systemcls=systemcls)
    assert mod.contents['C'].contents['f'].kind is model.DocumentableKind.CLASS_METHOD
    mod = fromText('''
    class C:
        def f(klass):
            pass
        f = classmethod(f)
    ''', systemcls=systemcls)
    assert mod.contents['C'].contents['f'].kind is model.DocumentableKind.CLASS_METHOD

@systemcls_param
def test_classdecorator(systemcls: Type[model.System]) -> None:
    mod = fromText('''
    def cd(cls):
        pass
    @cd
    class C:
        pass
    ''', modname='mod', systemcls=systemcls)
    C = mod.contents['C']
    assert C.decorators == [('mod.cd', None)]


@systemcls_param
def test_classdecorator_with_args(systemcls: Type[model.System]) -> None:
    mod = fromText('''
    def cd(): pass
    class A: pass
    @cd(A)
    class C:
        pass
    ''', modname='test', systemcls=systemcls)
    C = mod.contents['C']
    assert len(C.decorators) == 1
    (name, args), = C.decorators
    assert name == 'test.cd'
    assert len(args) == 1
    arg, = args
    assert astbuilder.node2fullname(arg, mod) == 'test.A'


@systemcls_param
def test_methoddecorator(systemcls: Type[model.System], capsys: CapSys) -> None:
    mod = fromText('''
    class C:
        def method_undecorated():
            pass

        @staticmethod
        def method_static():
            pass

        @classmethod
        def method_class(cls):
            pass

        @staticmethod
        @classmethod
        def method_both():
            pass
    ''', modname='mod', systemcls=systemcls)
    C = mod.contents['C']
    assert C.contents['method_undecorated'].kind is model.DocumentableKind.METHOD
    assert C.contents['method_static'].kind is model.DocumentableKind.STATIC_METHOD
    assert C.contents['method_class'].kind is model.DocumentableKind.CLASS_METHOD
    captured = capsys.readouterr().out
    assert captured == "mod:14: mod.C.method_both is both classmethod and staticmethod\n"


@systemcls_param
def test_assignment_to_method_in_class(systemcls: Type[model.System]) -> None:
    """An assignment to a method in a class body does not change the type
    of the documentable.

    If the name we assign to exists and it does not belong to an Attribute
    (it's a Function instead, in this test case), the assignment will be
    ignored.
    """
    mod = fromText('''
    class Base:
        def base_method():
            """Base method docstring."""

    class Sub(Base):
        base_method = wrap_method(base_method)
        """Overriding the docstring is not supported."""

        def sub_method():
            """Sub method docstring."""
        sub_method = wrap_method(sub_method)
        """Overriding the docstring is not supported."""
    ''', systemcls=systemcls)
    assert isinstance(mod.contents['Base'].contents['base_method'], model.Function)
    assert mod.contents['Sub'].contents.get('base_method') is None
    sub_method = mod.contents['Sub'].contents['sub_method']
    assert isinstance(sub_method, model.Function)
    assert sub_method.docstring == """Sub method docstring."""


@systemcls_param
def test_assignment_to_method_in_init(systemcls: Type[model.System]) -> None:
    """An assignment to a method inside __init__() does not change the type
    of the documentable.

    If the name we assign to exists and it does not belong to an Attribute
    (it's a Function instead, in this test case), the assignment will be
    ignored.
    """
    mod = fromText('''
    class Base:
        def base_method():
            """Base method docstring."""

    class Sub(Base):
        def sub_method():
            """Sub method docstring."""

        def __init__(self):
            self.base_method = wrap_method(self.base_method)
            """Overriding the docstring is not supported."""
            self.sub_method = wrap_method(self.sub_method)
            """Overriding the docstring is not supported."""
    ''', systemcls=systemcls)
    assert isinstance(mod.contents['Base'].contents['base_method'], model.Function)
    assert mod.contents['Sub'].contents.get('base_method') is None
    sub_method = mod.contents['Sub'].contents['sub_method']
    assert isinstance(sub_method, model.Function)
    assert sub_method.docstring == """Sub method docstring."""


@systemcls_param
def test_import_star(systemcls: Type[model.System]) -> None:
    mod_a = fromText('''
    def f(): pass
    ''', modname='a', systemcls=systemcls)
    mod_b = fromText('''
    from a import *
    ''', modname='b', system=mod_a.system)
    assert mod_b.resolveName('f') == mod_a.contents['f']


@systemcls_param
def test_import_func_from_package(systemcls: Type[model.System]) -> None:
    """Importing a function from a package should look in the C{__init__}
    module.

    In this test the following hierarchy is constructed::

        package a
          module __init__
            defines function 'f'
          module c
            imports function 'f'
        module b
          imports function 'f'

    We verify that when module C{b} and C{c} import the name C{f} from
    package C{a}, they import the function C{f} from the module C{a.__init__}.
    """
    system = systemcls()
    mod_a = fromText('''
    def f(): pass
    ''', modname='a', is_package=True, system=system)
    mod_b = fromText('''
    from a import f
    ''', modname='b', system=system)
    mod_c = fromText('''
    from . import f
    ''', modname='c', parent_name='a', system=system)
    assert mod_b.resolveName('f') == mod_a.contents['f']
    assert mod_c.resolveName('f') == mod_a.contents['f']


@systemcls_param
def test_import_module_from_package(systemcls: Type[model.System]) -> None:
    """Importing a module from a package should not look in C{__init__}
    module.

    In this test the following hierarchy is constructed::

        package a
          module __init__
          module b
            defines function 'f'
        module c
          imports module 'a.b'

    We verify that when module C{c} imports the name C{b} from package C{a},
    it imports the module C{a.b} which contains C{f}.
    """
    system = systemcls()
    fromText('''
    # This module intentionally left blank.
    ''', modname='a', system=system)
    mod_b = fromText('''
    def f(): pass
    ''', modname='b', parent_name='a', system=system)
    mod_c = fromText('''
    from a import b
    f = b.f
    ''', modname='c', system=system)
    assert mod_c.resolveName('f') == mod_b.contents['f']


@systemcls_param
def test_inline_docstring_modulevar(systemcls: Type[model.System]) -> None:
    mod = fromText('''
    """regular module docstring

    @var b: doc for b
    """

    """not a docstring"""

    a = 1
    """inline doc for a"""

    b = 2

    def f():
        pass
    """not a docstring"""
    ''', modname='test', systemcls=systemcls)
    assert sorted(mod.contents.keys()) == ['a', 'b', 'f']
    a = mod.contents['a']
    assert a.docstring == """inline doc for a"""
    b = mod.contents['b']
    assert unwrap(b.parsed_docstring) == """doc for b"""
    f = mod.contents['f']
    assert not f.docstring

@systemcls_param
def test_inline_docstring_classvar(systemcls: Type[model.System]) -> None:
    mod = fromText('''
    class C:
        """regular class docstring"""

        def f(self):
            pass
        """not a docstring"""

        a = 1
        """inline doc for a"""

        """not a docstring"""

        _b = 2
        """inline doc for _b"""

        None
        """not a docstring"""
    ''', modname='test', systemcls=systemcls)
    C = mod.contents['C']
    assert sorted(C.contents.keys()) == ['_b', 'a', 'f']
    f = C.contents['f']
    assert not f.docstring
    a = C.contents['a']
    assert a.docstring == """inline doc for a"""
    assert a.privacyClass is model.PrivacyClass.VISIBLE
    b = C.contents['_b']
    assert b.docstring == """inline doc for _b"""
    assert b.privacyClass is model.PrivacyClass.PRIVATE

@systemcls_param
def test_inline_docstring_annotated_classvar(systemcls: Type[model.System]) -> None:
    mod = fromText('''
    class C:
        """regular class docstring"""

        a: int
        """inline doc for a"""

        _b: int = 4
        """inline doc for _b"""
    ''', modname='test', systemcls=systemcls)
    C = mod.contents['C']
    assert sorted(C.contents.keys()) == ['_b', 'a']
    a = C.contents['a']
    assert a.docstring == """inline doc for a"""
    assert a.privacyClass is model.PrivacyClass.VISIBLE
    b = C.contents['_b']
    assert b.docstring == """inline doc for _b"""
    assert b.privacyClass is model.PrivacyClass.PRIVATE

@systemcls_param
def test_inline_docstring_instancevar(systemcls: Type[model.System]) -> None:
    mod = fromText('''
    class C:
        """regular class docstring"""

        d = None
        """inline doc for d"""

        f = None
        """inline doc for f"""

        def __init__(self):
            self.a = 1
            """inline doc for a"""

            """not a docstring"""

            self._b = 2
            """inline doc for _b"""

            x = -1
            """not a docstring"""

            self.c = 3
            """inline doc for c"""

            self.d = 4

            self.e = 5
        """not a docstring"""

        def set_f(self, value):
            self.f = value
    ''', modname='test', systemcls=systemcls)
    C = mod.contents['C']
    assert sorted(C.contents.keys()) == [
        '__init__', '_b', 'a', 'c', 'd', 'e', 'f', 'set_f'
        ]
    a = C.contents['a']
    assert a.docstring == """inline doc for a"""
    assert a.privacyClass is model.PrivacyClass.VISIBLE
    assert a.kind is model.DocumentableKind.INSTANCE_VARIABLE
    b = C.contents['_b']
    assert b.docstring == """inline doc for _b"""
    assert b.privacyClass is model.PrivacyClass.PRIVATE
    assert b.kind is model.DocumentableKind.INSTANCE_VARIABLE
    c = C.contents['c']
    assert c.docstring == """inline doc for c"""
    assert c.privacyClass is model.PrivacyClass.VISIBLE
    assert c.kind is model.DocumentableKind.INSTANCE_VARIABLE
    d = C.contents['d']
    assert d.docstring == """inline doc for d"""
    assert d.privacyClass is model.PrivacyClass.VISIBLE
    assert d.kind is model.DocumentableKind.INSTANCE_VARIABLE
    e = C.contents['e']
    assert not e.docstring
    f = C.contents['f']
    assert f.docstring == """inline doc for f"""
    assert f.privacyClass is model.PrivacyClass.VISIBLE
    assert f.kind is model.DocumentableKind.INSTANCE_VARIABLE

@systemcls_param
def test_inline_docstring_annotated_instancevar(systemcls: Type[model.System]) -> None:
    mod = fromText('''
    class C:
        """regular class docstring"""

        a: int

        def __init__(self):
            self.a = 1
            """inline doc for a"""

            self.b: int = 2
            """inline doc for b"""
    ''', modname='test', systemcls=systemcls)
    C = mod.contents['C']
    assert sorted(C.contents.keys()) == ['__init__', 'a', 'b']
    a = C.contents['a']
    assert a.docstring == """inline doc for a"""
    b = C.contents['b']
    assert b.docstring == """inline doc for b"""

@systemcls_param
def test_docstring_assignment(systemcls: Type[model.System], capsys: CapSys) -> None:
    mod = fromText(r'''
    def fun():
        pass

    class CLS:

        def method1():
            """Temp docstring."""
            pass

        def method2():
            pass

        method1.__doc__ = "Updated docstring #1"

    fun.__doc__ = "Happy Happy Joy Joy"
    CLS.__doc__ = "Clears the screen"
    CLS.method2.__doc__ = "Updated docstring #2"

    None.__doc__ = "Free lunch!"
    real.__doc__ = "Second breakfast"
    fun.__doc__ = codecs.encode('Pnrfne fnynq', 'rot13')
    CLS.method1.__doc__ = 4

    def mark_unavailable(func):
        # No warning: docstring updates in functions are ignored.
        func.__doc__ = func.__doc__ + '\n\nUnavailable on this system.'
    ''', systemcls=systemcls)
    fun = mod.contents['fun']
    assert fun.kind is model.DocumentableKind.FUNCTION
    assert fun.docstring == """Happy Happy Joy Joy"""
    CLS = mod.contents['CLS']
    assert CLS.kind is model.DocumentableKind.CLASS
    assert CLS.docstring == """Clears the screen"""
    method1 = CLS.contents['method1']
    assert method1.kind is model.DocumentableKind.METHOD
    assert method1.docstring == "Updated docstring #1"
    method2 = CLS.contents['method2']
    assert method2.kind is model.DocumentableKind.METHOD
    assert method2.docstring == "Updated docstring #2"
    captured = capsys.readouterr()
    lines = captured.out.split('\n')
    assert len(lines) > 0 and lines[0] == \
        "<test>:20: Unable to figure out target for __doc__ assignment"
    assert len(lines) > 1 and lines[1] == \
        "<test>:21: Unable to figure out target for __doc__ assignment: " \
        "computed full name not found: real"
    assert len(lines) > 2 and lines[2] == \
        "<test>:22: Unable to figure out value for __doc__ assignment, " \
        "maybe too complex"
    assert len(lines) > 3 and lines[3] == \
        "<test>:23: Ignoring value assigned to __doc__: not a string"
    assert len(lines) == 5 and lines[-1] == ''

@systemcls_param
def test_docstring_assignment_detuple(systemcls: Type[model.System], capsys: CapSys) -> None:
    """We currently don't trace values for detupling assignments, so when
    assigning to __doc__ we get a warning about the unknown value.
    """
    fromText('''
    def fun():
        pass

    fun.__doc__, other = 'Detupling to __doc__', 'is not supported'
    ''', modname='test', systemcls=systemcls)
    captured = capsys.readouterr().out
    assert captured == (
        "test:5: Unable to figure out value for __doc__ assignment, maybe too complex\n"
        )

@systemcls_param
def test_variable_scopes(systemcls: Type[model.System]) -> None:
    mod = fromText('''
    l = 1
    """module-level l"""

    m = 1
    """module-level m"""

    class C:
        """class docstring

        @ivar k: class level doc for k
        """

        a = None

        k = 640

        m = 2
        """class-level m"""

        def __init__(self):
            self.a = 1
            """inline doc for a"""
            self.l = 2
            """instance l"""
    ''', modname='test', systemcls=systemcls)
    l1 = mod.contents['l']
    assert l1.kind is model.DocumentableKind.VARIABLE
    assert l1.docstring == """module-level l"""
    m1 = mod.contents['m']
    assert m1.kind is model.DocumentableKind.VARIABLE
    assert m1.docstring == """module-level m"""
    C = mod.contents['C']
    assert sorted(C.contents.keys()) == ['__init__', 'a', 'k', 'l', 'm']
    a = C.contents['a']
    assert a.kind is model.DocumentableKind.INSTANCE_VARIABLE
    assert a.docstring == """inline doc for a"""
    k = C.contents['k']
    assert k.kind is model.DocumentableKind.INSTANCE_VARIABLE
    assert unwrap(k.parsed_docstring) == """class level doc for k"""
    l2 = C.contents['l']
    assert l2.kind is model.DocumentableKind.INSTANCE_VARIABLE
    assert l2.docstring == """instance l"""
    m2 = C.contents['m']
    assert m2.kind is model.DocumentableKind.CLASS_VARIABLE
    assert m2.docstring == """class-level m"""

@systemcls_param
def test_variable_types(systemcls: Type[model.System]) -> None:
    mod = fromText('''
    class C:
        """class docstring

        @cvar a: first
        @type a: string

        @type b: string
        @cvar b: second

        @type c: string

        @ivar d: fourth
        @type d: string

        @type e: string
        @ivar e: fifth

        @type f: string

        @type g: string
        """

        a = "A"

        b = "B"

        c = "C"
        """third"""

        def __init__(self):

            self.d = "D"

            self.e = "E"

            self.f = "F"
            """sixth"""

            self.g = g = "G"
            """seventh"""
    ''', modname='test', systemcls=systemcls)
    C = mod.contents['C']
    assert sorted(C.contents.keys()) == [
        '__init__', 'a', 'b', 'c', 'd', 'e', 'f', 'g'
        ]
    a = C.contents['a']
    assert unwrap(a.parsed_docstring) == """first"""
    assert str(unwrap(a.parsed_type)) == 'string'
    assert a.kind is model.DocumentableKind.CLASS_VARIABLE
    b = C.contents['b']
    assert unwrap(b.parsed_docstring) == """second"""
    assert str(unwrap(b.parsed_type)) == 'string'
    assert b.kind is model.DocumentableKind.CLASS_VARIABLE
    c = C.contents['c']
    assert c.docstring == """third"""
    assert str(unwrap(c.parsed_type)) == 'string'
    assert c.kind is model.DocumentableKind.CLASS_VARIABLE
    d = C.contents['d']
    assert unwrap(d.parsed_docstring) == """fourth"""
    assert str(unwrap(d.parsed_type)) == 'string'
    assert d.kind is model.DocumentableKind.INSTANCE_VARIABLE
    e = C.contents['e']
    assert unwrap(e.parsed_docstring) == """fifth"""
    assert str(unwrap(e.parsed_type)) == 'string'
    assert e.kind is model.DocumentableKind.INSTANCE_VARIABLE
    f = C.contents['f']
    assert f.docstring == """sixth"""
    assert str(unwrap(f.parsed_type)) == 'string'
    assert f.kind is model.DocumentableKind.INSTANCE_VARIABLE
    g = C.contents['g']
    assert g.docstring == """seventh"""
    assert str(unwrap(g.parsed_type)) == 'string'
    assert g.kind is model.DocumentableKind.INSTANCE_VARIABLE

@systemcls_param
def test_annotated_variables(systemcls: Type[model.System]) -> None:
    mod = fromText('''
    class C:
        """class docstring

        @cvar a: first
        @type a: string

        @type b: string
        @cvar b: second
        """

        a: str = "A"

        b: str

        c: str = "C"
        """third"""

        d: str
        """fourth"""

        e: List['C']
        """fifth"""

        f: 'List[C]'
        """sixth"""

        g: 'List["C"]'
        """seventh"""

        def __init__(self):
            self.s: List[str] = []
            """instance"""

    m: bytes = b"M"
    """module-level"""
    ''', modname='test', systemcls=systemcls)

    C = mod.contents['C']
    a = C.contents['a']
    assert unwrap(a.parsed_docstring) == """first"""
    assert type2html(a) == 'string'
    b = C.contents['b']
    assert unwrap(b.parsed_docstring) == """second"""
    assert type2html(b) == 'string'
    c = C.contents['c']
    assert c.docstring == """third"""
    assert type2html(c) == '<code>str</code>'
    d = C.contents['d']
    assert d.docstring == """fourth"""
    assert type2html(d) == '<code>str</code>'
    e = C.contents['e']
    assert e.docstring == """fifth"""
    assert type2html(e) == '<code>List[C]</code>'
    f = C.contents['f']
    assert f.docstring == """sixth"""
    assert type2html(f) == '<code>List[C]</code>'
    g = C.contents['g']
    assert g.docstring == """seventh"""
    assert type2html(g) == '<code>List[C]</code>'
    s = C.contents['s']
    assert s.docstring == """instance"""
    assert type2html(s) == '<code>List[str]</code>'
    m = mod.contents['m']
    assert m.docstring == """module-level"""
    assert type2html(m) == '<code>bytes</code>'

@typecomment
@systemcls_param
def test_type_comment(systemcls: Type[model.System], capsys: CapSys) -> None:
    mod = fromText('''
    d = {} # type: dict[str, int]
    i = [] # type: ignore[misc]
    ''', systemcls=systemcls)
    assert type2str(mod.contents['d'].annotation) == 'dict[str, int]'
    # We don't use ignore comments for anything at the moment,
    # but do verify that their presence doesn't break things.
    assert type2str(mod.contents['i'].annotation) == 'list'
    assert not capsys.readouterr().out

@systemcls_param
def test_unstring_annotation(systemcls: Type[model.System]) -> None:
    """Annotations or parts thereof that are strings are parsed and
    line number information is preserved.
    """
    mod = fromText('''
    a: "int"
    b: 'str' = 'B'
    c: list["Thingy"]
    ''', systemcls=systemcls)
    assert ann_str_and_line(mod.contents['a']) == ('int', 2)
    assert ann_str_and_line(mod.contents['b']) == ('str', 3)
    assert ann_str_and_line(mod.contents['c']) == ('list[Thingy]', 4)

@pytest.mark.parametrize('annotation', ("[", "pass", "1 ; 2"))
@systemcls_param
def test_bad_string_annotation(
        annotation: str, systemcls: Type[model.System], capsys: CapSys
        ) -> None:
    """Invalid string annotations must be reported as syntax errors."""
    mod = fromText(f'''
    x: "{annotation}"
    ''', modname='test', systemcls=systemcls)
    assert isinstance(mod.contents['x'].annotation, ast.expr)
    assert "syntax error in annotation" in capsys.readouterr().out

@pytest.mark.parametrize('annotation,expected', (
    ("Literal['[', ']']", "Literal['[', ']']"),
    ("typing.Literal['pass', 'raise']", "typing.Literal['pass', 'raise']"),
    ("Optional[Literal['1 ; 2']]", "Optional[Literal['1 ; 2']]"),
    ("'Literal'['!']", "Literal['!']"),
    (r"'Literal[\'if\', \'while\']'", "Literal['if', 'while']"),
    ))
def test_literal_string_annotation(annotation: str, expected: str) -> None:
    """Strings inside Literal annotations must not be recursively parsed."""
    stmt, = ast.parse(annotation).body
    assert isinstance(stmt, ast.Expr)
    unstringed = astbuilder._AnnotationStringParser().visit(stmt.value)
    assert astor.to_source(unstringed).strip() == expected

@systemcls_param
def test_inferred_variable_types(systemcls: Type[model.System]) -> None:
    mod = fromText('''
    class C:
        a = "A"
        b = 2
        c = ['a', 'b', 'c']
        d = {'a': 1, 'b': 2}
        e = (True, False, True)
        f = 1.618
        g = {2, 7, 1, 8}
        h = []
        i = ['r', 2, 'd', 2]
        j = ((), ((), ()))
        n = None
        x = list(range(10))
        y = [n for n in range(10) if n % 2]
        def __init__(self):
            self.s = ['S']
            self.t = t = 'T'
    m = b'octets'
    ''', modname='test', systemcls=systemcls)
    C = mod.contents['C']
    assert ann_str_and_line(C.contents['a']) == ('str', 3)
    assert ann_str_and_line(C.contents['b']) == ('int', 4)
    assert ann_str_and_line(C.contents['c']) == ('list[str]', 5)
    assert ann_str_and_line(C.contents['d']) == ('dict[str, int]', 6)
    assert ann_str_and_line(C.contents['e']) == ('tuple[bool, ...]', 7)
    assert ann_str_and_line(C.contents['f']) == ('float', 8)
    assert ann_str_and_line(C.contents['g']) == ('set[int]', 9)
    # Element type is unknown, not uniform or too complex.
    assert ann_str_and_line(C.contents['h']) == ('list', 10)
    assert ann_str_and_line(C.contents['i']) == ('list', 11)
    assert ann_str_and_line(C.contents['j']) == ('tuple', 12)
    # It is unlikely that a variable actually will contain only None,
    # so we should treat this as not be able to infer the type.
    assert C.contents['n'].annotation is None
    # These expressions are considered too complex for pydoctor.
    # Maybe we can use an external type inferrer at some point.
    assert C.contents['x'].annotation is None
    assert C.contents['y'].annotation is None
    # Type inference isn't different for module and instance variables,
    # so we don't need to re-test everything.
    assert ann_str_and_line(C.contents['s']) == ('list[str]', 17)
    # Check that type is inferred on assignments with multiple targets.
    assert ann_str_and_line(C.contents['t']) == ('str', 18)
    assert ann_str_and_line(mod.contents['m']) == ('bytes', 19)

@systemcls_param
def test_attrs_attrib_type(systemcls: Type[model.System]) -> None:
    """An attr.ib's "type" or "default" argument is used as an alternative
    type annotation.
    """
    mod = fromText('''
    import attr
    from attr import attrib
    @attr.s
    class C:
        a = attr.ib(type=int)
        b = attrib(type=int)
        c = attr.ib(type='C')
        d = attr.ib(default=True)
        e = attr.ib(123)
    ''', modname='test', systemcls=systemcls)
    C = mod.contents['C']
    assert type2str(C.contents['a'].annotation) == 'int'
    assert type2str(C.contents['b'].annotation) == 'int'
    assert type2str(C.contents['c'].annotation) == 'C'
    assert type2str(C.contents['d'].annotation) == 'bool'
    assert type2str(C.contents['e'].annotation) == 'int'

@systemcls_param
def test_attrs_attrib_instance(systemcls: Type[model.System]) -> None:
    """An attr.ib attribute is classified as an instance variable."""
    mod = fromText('''
    import attr
    @attr.s
    class C:
        a = attr.ib(type=int)
    ''', modname='test', systemcls=systemcls)
    C = mod.contents['C']
    assert C.contents['a'].kind is model.DocumentableKind.INSTANCE_VARIABLE

@systemcls_param
def test_attrs_attrib_badargs(systemcls: Type[model.System], capsys: CapSys) -> None:
    """."""
    fromText('''
    import attr
    @attr.s
    class C:
        a = attr.ib(nosuchargument='bad')
    ''', modname='test', systemcls=systemcls)
    captured = capsys.readouterr().out
    assert captured == (
        'test:5: Invalid arguments for attr.ib(): got an unexpected keyword argument "nosuchargument"\n'
        )

@systemcls_param
def test_attrs_auto_instance(systemcls: Type[model.System]) -> None:
    """Attrs auto-attributes are classified as instance variables."""
    mod = fromText('''
    from typing import ClassVar
    import attr
    @attr.s(auto_attribs=True)
    class C:
        a: int
        b: bool = False
        c: ClassVar[str]  # explicit class variable
        d = 123  # ignored by auto_attribs because no annotation
    ''', modname='test', systemcls=systemcls)
    C = mod.contents['C']
    assert C.contents['a'].kind is model.DocumentableKind.INSTANCE_VARIABLE
    assert C.contents['b'].kind is model.DocumentableKind.INSTANCE_VARIABLE
    assert C.contents['c'].kind is model.DocumentableKind.CLASS_VARIABLE
    assert C.contents['d'].kind is model.DocumentableKind.CLASS_VARIABLE

@systemcls_param
def test_attrs_args(systemcls: Type[model.System], capsys: CapSys) -> None:
    """Non-existing arguments and invalid values to recognized arguments are
    rejected with a warning.
    """
    fromText('''
    import attr

    @attr.s()
    class C0: ...

    @attr.s(repr=False)
    class C1: ...

    @attr.s(auto_attribzzz=True)
    class C2: ...

    @attr.s(auto_attribs=not False)
    class C3: ...

    @attr.s(auto_attribs=1)
    class C4: ...
    ''', modname='test', systemcls=systemcls)
    captured = capsys.readouterr().out
    assert captured == (
        'test:10: Invalid arguments for attr.s(): got an unexpected keyword argument "auto_attribzzz"\n'
        'test:13: Unable to figure out value for "auto_attribs" argument to attr.s(), maybe too complex\n'
        'test:16: Value for "auto_attribs" argument to attr.s() has type "int", expected "bool"\n'
        )

@systemcls_param
def test_detupling_assignment(systemcls: Type[model.System]) -> None:
    mod = fromText('''
    a, b, c = range(3)
    ''', modname='test', systemcls=systemcls)
    assert sorted(mod.contents.keys()) == ['a', 'b', 'c']

@systemcls_param
def test_property_decorator(systemcls: Type[model.System]) -> None:
    """A function decorated with '@property' is documented as an attribute."""
    mod = fromText('''
    class C:
        @property
        def prop(self) -> str:
            """For sale."""
            return 'seaside'
        @property
        def oldschool(self):
            """
            @return: For rent.
            @rtype: string
            @see: U{https://example.com/}
            """
            return 'downtown'
    ''', modname='test', systemcls=systemcls)
    C = mod.contents['C']

    prop = C.contents['prop']
    assert isinstance(prop, model.Attribute)
    assert prop.kind is model.DocumentableKind.PROPERTY
    assert prop.docstring == """For sale."""
    assert type2str(prop.annotation) == 'str'

    oldschool = C.contents['oldschool']
    assert isinstance(oldschool, model.Attribute)
    assert oldschool.kind is model.DocumentableKind.PROPERTY
    assert isinstance(oldschool.parsed_docstring, ParsedEpytextDocstring)
    assert unwrap(oldschool.parsed_docstring) == """For rent."""
    assert flatten(format_summary(oldschool)) == 'For rent.'
    assert isinstance(oldschool.parsed_type, ParsedEpytextDocstring)
    assert str(unwrap(oldschool.parsed_type)) == 'string'
    fields = oldschool.parsed_docstring.fields
    assert len(fields) == 1
    assert fields[0].tag() == 'see'


@systemcls_param
def test_property_setter(systemcls: Type[model.System], capsys: CapSys) -> None:
    """Property setter and deleter methods are renamed, so they don't replace
    the property itself.
    """
    mod = fromText('''
    class C:
        @property
        def prop(self):
            """Getter."""
        @prop.setter
        def prop(self, value):
            """Setter."""
        @prop.deleter
        def prop(self):
            """Deleter."""
    ''', modname='mod', systemcls=systemcls)
    C = mod.contents['C']

    getter = C.contents['prop']
    assert isinstance(getter, model.Attribute)
    assert getter.kind is model.DocumentableKind.PROPERTY
    assert getter.docstring == """Getter."""

    setter = C.contents['prop.setter']
    assert isinstance(setter, model.Function)
    assert setter.kind is model.DocumentableKind.METHOD
    assert setter.docstring == """Setter."""

    deleter = C.contents['prop.deleter']
    assert isinstance(deleter, model.Function)
    assert deleter.kind is model.DocumentableKind.METHOD
    assert deleter.docstring == """Deleter."""


@systemcls_param
def test_property_custom(systemcls: Type[model.System], capsys: CapSys) -> None:
    """Any custom decorator with a name ending in 'property' makes a method
    into a property getter.
    """
    mod = fromText('''
    class C:
        @deprecate.deprecatedProperty(incremental.Version("Twisted", 18, 7, 0))
        def processes(self):
            return {}
        @async_property
        async def remote_value(self):
            return await get_remote_value()
        @abc.abstractproperty
        def name(self):
            raise NotImplementedError
    ''', modname='mod', systemcls=systemcls)
    C = mod.contents['C']

    deprecated = C.contents['processes']
    assert isinstance(deprecated, model.Attribute)
    assert deprecated.kind is model.DocumentableKind.PROPERTY

    async_prop = C.contents['remote_value']
    assert isinstance(async_prop, model.Attribute)
    assert async_prop.kind is model.DocumentableKind.PROPERTY

    abstract_prop = C.contents['name']
    assert isinstance(abstract_prop, model.Attribute)
    assert abstract_prop.kind is model.DocumentableKind.PROPERTY


@pytest.mark.parametrize('decoration', ('classmethod', 'staticmethod'))
@systemcls_param
def test_property_conflict(
        decoration: str, systemcls: Type[model.System], capsys: CapSys
        ) -> None:
    """Warn when a method is decorated as both property and class/staticmethod.
    These decoration combinations do not create class/static properties.
    """
    mod = fromText(f'''
    class C:
        @{decoration}
        @property
        def prop():
            raise NotImplementedError
    ''', modname='mod', systemcls=systemcls)
    C = mod.contents['C']
    assert C.contents['prop'].kind is model.DocumentableKind.PROPERTY
    captured = capsys.readouterr().out
    assert captured == f"mod:3: mod.C.prop is both property and {decoration}\n"

@systemcls_param
def test_ignore_function_contents(systemcls: Type[model.System]) -> None:
    mod = fromText('''
    def outer():
        """Outer function."""

        class Clazz:
            """Inner class."""

        def func():
            """Inner function."""

        var = 1
        """Local variable."""
    ''', systemcls=systemcls)
    outer = mod.contents['outer']
    assert not outer.contents<|MERGE_RESOLUTION|>--- conflicted
+++ resolved
@@ -570,13 +570,8 @@
         pass
     ''', systemcls=systemcls, modname='mod')
     captured = capsys.readouterr().out
-<<<<<<< HEAD
-    assert captured == 'mod:2: Cannot parse value assigned to "__docformat__", not a string\n'
-    assert mod.docformat == None
-=======
     assert captured == 'mod:2: Cannot parse value assigned to "__docformat__": not a string\n'
     assert mod.docformat is None
->>>>>>> ab27e31b
     assert '__docformat__' not in mod.contents
 
 @systemcls_param
@@ -589,11 +584,7 @@
         pass
     ''', systemcls=systemcls, modname='mod')
     captured = capsys.readouterr().out
-<<<<<<< HEAD
-    assert captured == 'mod:2: Cannot parse value assigned to "__docformat__", not a string\n'
-=======
     assert captured == 'mod:2: Cannot parse value assigned to "__docformat__": not a string\n'
->>>>>>> ab27e31b
     assert mod.docformat == None
     assert '__docformat__' not in mod.contents
 
@@ -607,11 +598,7 @@
         pass
     ''', systemcls=systemcls, modname='mod')
     captured = capsys.readouterr().out
-<<<<<<< HEAD
-    assert captured == 'mod:2: Cannot parse value assigned to "__docformat__", no value\n'
-=======
     assert captured == 'mod:2: Cannot parse value assigned to "__docformat__": empty value\n'
->>>>>>> ab27e31b
     assert mod.docformat == None
     assert '__docformat__' not in mod.contents
 
