--- conflicted
+++ resolved
@@ -2422,7 +2422,6 @@
     assert getConstructorsText(mod.contents['Animal']) == "Animal()"
 
 @systemcls_param
-<<<<<<< HEAD
 def test_explicit_annotation_wins_over_inferred_type(systemcls: Type[model.System]) -> None:
     """
     Explicit annotations are the preffered way of presenting the type of an attribute.
@@ -2523,7 +2522,8 @@
     builder.buildModules()
     thing = system.allobjects['mod.Stuff.thing']
     assert epydoc2stan.type2stan(thing) is None
-=======
+
+@systemcls_param
 def test_augmented_assignment(systemcls: Type[model.System]) -> None:
     mod = fromText('''
     var = 1
@@ -2632,8 +2632,6 @@
     assert 'var' not in mod.contents
     assert 'var' not in mod.contents['c'].contents
 
->>>>>>> 0eab64f9
-
 @systemcls_param
 def test_typealias_unstring(systemcls: Type[model.System]) -> None:
     """
@@ -2651,8 +2649,3 @@
     with pytest.raises(StopIteration):
         # there is not Constant nodes in the type alias anymore
         next(n for n in ast.walk(typealias.value) if isinstance(n, ast.Constant))
-<<<<<<< HEAD
-
-        
-=======
->>>>>>> 0eab64f9
