from typing import Optional, Tuple, Type, List, overload, cast
import ast

import astor


from pydoctor import astbuilder, astutils, model
from pydoctor import epydoc2stan
from pydoctor.epydoc.markup import DocstringLinker, ParsedDocstring
from pydoctor.options import Options
from pydoctor.stanutils import flatten, html2stan, flatten_text
from pydoctor.epydoc.markup.epytext import Element, ParsedEpytextDocstring
from pydoctor.epydoc2stan import format_summary, get_parsed_type
from pydoctor.test.test_packages import processPackage
from pydoctor.utils import partialclass

from . import CapSys, NotFoundLinker, posonlyargs, typecomment
import pytest

class SimpleSystem(model.System):
    """
    A system with no extensions.
    """
    extensions:List[str] = []

class ZopeInterfaceSystem(model.System):
    """
    A system with only the zope interface extension enabled.
    """
    extensions = ['pydoctor.extensions.zopeinterface']

class DeprecateSystem(model.System):
    """
    A system with only the twisted deprecated extension enabled.
    """
    extensions = ['pydoctor.extensions.deprecate']

class PydanticSystem(model.System):
    # Add our custom extension as extra
    custom_extensions = ['pydoctor.test.test_pydantic_fields']

class AttrsSystem(model.System):
    """
    A system with only the attrs extension enabled.
    """
    extensions = ['pydoctor.extensions.attrs']

systemcls_param = pytest.mark.parametrize(
    'systemcls', (model.System, # system with all extensions enalbed
                  ZopeInterfaceSystem, # system with zopeinterface extension only
                  DeprecateSystem, # system with deprecated extension only
                  SimpleSystem, # system with no extensions
                  PydanticSystem,
                  AttrsSystem,
                 )
    )

def fromText(
        text: str,
        *,
        modname: str = '<test>',
        is_package: bool = False,
        parent_name: Optional[str] = None,
        system: Optional[model.System] = None,
        systemcls: Type[model.System] = model.System
        ) -> model.Module:
    
    if system is None:
        _system = systemcls()
    else:
        _system = system
    assert _system is not None

    if parent_name is None:
        full_name = modname
    else:
        full_name = f'{parent_name}.{modname}'

    builder = _system.systemBuilder(_system)
    builder.addModuleString(text, modname, parent_name, is_package=is_package)
    builder.buildModules()
    mod = _system.allobjects[full_name]
    assert isinstance(mod, model.Module)
    return mod

def unwrap(parsed_docstring: Optional[ParsedDocstring]) -> str:
    
    if parsed_docstring is None:
        raise TypeError("parsed_docstring cannot be None")
    if not isinstance(parsed_docstring, ParsedEpytextDocstring):
        raise TypeError(f"parsed_docstring must be a ParsedEpytextDocstring instance, not {parsed_docstring.__class__.__name__}")
    epytext = parsed_docstring._tree
    assert epytext is not None
    assert epytext.tag == 'epytext'
    assert len(epytext.children) == 1
    para = epytext.children[0]
    assert isinstance(para, Element)
    assert para.tag == 'para'
    assert len(para.children) == 1
    value = para.children[0]
    assert isinstance(value, str)
    return value

def to_html(
        parsed_docstring: ParsedDocstring,
        linker: DocstringLinker = NotFoundLinker()
        ) -> str:
    return flatten(parsed_docstring.to_stan(linker))

@overload
def type2str(type_expr: None) -> None: ...

@overload
def type2str(type_expr: ast.expr) -> str: ...

def type2str(type_expr: Optional[ast.expr]) -> Optional[str]:
    if type_expr is None:
        return None
    else:
        src = astor.to_source(type_expr)
        assert isinstance(src, str)
        return src.strip()

def type2html(obj: model.Documentable) -> str:
    """
    Uses the NotFoundLinker. 
    """
    parsed_type = get_parsed_type(obj)
    assert parsed_type is not None
    return to_html(parsed_type).replace('<wbr></wbr>', '').replace('<wbr>\n</wbr>', '')

def ann_str_and_line(obj: model.Documentable) -> Tuple[str, int]:
    """Return the textual representation and line number of an object's
    type annotation.
    @param obj: Documentable object with a type annotation.
    """
    ann = obj.annotation # type: ignore[attr-defined]
    assert ann is not None
    return type2str(ann), ann.lineno

def test_node2fullname() -> None:
    """The node2fullname() function finds the full (global) name for
    a name expression in the AST.
    """

    mod = fromText('''
    class session:
        from twisted.conch.interfaces import ISession
    ''', modname='test')

    def lookup(expr: str) -> Optional[str]:
        node = ast.parse(expr, mode='eval')
        assert isinstance(node, ast.Expression)
        return astbuilder.node2fullname(node.body, mod)

    # None is returned for non-name nodes.
    assert lookup('123') is None
    # Local names are returned with their full name.
    assert lookup('session') == 'test.session'
    # A name that has no match at the top level is returned as-is.
    assert lookup('nosuchname') == 'nosuchname'
    # Unknown names are resolved as far as possible.
    assert lookup('session.nosuchname') == 'test.session.nosuchname'
    # Aliases are resolved on local names.
    assert lookup('session.ISession') == 'twisted.conch.interfaces.ISession'
    # Aliases are resolved on global names.
    assert lookup('test.session.ISession') == 'twisted.conch.interfaces.ISession'

@systemcls_param
def test_no_docstring(systemcls: Type[model.System]) -> None:
    # Inheritance of the docstring of an overridden method depends on
    # methods with no docstring having None in their 'docstring' field.
    mod = fromText('''
    def f():
        pass
    class C:
        def m(self):
            pass
    ''', modname='test', systemcls=systemcls)
    f = mod.contents['f']
    assert f.docstring is None
    m = mod.contents['C'].contents['m']
    assert m.docstring is None

@systemcls_param
def test_function_simple(systemcls: Type[model.System]) -> None:
    src = '''
    """ MOD DOC """
    def f():
        """This is a docstring."""
    '''
    mod = fromText(src, systemcls=systemcls)
    assert len(mod.contents) == 1
    func, = mod.contents.values()
    assert func.fullName() == '<test>.f'
    assert func.docstring == """This is a docstring."""
    assert isinstance(func, model.Function)
    assert func.is_async is False


@systemcls_param
def test_function_async(systemcls: Type[model.System]) -> None:
    src = '''
    """ MOD DOC """
    async def a():
        """This is a docstring."""
    '''
    mod = fromText(src, systemcls=systemcls)
    assert len(mod.contents) == 1
    func, = mod.contents.values()
    assert func.fullName() == '<test>.a'
    assert func.docstring == """This is a docstring."""
    assert isinstance(func, model.Function)
    assert func.is_async is True


@pytest.mark.parametrize('signature', (
    '()',
    '(*, a, b=None)',
    '(*, a=(), b)',
    '(a, b=3, *c, **kw)',
    '(f=True)',
    '(x=0.1, y=-2)',
    r"(s='theory', t='con\'text')",
    ))
@systemcls_param
def test_function_signature(signature: str, systemcls: Type[model.System]) -> None:
    """
    A round trip from source to inspect.Signature and back produces
    the original text.

    @note: Our inspect.Signature Paramters objects are now tweaked such that they might produce HTML tags, handled by the L{PyvalColorizer}.
    """
    mod = fromText(f'def f{signature}: ...', systemcls=systemcls)
    docfunc, = mod.contents.values()
    assert isinstance(docfunc, model.Function)
    # This little trick makes it possible to back reproduce the original signature from the genrated HTML.
    text = flatten_text(html2stan(str(docfunc.signature)))
    assert text == signature

@posonlyargs
@pytest.mark.parametrize('signature', (
    '(x, y, /)',
    '(x, y=0, /)',
    '(x, y, /, z, w)',
    '(x, y, /, z, w=42)',
    '(x, y, /, z=0, w=0)',
    '(x, y=3, /, z=5, w=7)',
    '(x, /, *v, a=1, b=2)',
    '(x, /, *, a=1, b=2, **kwargs)',
    ))
@systemcls_param
def test_function_signature_posonly(signature: str, systemcls: Type[model.System]) -> None:
    test_function_signature(signature, systemcls)


@pytest.mark.parametrize('signature', (
    '(a, a)',
    ))
@systemcls_param
def test_function_badsig(signature: str, systemcls: Type[model.System], capsys: CapSys) -> None:
    """When a function has an invalid signature, an error is logged and
    the empty signature is returned.

    Note that most bad signatures lead to a SyntaxError, which we cannot
    recover from. This test checks what happens if the AST can be produced
    but inspect.Signature() rejects the parsed parameters.
    """
    mod = fromText(f'def f{signature}: ...', systemcls=systemcls, modname='mod')
    docfunc, = mod.contents.values()
    assert isinstance(docfunc, model.Function)
    assert str(docfunc.signature) == '()'
    captured = capsys.readouterr().out
    assert captured.startswith("mod:1: mod.f has invalid parameters: ")


@systemcls_param
def test_class(systemcls: Type[model.System]) -> None:
    src = '''
    class C:
        def f():
            """This is a docstring."""
    '''
    mod = fromText(src, systemcls=systemcls)
    assert len(mod.contents) == 1
    cls, = mod.contents.values()
    assert cls.fullName() == '<test>.C'
    assert cls.docstring == None
    assert len(cls.contents) == 1
    func, = cls.contents.values()
    assert func.fullName() == '<test>.C.f'
    assert func.docstring == """This is a docstring."""


@systemcls_param
def test_class_with_base(systemcls: Type[model.System]) -> None:
    src = '''
    class C:
        def f():
            """This is a docstring."""
    class D(C):
        def f():
            """This is a docstring."""
    '''
    mod = fromText(src, systemcls=systemcls)
    assert len(mod.contents) == 2
    clsC, clsD = mod.contents.values()
    assert clsC.fullName() == '<test>.C'
    assert clsC.docstring == None
    assert len(clsC.contents) == 1

    assert clsD.fullName() == '<test>.D'
    assert clsD.docstring == None
    assert len(clsD.contents) == 1

    assert isinstance(clsD, model.Class)
    assert len(clsD.bases) == 1
    base, = clsD.bases
    assert base == '<test>.C'

@systemcls_param
def test_follow_renaming(systemcls: Type[model.System]) -> None:
    src = '''
    class C: pass
    D = C
    class E(D): pass
    '''
    mod = fromText(src, systemcls=systemcls)
    C = mod.contents['C']
    E = mod.contents['E']
    assert isinstance(C, model.Class)
    assert isinstance(E, model.Class)
    assert E.baseobjects == [C], E.baseobjects

@systemcls_param
def test_relative_import_in_package(systemcls: Type[model.System]) -> None:
    """Relative imports in a package must be resolved by going up one level
    less, since we don't count "__init__.py" as a level.

    Hierarchy::

      top: def f
       - pkg: imports f and g
          - mod: def g
    """

    top_src = '''
    def f(): pass
    '''
    mod_src = '''
    def g(): pass
    '''
    pkg_src = '''
    from .. import f
    from .mod import g
    '''

    system = systemcls()
    top = fromText(top_src, modname='top', is_package=True, system=system)
    mod = fromText(mod_src, modname='top.pkg.mod', system=system)
    pkg = fromText(pkg_src, modname='pkg', parent_name='top', is_package=True,
                   system=system)

    assert pkg.resolveName('f') is top.contents['f']
    assert pkg.resolveName('g') is mod.contents['g']

@systemcls_param
@pytest.mark.parametrize('level', (1, 2, 3, 4))
def test_relative_import_past_top(
        systemcls: Type[model.System],
        level: int,
        capsys: CapSys
        ) -> None:
    """A warning is logged when a relative import goes beyond the top-level
    package.
    """
    system = systemcls()
    fromText('', modname='pkg', is_package=True, system=system)
    fromText(f'''
    from {'.' * level + 'X'} import A
    ''', modname='mod', parent_name='pkg', system=system)
    captured = capsys.readouterr().out
    if level == 1:
        assert not captured
    else:
        assert f'pkg.mod:2: relative import level ({level}) too high\n' == captured

@systemcls_param
def test_class_with_base_from_module(systemcls: Type[model.System]) -> None:
    src = '''
    from X.Y import A
    from Z import B as C
    class D(A, C):
        def f():
            """This is a docstring."""
    '''
    mod = fromText(src, systemcls=systemcls)
    assert len(mod.contents) == 1
    clsD, = mod.contents.values()

    assert clsD.fullName() == '<test>.D'
    assert clsD.docstring == None
    assert len(clsD.contents) == 1

    assert isinstance(clsD, model.Class)
    assert len(clsD.bases) == 2
    base1, base2 = clsD.bases
    assert base1 == 'X.Y.A'
    assert base2 == 'Z.B'

    src = '''
    import X
    import Y.Z as M
    class D(X.A, X.B.C, M.C):
        def f():
            """This is a docstring."""
    '''
    mod = fromText(src, systemcls=systemcls)
    assert len(mod.contents) == 1
    clsD, = mod.contents.values()

    assert clsD.fullName() == '<test>.D'
    assert clsD.docstring == None
    assert len(clsD.contents) == 1

    assert isinstance(clsD, model.Class)
    assert len(clsD.bases) == 3
    base1, base2, base3 = clsD.bases
    assert base1 == 'X.A', base1
    assert base2 == 'X.B.C', base2
    assert base3 == 'Y.Z.C', base3

@systemcls_param
def test_aliasing(systemcls: Type[model.System]) -> None:
    def addsrc(system: model.System) -> None:
        src_private = '''
        class A:
            pass
        '''
        src_export = '''
        from _private import A as B
        __all__ = ['B']
        '''
        src_user = '''
        from public import B
        class C(B):
            pass
        '''
        fromText(src_private, modname='_private', system=system)
        fromText(src_export, modname='public', system=system)
        fromText(src_user, modname='app', system=system)

    system = systemcls()
    addsrc(system)
    C = system.allobjects['app.C']
    assert isinstance(C, model.Class)
    # An older version of this test expected _private.A as the result.
    # The expected behavior was changed because:
    # - relying on on-demand processing of other modules is unreliable when
    #   there are cyclic imports: expandName() on a module that is still being
    #   processed can return the not-found result for a name that does exist
    # - code should be importing names from their official home, so if we
    #   import public.B then for the purposes of documentation public.B is
    #   the name we should use
    assert C.bases == ['public.B']

@systemcls_param
def test_more_aliasing(systemcls: Type[model.System]) -> None:
    def addsrc(system: model.System) -> None:
        src_a = '''
        class A:
            pass
        '''
        src_b = '''
        from a import A as B
        '''
        src_c = '''
        from b import B as C
        '''
        src_d = '''
        from c import C
        class D(C):
            pass
        '''
        fromText(src_a, modname='a', system=system)
        fromText(src_b, modname='b', system=system)
        fromText(src_c, modname='c', system=system)
        fromText(src_d, modname='d', system=system)

    system = systemcls()
    addsrc(system)
    D = system.allobjects['d.D']
    assert isinstance(D, model.Class)
    # An older version of this test expected a.A as the result.
    # Read the comment in test_aliasing() to learn why this was changed.
    assert D.bases == ['c.C']

@systemcls_param
def test_aliasing_recursion(systemcls: Type[model.System]) -> None:
    system = systemcls()
    src = '''
    class C:
        pass
    from mod import C
    class D(C):
        pass
    '''
    mod = fromText(src, modname='mod', system=system)
    D = mod.contents['D']
    assert isinstance(D, model.Class)
    assert D.bases == ['mod.C'], D.bases

@systemcls_param
def test_documented_no_alias(systemcls: Type[model.System]) -> None:
    """A variable that is documented should not be considered an alias."""
    # TODO: We should also verify this for inline docstrings, but the code
    #       currently doesn't support that. We should perhaps store aliases
    #       as Documentables as well, so we can change their 'kind' when
    #       an inline docstring follows the assignment.
    mod = fromText('''
    class SimpleClient:
        pass
    class Processor:
        """
        @ivar clientFactory: Callable that returns a client.
        """
        clientFactory = SimpleClient
    ''', systemcls=systemcls)
    P = mod.contents['Processor']
    f = P.contents['clientFactory']
    assert unwrap(f.parsed_docstring) == """Callable that returns a client."""
    assert f.privacyClass is model.PrivacyClass.PUBLIC
    assert f.kind is model.DocumentableKind.INSTANCE_VARIABLE
    assert f.linenumber

@systemcls_param
def test_subclasses(systemcls: Type[model.System]) -> None:
    src = '''
    class A:
        pass
    class B(A):
        pass
    '''
    system = fromText(src, systemcls=systemcls).system
    A = system.allobjects['<test>.A']
    assert isinstance(A, model.Class)
    assert A.subclasses == [system.allobjects['<test>.B']]

@systemcls_param
def test_inherit_names(systemcls: Type[model.System]) -> None:
    src = '''
    class A:
        pass
    class A(A):
        pass
    '''
    mod = fromText(src, systemcls=systemcls)
    A = mod.contents['A']
    assert isinstance(A, model.Class)
    assert [b.name for b in A.allbases()] == ['A 0']

@systemcls_param
def test_nested_class_inheriting_from_same_module(systemcls: Type[model.System]) -> None:
    src = '''
    class A:
        pass
    class B:
        class C(A):
            pass
    '''
    fromText(src, systemcls=systemcls)

@systemcls_param
def test_all_recognition(systemcls: Type[model.System]) -> None:
    """The value assigned to __all__ is parsed to Module.all."""
    mod = fromText('''
    def f():
        pass
    __all__ = ['f']
    ''', systemcls=systemcls)
    assert mod.all == ['f']
    assert '__all__' not in mod.contents

@systemcls_param
def test_docformat_recognition(systemcls: Type[model.System]) -> None:
    """The value assigned to __docformat__ is parsed to Module.docformat."""
    mod = fromText('''
    __docformat__ = 'Epytext en'

    def f():
        pass
    ''', systemcls=systemcls)
    assert mod.docformat == 'epytext'
    assert '__docformat__' not in mod.contents

@systemcls_param
def test_docformat_warn_not_str(systemcls: Type[model.System], capsys: CapSys) -> None:

    mod = fromText('''
    __docformat__ = [i for i in range(3)]

    def f():
        pass
    ''', systemcls=systemcls, modname='mod')
    captured = capsys.readouterr().out
    assert captured == 'mod:2: Cannot parse value assigned to "__docformat__": not a string\n'
    assert mod.docformat is None
    assert '__docformat__' not in mod.contents

@systemcls_param
def test_docformat_warn_not_str2(systemcls: Type[model.System], capsys: CapSys) -> None:

    mod = fromText('''
    __docformat__ = 3.14

    def f():
        pass
    ''', systemcls=systemcls, modname='mod')
    captured = capsys.readouterr().out
    assert captured == 'mod:2: Cannot parse value assigned to "__docformat__": not a string\n'
    assert mod.docformat == None
    assert '__docformat__' not in mod.contents

@systemcls_param
def test_docformat_warn_empty(systemcls: Type[model.System], capsys: CapSys) -> None:

    mod = fromText('''
    __docformat__ = '  '

    def f():
        pass
    ''', systemcls=systemcls, modname='mod')
    captured = capsys.readouterr().out
    assert captured == 'mod:2: Cannot parse value assigned to "__docformat__": empty value\n'
    assert mod.docformat == None
    assert '__docformat__' not in mod.contents

@systemcls_param
def test_docformat_warn_overrides(systemcls: Type[model.System], capsys: CapSys) -> None:
    mod = fromText('''
    __docformat__ = 'numpy'

    def f():
        pass

    __docformat__ = 'restructuredtext'
    ''', systemcls=systemcls, modname='mod')
    captured = capsys.readouterr().out
    assert captured == 'mod:7: Assignment to "__docformat__" overrides previous assignment\n'
    assert mod.docformat == 'restructuredtext'
    assert '__docformat__' not in mod.contents

@systemcls_param
def test_all_in_class_non_recognition(systemcls: Type[model.System]) -> None:
    """A class variable named __all__ is just an ordinary variable and
    does not affect Module.all.
    """
    mod = fromText('''
    class C:
        __all__ = ['f']
    ''', systemcls=systemcls)
    assert mod.all is None
    assert '__all__' not in mod.contents
    assert '__all__' in mod.contents['C'].contents

@systemcls_param
def test_all_multiple(systemcls: Type[model.System], capsys: CapSys) -> None:
    """If there are multiple assignments to __all__, a warning is logged
    and the last assignment takes effect.
    """
    mod = fromText('''
    __all__ = ['f']
    __all__ = ['g']
    ''', modname='mod', systemcls=systemcls)
    captured = capsys.readouterr().out
    assert captured == 'mod:3: Assignment to "__all__" overrides previous assignment\n'
    assert mod.all == ['g']

@systemcls_param
def test_all_bad_sequence(systemcls: Type[model.System], capsys: CapSys) -> None:
    """Values other than lists and tuples assigned to __all__ have no effect
    and a warning is logged.
    """
    mod = fromText('''
    __all__ = {}
    ''', modname='mod', systemcls=systemcls)
    captured = capsys.readouterr().out
    assert captured == 'mod:2: Cannot parse value assigned to "__all__"\n'
    assert mod.all is None

@systemcls_param
def test_all_nonliteral(systemcls: Type[model.System], capsys: CapSys) -> None:
    """Non-literals in __all__ are ignored."""
    mod = fromText('''
    __all__ = ['a', 'b', '.'.join(['x', 'y']), 'c']
    ''', modname='mod', systemcls=systemcls)
    captured = capsys.readouterr().out
    assert captured == 'mod:2: Cannot parse element 2 of "__all__"\n'
    assert mod.all == ['a', 'b', 'c']

@systemcls_param
def test_all_nonstring(systemcls: Type[model.System], capsys: CapSys) -> None:
    """Non-string literals in __all__ are ignored."""
    mod = fromText('''
    __all__ = ('a', 'b', 123, 'c', True)
    ''', modname='mod', systemcls=systemcls)
    captured = capsys.readouterr().out
    assert captured == (
        'mod:2: Element 2 of "__all__" has type "int", expected "str"\n'
        'mod:2: Element 4 of "__all__" has type "bool", expected "str"\n'
        )
    assert mod.all == ['a', 'b', 'c']

@systemcls_param
def test_all_allbad(systemcls: Type[model.System], capsys: CapSys) -> None:
    """If no value in __all__ could be parsed, the result is an empty list."""
    mod = fromText('''
    __all__ = (123, True)
    ''', modname='mod', systemcls=systemcls)
    captured = capsys.readouterr().out
    assert captured == (
        'mod:2: Element 0 of "__all__" has type "int", expected "str"\n'
        'mod:2: Element 1 of "__all__" has type "bool", expected "str"\n'
        )
    assert mod.all == []

@systemcls_param
def test_classmethod(systemcls: Type[model.System]) -> None:
    mod = fromText('''
    class C:
        @classmethod
        def f(klass):
            pass
    ''', systemcls=systemcls)
    assert mod.contents['C'].contents['f'].kind is model.DocumentableKind.CLASS_METHOD
    mod = fromText('''
    class C:
        def f(klass):
            pass
        f = classmethod(f)
    ''', systemcls=systemcls)
    assert mod.contents['C'].contents['f'].kind is model.DocumentableKind.CLASS_METHOD

@systemcls_param
def test_classdecorator(systemcls: Type[model.System]) -> None:
    mod = fromText('''
    def cd(cls):
        pass
    @cd
    class C:
        pass
    ''', modname='mod', systemcls=systemcls)
    C = mod.contents['C']
    assert isinstance(C, model.Class)
    assert C.decorators == [('mod.cd', None)]


@systemcls_param
def test_classdecorator_with_args(systemcls: Type[model.System]) -> None:
    mod = fromText('''
    def cd(): pass
    class A: pass
    @cd(A)
    class C:
        pass
    ''', modname='test', systemcls=systemcls)
    C = mod.contents['C']
    assert isinstance(C, model.Class)
    assert len(C.decorators) == 1
    (name, args), = C.decorators
    assert name == 'test.cd'
    assert args is not None
    assert len(args) == 1
    arg, = args
    assert astbuilder.node2fullname(arg, mod) == 'test.A'


@systemcls_param
def test_methoddecorator(systemcls: Type[model.System], capsys: CapSys) -> None:
    mod = fromText('''
    class C:
        def method_undecorated():
            pass

        @staticmethod
        def method_static():
            pass

        @classmethod
        def method_class(cls):
            pass

        @staticmethod
        @classmethod
        def method_both():
            pass
    ''', modname='mod', systemcls=systemcls)
    C = mod.contents['C']
    assert C.contents['method_undecorated'].kind is model.DocumentableKind.METHOD
    assert C.contents['method_static'].kind is model.DocumentableKind.STATIC_METHOD
    assert C.contents['method_class'].kind is model.DocumentableKind.CLASS_METHOD
    captured = capsys.readouterr().out
    assert captured == "mod:14: mod.C.method_both is both classmethod and staticmethod\n"


@systemcls_param
def test_assignment_to_method_in_class(systemcls: Type[model.System]) -> None:
    """An assignment to a method in a class body does not change the type
    of the documentable.

    If the name we assign to exists and it does not belong to an Attribute
    (it's a Function instead, in this test case), the assignment will be
    ignored.
    """
    mod = fromText('''
    class Base:
        def base_method():
            """Base method docstring."""

    class Sub(Base):
        base_method = wrap_method(base_method)
        """Overriding the docstring is not supported."""

        def sub_method():
            """Sub method docstring."""
        sub_method = wrap_method(sub_method)
        """Overriding the docstring is not supported."""
    ''', systemcls=systemcls)
    assert isinstance(mod.contents['Base'].contents['base_method'], model.Function)
    assert mod.contents['Sub'].contents.get('base_method') is None
    sub_method = mod.contents['Sub'].contents['sub_method']
    assert isinstance(sub_method, model.Function)
    assert sub_method.docstring == """Sub method docstring."""


@systemcls_param
def test_assignment_to_method_in_init(systemcls: Type[model.System]) -> None:
    """An assignment to a method inside __init__() does not change the type
    of the documentable.

    If the name we assign to exists and it does not belong to an Attribute
    (it's a Function instead, in this test case), the assignment will be
    ignored.
    """
    mod = fromText('''
    class Base:
        def base_method():
            """Base method docstring."""

    class Sub(Base):
        def sub_method():
            """Sub method docstring."""

        def __init__(self):
            self.base_method = wrap_method(self.base_method)
            """Overriding the docstring is not supported."""
            self.sub_method = wrap_method(self.sub_method)
            """Overriding the docstring is not supported."""
    ''', systemcls=systemcls)
    assert isinstance(mod.contents['Base'].contents['base_method'], model.Function)
    assert mod.contents['Sub'].contents.get('base_method') is None
    sub_method = mod.contents['Sub'].contents['sub_method']
    assert isinstance(sub_method, model.Function)
    assert sub_method.docstring == """Sub method docstring."""


@systemcls_param
def test_import_star(systemcls: Type[model.System]) -> None:
    mod_a = fromText('''
    def f(): pass
    ''', modname='a', systemcls=systemcls)
    mod_b = fromText('''
    from a import *
    ''', modname='b', system=mod_a.system)
    assert mod_b.resolveName('f') == mod_a.contents['f']


@systemcls_param
def test_import_func_from_package(systemcls: Type[model.System]) -> None:
    """Importing a function from a package should look in the C{__init__}
    module.

    In this test the following hierarchy is constructed::

        package a
          module __init__
            defines function 'f'
          module c
            imports function 'f'
        module b
          imports function 'f'

    We verify that when module C{b} and C{c} import the name C{f} from
    package C{a}, they import the function C{f} from the module C{a.__init__}.
    """
    system = systemcls()
    mod_a = fromText('''
    def f(): pass
    ''', modname='a', is_package=True, system=system)
    mod_b = fromText('''
    from a import f
    ''', modname='b', system=system)
    mod_c = fromText('''
    from . import f
    ''', modname='c', parent_name='a', system=system)
    assert mod_b.resolveName('f') == mod_a.contents['f']
    assert mod_c.resolveName('f') == mod_a.contents['f']


@systemcls_param
def test_import_module_from_package(systemcls: Type[model.System]) -> None:
    """Importing a module from a package should not look in C{__init__}
    module.

    In this test the following hierarchy is constructed::

        package a
          module __init__
          module b
            defines function 'f'
        module c
          imports module 'a.b'

    We verify that when module C{c} imports the name C{b} from package C{a},
    it imports the module C{a.b} which contains C{f}.
    """
    system = systemcls()
    fromText('''
    # This module intentionally left blank.
    ''', modname='a', system=system, is_package=True)
    mod_b = fromText('''
    def f(): pass
    ''', modname='b', parent_name='a', system=system)
    mod_c = fromText('''
    from a import b
    f = b.f
    ''', modname='c', system=system)
    assert mod_c.resolveName('f') == mod_b.contents['f']


@systemcls_param
def test_inline_docstring_modulevar(systemcls: Type[model.System]) -> None:
    mod = fromText('''
    """regular module docstring

    @var b: doc for b
    """

    """not a docstring"""

    a = 1
    """inline doc for a"""

    b = 2

    def f():
        pass
    """not a docstring"""
    ''', modname='test', systemcls=systemcls)
    assert sorted(mod.contents.keys()) == ['a', 'b', 'f']
    a = mod.contents['a']
    assert a.docstring == """inline doc for a"""
    b = mod.contents['b']
    assert unwrap(b.parsed_docstring) == """doc for b"""
    f = mod.contents['f']
    assert not f.docstring

@systemcls_param
def test_inline_docstring_classvar(systemcls: Type[model.System]) -> None:
    mod = fromText('''
    class C:
        """regular class docstring"""

        def f(self):
            pass
        """not a docstring"""

        a = 1
        """inline doc for a"""

        """not a docstring"""

        _b = 2
        """inline doc for _b"""

        None
        """not a docstring"""
    ''', modname='test', systemcls=systemcls)
    C = mod.contents['C']
    assert sorted(C.contents.keys()) == ['_b', 'a', 'f']
    f = C.contents['f']
    assert not f.docstring
    a = C.contents['a']
    assert a.docstring == """inline doc for a"""
    assert a.privacyClass is model.PrivacyClass.PUBLIC
    b = C.contents['_b']
    assert b.docstring == """inline doc for _b"""
    assert b.privacyClass is model.PrivacyClass.PRIVATE

@systemcls_param
def test_inline_docstring_annotated_classvar(systemcls: Type[model.System]) -> None:
    mod = fromText('''
    class C:
        """regular class docstring"""

        a: int
        """inline doc for a"""

        _b: int = 4
        """inline doc for _b"""
    ''', modname='test', systemcls=systemcls)
    C = mod.contents['C']
    assert sorted(C.contents.keys()) == ['_b', 'a']
    a = C.contents['a']
    assert a.docstring == """inline doc for a"""
    assert a.privacyClass is model.PrivacyClass.PUBLIC
    b = C.contents['_b']
    assert b.docstring == """inline doc for _b"""
    assert b.privacyClass is model.PrivacyClass.PRIVATE

@systemcls_param
def test_inline_docstring_instancevar(systemcls: Type[model.System]) -> None:
    mod = fromText('''
    class C:
        """regular class docstring"""

        d = None
        """inline doc for d"""

        f = None
        """inline doc for f"""

        def __init__(self):
            self.a = 1
            """inline doc for a"""

            """not a docstring"""

            self._b = 2
            """inline doc for _b"""

            x = -1
            """not a docstring"""

            self.c = 3
            """inline doc for c"""

            self.d = 4

            self.e = 5
        """not a docstring"""

        def set_f(self, value):
            self.f = value
    ''', modname='test', systemcls=systemcls)
    C = mod.contents['C']
    assert sorted(C.contents.keys()) == [
        '__init__', '_b', 'a', 'c', 'd', 'e', 'f', 'set_f'
        ]
    a = C.contents['a']
    assert a.docstring == """inline doc for a"""
    assert a.privacyClass is model.PrivacyClass.PUBLIC
    assert a.kind is model.DocumentableKind.INSTANCE_VARIABLE
    b = C.contents['_b']
    assert b.docstring == """inline doc for _b"""
    assert b.privacyClass is model.PrivacyClass.PRIVATE
    assert b.kind is model.DocumentableKind.INSTANCE_VARIABLE
    c = C.contents['c']
    assert c.docstring == """inline doc for c"""
    assert c.privacyClass is model.PrivacyClass.PUBLIC
    assert c.kind is model.DocumentableKind.INSTANCE_VARIABLE
    d = C.contents['d']
    assert d.docstring == """inline doc for d"""
    assert d.privacyClass is model.PrivacyClass.PUBLIC
    assert d.kind is model.DocumentableKind.INSTANCE_VARIABLE
    e = C.contents['e']
    assert not e.docstring
    f = C.contents['f']
    assert f.docstring == """inline doc for f"""
    assert f.privacyClass is model.PrivacyClass.PUBLIC
    assert f.kind is model.DocumentableKind.INSTANCE_VARIABLE

@systemcls_param
def test_inline_docstring_annotated_instancevar(systemcls: Type[model.System]) -> None:
    mod = fromText('''
    class C:
        """regular class docstring"""

        a: int

        def __init__(self):
            self.a = 1
            """inline doc for a"""

            self.b: int = 2
            """inline doc for b"""
    ''', modname='test', systemcls=systemcls)
    C = mod.contents['C']
    assert sorted(C.contents.keys()) == ['__init__', 'a', 'b']
    a = C.contents['a']
    assert a.docstring == """inline doc for a"""
    b = C.contents['b']
    assert b.docstring == """inline doc for b"""

@systemcls_param
def test_docstring_assignment(systemcls: Type[model.System], capsys: CapSys) -> None:
    mod = fromText(r'''
    def fun():
        pass

    class CLS:

        def method1():
            """Temp docstring."""
            pass

        def method2():
            pass

        method1.__doc__ = "Updated docstring #1"

    fun.__doc__ = "Happy Happy Joy Joy"
    CLS.__doc__ = "Clears the screen"
    CLS.method2.__doc__ = "Updated docstring #2"

    None.__doc__ = "Free lunch!"
    real.__doc__ = "Second breakfast"
    fun.__doc__ = codecs.encode('Pnrfne fnynq', 'rot13')
    CLS.method1.__doc__ = 4

    def mark_unavailable(func):
        # No warning: docstring updates in functions are ignored.
        func.__doc__ = func.__doc__ + '\n\nUnavailable on this system.'
    ''', systemcls=systemcls)
    fun = mod.contents['fun']
    assert fun.kind is model.DocumentableKind.FUNCTION
    assert fun.docstring == """Happy Happy Joy Joy"""
    CLS = mod.contents['CLS']
    assert CLS.kind is model.DocumentableKind.CLASS
    assert CLS.docstring == """Clears the screen"""
    method1 = CLS.contents['method1']
    assert method1.kind is model.DocumentableKind.METHOD
    assert method1.docstring == "Updated docstring #1"
    method2 = CLS.contents['method2']
    assert method2.kind is model.DocumentableKind.METHOD
    assert method2.docstring == "Updated docstring #2"
    captured = capsys.readouterr()
    lines = captured.out.split('\n')
    assert len(lines) > 0 and lines[0] == \
        "<test>:20: Unable to figure out target for __doc__ assignment"
    assert len(lines) > 1 and lines[1] == \
        "<test>:21: Unable to figure out target for __doc__ assignment: " \
        "computed full name not found: real"
    assert len(lines) > 2 and lines[2] == \
        "<test>:22: Unable to figure out value for __doc__ assignment, " \
        "maybe too complex"
    assert len(lines) > 3 and lines[3] == \
        "<test>:23: Ignoring value assigned to __doc__: not a string"
    assert len(lines) == 5 and lines[-1] == ''

@systemcls_param
def test_docstring_assignment_detuple(systemcls: Type[model.System], capsys: CapSys) -> None:
    """We currently don't trace values for detupling assignments, so when
    assigning to __doc__ we get a warning about the unknown value.
    """
    fromText('''
    def fun():
        pass

    fun.__doc__, other = 'Detupling to __doc__', 'is not supported'
    ''', modname='test', systemcls=systemcls)
    captured = capsys.readouterr().out
    assert captured == (
        "test:5: Unable to figure out value for __doc__ assignment, maybe too complex\n"
        )

@systemcls_param
def test_variable_scopes(systemcls: Type[model.System]) -> None:
    mod = fromText('''
    l = 1
    """module-level l"""

    m = 1
    """module-level m"""

    class C:
        """class docstring

        @ivar k: class level doc for k
        """

        a = None

        k = 640

        m = 2
        """class-level m"""

        def __init__(self):
            self.a = 1
            """inline doc for a"""
            self.l = 2
            """instance l"""
    ''', modname='test', systemcls=systemcls)
    l1 = mod.contents['l']
    assert l1.kind is model.DocumentableKind.VARIABLE
    assert l1.docstring == """module-level l"""
    m1 = mod.contents['m']
    assert m1.kind is model.DocumentableKind.VARIABLE
    assert m1.docstring == """module-level m"""
    C = mod.contents['C']
    assert sorted(C.contents.keys()) == ['__init__', 'a', 'k', 'l', 'm']
    a = C.contents['a']
    assert a.kind is model.DocumentableKind.INSTANCE_VARIABLE
    assert a.docstring == """inline doc for a"""
    k = C.contents['k']
    assert k.kind is model.DocumentableKind.INSTANCE_VARIABLE
    assert unwrap(k.parsed_docstring) == """class level doc for k"""
    l2 = C.contents['l']
    assert l2.kind is model.DocumentableKind.INSTANCE_VARIABLE
    assert l2.docstring == """instance l"""
    m2 = C.contents['m']
    assert m2.kind is model.DocumentableKind.CLASS_VARIABLE
    assert m2.docstring == """class-level m"""

@systemcls_param
def test_variable_types(systemcls: Type[model.System]) -> None:
    mod = fromText('''
    class C:
        """class docstring

        @cvar a: first
        @type a: string

        @type b: string
        @cvar b: second

        @type c: string

        @ivar d: fourth
        @type d: string

        @type e: string
        @ivar e: fifth

        @type f: string

        @type g: string
        """

        a = "A"

        b = "B"

        c = "C"
        """third"""

        def __init__(self):

            self.d = "D"

            self.e = "E"

            self.f = "F"
            """sixth"""

            self.g = g = "G"
            """seventh"""
    ''', modname='test', systemcls=systemcls)
    C = mod.contents['C']
    assert sorted(C.contents.keys()) == [
        '__init__', 'a', 'b', 'c', 'd', 'e', 'f', 'g'
        ]
    a = C.contents['a']
    assert unwrap(a.parsed_docstring) == """first"""
    assert str(unwrap(a.parsed_type)) == 'string'
    assert a.kind is model.DocumentableKind.CLASS_VARIABLE
    b = C.contents['b']
    assert unwrap(b.parsed_docstring) == """second"""
    assert str(unwrap(b.parsed_type)) == 'string'
    assert b.kind is model.DocumentableKind.CLASS_VARIABLE
    c = C.contents['c']
    assert c.docstring == """third"""
    assert str(unwrap(c.parsed_type)) == 'string'
    assert c.kind is model.DocumentableKind.CLASS_VARIABLE
    d = C.contents['d']
    assert unwrap(d.parsed_docstring) == """fourth"""
    assert str(unwrap(d.parsed_type)) == 'string'
    assert d.kind is model.DocumentableKind.INSTANCE_VARIABLE
    e = C.contents['e']
    assert unwrap(e.parsed_docstring) == """fifth"""
    assert str(unwrap(e.parsed_type)) == 'string'
    assert e.kind is model.DocumentableKind.INSTANCE_VARIABLE
    f = C.contents['f']
    assert f.docstring == """sixth"""
    assert str(unwrap(f.parsed_type)) == 'string'
    assert f.kind is model.DocumentableKind.INSTANCE_VARIABLE
    g = C.contents['g']
    assert g.docstring == """seventh"""
    assert str(unwrap(g.parsed_type)) == 'string'
    assert g.kind is model.DocumentableKind.INSTANCE_VARIABLE

@systemcls_param
def test_annotated_variables(systemcls: Type[model.System]) -> None:
    mod = fromText('''
    class C:
        """class docstring

        @cvar a: first
        @type a: string

        @type b: string
        @cvar b: second
        """

        a: str = "A"

        b: str

        c: str = "C"
        """third"""

        d: str
        """fourth"""

        e: List['C']
        """fifth"""

        f: 'List[C]'
        """sixth"""

        g: 'List["C"]'
        """seventh"""

        def __init__(self):
            self.s: List[str] = []
            """instance"""

    m: bytes = b"M"
    """module-level"""
    ''', modname='test', systemcls=systemcls)

    C = mod.contents['C']
    a = C.contents['a']
    assert unwrap(a.parsed_docstring) == """first"""
    assert type2html(a) == 'string'
    b = C.contents['b']
    assert unwrap(b.parsed_docstring) == """second"""
    assert type2html(b) == 'string'
    c = C.contents['c']
    assert c.docstring == """third"""
    assert type2html(c) == '<code>str</code>'
    d = C.contents['d']
    assert d.docstring == """fourth"""
    assert type2html(d) == '<code>str</code>'
    e = C.contents['e']
    assert e.docstring == """fifth"""
    assert type2html(e) == '<code>List[C]</code>'
    f = C.contents['f']
    assert f.docstring == """sixth"""
    assert type2html(f) == '<code>List[C]</code>'
    g = C.contents['g']
    assert g.docstring == """seventh"""
    assert type2html(g) == '<code>List[C]</code>'
    s = C.contents['s']
    assert s.docstring == """instance"""
    assert type2html(s) == '<code>List[str]</code>'
    m = mod.contents['m']
    assert m.docstring == """module-level"""
    assert type2html(m) == '<code>bytes</code>'

@typecomment
@systemcls_param
def test_type_comment(systemcls: Type[model.System], capsys: CapSys) -> None:
    mod = fromText('''
    d = {} # type: dict[str, int]
    i = [] # type: ignore[misc]
    ''', systemcls=systemcls)
    assert type2str(cast(model.Attribute, mod.contents['d']).annotation) == 'dict[str, int]'
    # We don't use ignore comments for anything at the moment,
    # but do verify that their presence doesn't break things.
    assert type2str(cast(model.Attribute, mod.contents['i']).annotation) == 'list'
    assert not capsys.readouterr().out

@systemcls_param
def test_unstring_annotation(systemcls: Type[model.System]) -> None:
    """Annotations or parts thereof that are strings are parsed and
    line number information is preserved.
    """
    mod = fromText('''
    a: "int"
    b: 'str' = 'B'
    c: list["Thingy"]
    ''', systemcls=systemcls)
    assert ann_str_and_line(mod.contents['a']) == ('int', 2)
    assert ann_str_and_line(mod.contents['b']) == ('str', 3)
    assert ann_str_and_line(mod.contents['c']) == ('list[Thingy]', 4)

@pytest.mark.parametrize('annotation', ("[", "pass", "1 ; 2"))
@systemcls_param
def test_bad_string_annotation(
        annotation: str, systemcls: Type[model.System], capsys: CapSys
        ) -> None:
    """Invalid string annotations must be reported as syntax errors."""
    mod = fromText(f'''
    x: "{annotation}"
    ''', modname='test', systemcls=systemcls)
    assert isinstance(cast(model.Attribute, mod.contents['x']).annotation, ast.expr)
    assert "syntax error in annotation" in capsys.readouterr().out

@pytest.mark.parametrize('annotation,expected', (
    ("Literal['[', ']']", "Literal['[', ']']"),
    ("typing.Literal['pass', 'raise']", "typing.Literal['pass', 'raise']"),
    ("Optional[Literal['1 ; 2']]", "Optional[Literal['1 ; 2']]"),
    ("'Literal'['!']", "Literal['!']"),
    (r"'Literal[\'if\', \'while\']'", "Literal['if', 'while']"),
    ))
def test_literal_string_annotation(annotation: str, expected: str) -> None:
    """Strings inside Literal annotations must not be recursively parsed."""
    stmt, = ast.parse(annotation).body
    assert isinstance(stmt, ast.Expr)
    unstringed = astutils._AnnotationStringParser().visit(stmt.value)
    assert astor.to_source(unstringed).strip() == expected

@systemcls_param
def test_inferred_variable_types(systemcls: Type[model.System]) -> None:
    mod = fromText('''
    class C:
        a = "A"
        b = 2
        c = ['a', 'b', 'c']
        d = {'a': 1, 'b': 2}
        e = (True, False, True)
        f = 1.618
        g = {2, 7, 1, 8}
        h = []
        i = ['r', 2, 'd', 2]
        j = ((), ((), ()))
        n = None
        x = list(range(10))
        y = [n for n in range(10) if n % 2]
        def __init__(self):
            self.s = ['S']
            self.t = t = 'T'
    m = b'octets'
    ''', modname='test', systemcls=systemcls)
    C = mod.contents['C']
    assert ann_str_and_line(C.contents['a']) == ('str', 3)
    assert ann_str_and_line(C.contents['b']) == ('int', 4)
    assert ann_str_and_line(C.contents['c']) == ('list[str]', 5)
    assert ann_str_and_line(C.contents['d']) == ('dict[str, int]', 6)
    assert ann_str_and_line(C.contents['e']) == ('tuple[bool, ...]', 7)
    assert ann_str_and_line(C.contents['f']) == ('float', 8)
    assert ann_str_and_line(C.contents['g']) == ('set[int]', 9)
    # Element type is unknown, not uniform or too complex.
    assert ann_str_and_line(C.contents['h']) == ('list', 10)
    assert ann_str_and_line(C.contents['i']) == ('list', 11)
    assert ann_str_and_line(C.contents['j']) == ('tuple', 12)
    # It is unlikely that a variable actually will contain only None,
    # so we should treat this as not be able to infer the type.
    assert cast(model.Attribute, C.contents['n']).annotation is None
    # These expressions are considered too complex for pydoctor.
    # Maybe we can use an external type inferrer at some point.
    assert cast(model.Attribute, C.contents['x']).annotation is None
    assert cast(model.Attribute, C.contents['y']).annotation is None
    # Type inference isn't different for module and instance variables,
    # so we don't need to re-test everything.
    assert ann_str_and_line(C.contents['s']) == ('list[str]', 17)
    # Check that type is inferred on assignments with multiple targets.
    assert ann_str_and_line(C.contents['t']) == ('str', 18)
    assert ann_str_and_line(mod.contents['m']) == ('bytes', 19)

@systemcls_param
def test_detupling_assignment(systemcls: Type[model.System]) -> None:
    mod = fromText('''
    a, b, c = range(3)
    ''', modname='test', systemcls=systemcls)
    assert sorted(mod.contents.keys()) == ['a', 'b', 'c']

@systemcls_param
def test_property_decorator(systemcls: Type[model.System]) -> None:
    """A function decorated with '@property' is documented as an attribute."""
    mod = fromText('''
    class C:
        @property
        def prop(self) -> str:
            """For sale."""
            return 'seaside'
        @property
        def oldschool(self):
            """
            @return: For rent.
            @rtype: string
            @see: U{https://example.com/}
            """
            return 'downtown'
    ''', modname='test', systemcls=systemcls)
    C = mod.contents['C']

    prop = C.contents['prop']
    assert isinstance(prop, model.Attribute)
    assert prop.kind is model.DocumentableKind.PROPERTY
    assert prop.docstring == """For sale."""
    assert type2str(prop.annotation) == 'str'

    oldschool = C.contents['oldschool']
    assert isinstance(oldschool, model.Attribute)
    assert oldschool.kind is model.DocumentableKind.PROPERTY
    assert isinstance(oldschool.parsed_docstring, ParsedEpytextDocstring)
    assert unwrap(oldschool.parsed_docstring) == """For rent."""
    assert flatten(format_summary(oldschool)) == 'For rent.'
    assert isinstance(oldschool.parsed_type, ParsedEpytextDocstring)
    assert str(unwrap(oldschool.parsed_type)) == 'string'
    fields = oldschool.parsed_docstring.fields
    assert len(fields) == 1
    assert fields[0].tag() == 'see'


@systemcls_param
def test_property_setter(systemcls: Type[model.System], capsys: CapSys) -> None:
    """Property setter and deleter methods are renamed, so they don't replace
    the property itself.
    """
    mod = fromText('''
    class C:
        @property
        def prop(self):
            """Getter."""
        @prop.setter
        def prop(self, value):
            """Setter."""
        @prop.deleter
        def prop(self):
            """Deleter."""
    ''', modname='mod', systemcls=systemcls)
    C = mod.contents['C']

    getter = C.contents['prop']
    assert isinstance(getter, model.Attribute)
    assert getter.kind is model.DocumentableKind.PROPERTY
    assert getter.docstring == """Getter."""

    setter = C.contents['prop.setter']
    assert isinstance(setter, model.Function)
    assert setter.kind is model.DocumentableKind.METHOD
    assert setter.docstring == """Setter."""

    deleter = C.contents['prop.deleter']
    assert isinstance(deleter, model.Function)
    assert deleter.kind is model.DocumentableKind.METHOD
    assert deleter.docstring == """Deleter."""


@systemcls_param
def test_property_custom(systemcls: Type[model.System], capsys: CapSys) -> None:
    """Any custom decorator with a name ending in 'property' makes a method
    into a property getter.
    """
    mod = fromText('''
    class C:
        @deprecate.deprecatedProperty(incremental.Version("Twisted", 18, 7, 0))
        def processes(self):
            return {}
        @async_property
        async def remote_value(self):
            return await get_remote_value()
        @abc.abstractproperty
        def name(self):
            raise NotImplementedError
    ''', modname='mod', systemcls=systemcls)
    C = mod.contents['C']

    deprecated = C.contents['processes']
    assert isinstance(deprecated, model.Attribute)
    assert deprecated.kind is model.DocumentableKind.PROPERTY

    async_prop = C.contents['remote_value']
    assert isinstance(async_prop, model.Attribute)
    assert async_prop.kind is model.DocumentableKind.PROPERTY

    abstract_prop = C.contents['name']
    assert isinstance(abstract_prop, model.Attribute)
    assert abstract_prop.kind is model.DocumentableKind.PROPERTY


@pytest.mark.parametrize('decoration', ('classmethod', 'staticmethod'))
@systemcls_param
def test_property_conflict(
        decoration: str, systemcls: Type[model.System], capsys: CapSys
        ) -> None:
    """Warn when a method is decorated as both property and class/staticmethod.
    These decoration combinations do not create class/static properties.
    """
    mod = fromText(f'''
    class C:
        @{decoration}
        @property
        def prop():
            raise NotImplementedError
    ''', modname='mod', systemcls=systemcls)
    C = mod.contents['C']
    assert C.contents['prop'].kind is model.DocumentableKind.PROPERTY
    captured = capsys.readouterr().out
    assert captured == f"mod:3: mod.C.prop is both property and {decoration}\n"

@systemcls_param
def test_ignore_function_contents(systemcls: Type[model.System]) -> None:
    mod = fromText('''
    def outer():
        """Outer function."""

        class Clazz:
            """Inner class."""

        def func():
            """Inner function."""

        var = 1
        """Local variable."""
    ''', systemcls=systemcls)
    outer = mod.contents['outer']
    assert not outer.contents

@systemcls_param
def test_overload(systemcls: Type[model.System], capsys: CapSys) -> None:
    # Confirm decorators retained on overloads, docstring ignored for overloads,
    # and that overloads after the primary function are skipped
    mod = fromText("""
        from typing import overload, Union
        def dec(fn):
            pass
        @dec
        @overload
        def parse(s:str)->str:
            ...
        @overload
        def parse(s:bytes)->bytes:
            '''Ignored docstring'''
            ...
        def parse(s:Union[str, bytes])->Union[str, bytes]:
            pass
        @overload
        def parse(s:str)->bytes:
            ...
        """, systemcls=systemcls)
    func = mod.contents['parse']
    assert isinstance(func, model.Function)
    # Work around different space arrangements in Signature.__str__ between python versions
    assert flatten_text(html2stan(str(func.signature).replace(' ', ''))) == '(s:Union[str,bytes])->Union[str,bytes]'
    assert [astbuilder.node2dottedname(d) for d in (func.decorators or ())] == []
    assert len(func.overloads) == 2
    assert [astbuilder.node2dottedname(d) for d in func.overloads[0].decorators] == [['dec'], ['overload']]
    assert [astbuilder.node2dottedname(d) for d in func.overloads[1].decorators] == [['overload']]
    assert flatten_text(html2stan(str(func.overloads[0].signature).replace(' ', ''))) == '(s:str)->str'
    assert flatten_text(html2stan(str(func.overloads[1].signature).replace(' ', ''))) == '(s:bytes)->bytes'
    assert capsys.readouterr().out.splitlines() == [
        '<test>:11: <test>.parse overload has docstring, unsupported',
        '<test>:15: <test>.parse overload appeared after primary function',
    ]

@systemcls_param
def test_constant_module(systemcls: Type[model.System]) -> None:
    """
    Module variables with all-uppercase names are recognized as constants.
    """
    mod = fromText('''
    LANG = 'FR'
    ''', systemcls=systemcls)
    lang = mod.contents['LANG']
    assert isinstance(lang, model.Attribute)
    assert lang.kind is model.DocumentableKind.CONSTANT
    assert ast.literal_eval(getattr(mod.resolveName('LANG'), 'value')) == 'FR'

@systemcls_param
def test_constant_module_with_final(systemcls: Type[model.System]) -> None:
    """
    Module variables annotated with typing.Final are recognized as constants.
    """
    mod = fromText('''
    from typing import Final
    lang: Final = 'fr'
    ''', systemcls=systemcls)
    attr = mod.resolveName('lang')
    assert isinstance(attr, model.Attribute)
    assert attr.kind == model.DocumentableKind.CONSTANT
    assert attr.value is not None
    assert ast.literal_eval(attr.value) == 'fr'

@systemcls_param
def test_constant_module_with_typing_extensions_final(systemcls: Type[model.System]) -> None:
    """
    Module variables annotated with typing_extensions.Final are recognized as constants.
    """
    mod = fromText('''
    from typing_extensions import Final
    lang: Final = 'fr'
    ''', systemcls=systemcls)
    attr = mod.resolveName('lang')
    assert isinstance(attr, model.Attribute)
    assert attr.kind == model.DocumentableKind.CONSTANT
    assert attr.value is not None
    assert ast.literal_eval(attr.value) == 'fr'

@systemcls_param
def test_constant_module_with_final_subscript1(systemcls: Type[model.System]) -> None:
    """
    It can recognize constants defined with typing.Final[something]
    """
    mod = fromText('''
    from typing import Final
    lang: Final[Sequence[str]] = ('fr', 'en')
    ''', systemcls=systemcls)
    attr = mod.resolveName('lang')
    assert isinstance(attr, model.Attribute)
    assert attr.kind == model.DocumentableKind.CONSTANT
    assert attr.value is not None
    assert ast.literal_eval(attr.value) == ('fr', 'en')
    assert astor.to_source(attr.annotation).strip() == "Sequence[str]"

@systemcls_param
def test_constant_module_with_final_subscript2(systemcls: Type[model.System]) -> None:
    """
    It can recognize constants defined with typing.Final[something]. 
    And it automatically remove the Final part from the annotation.
    """
    mod = fromText('''
    import typing
    lang: typing.Final[tuple] = ('fr', 'en')
    ''', systemcls=systemcls)
    attr = mod.resolveName('lang')
    assert isinstance(attr, model.Attribute)
    assert attr.kind == model.DocumentableKind.CONSTANT
    assert attr.value is not None
    assert ast.literal_eval(attr.value) == ('fr', 'en')
    assert astbuilder.node2fullname(attr.annotation, attr) == "tuple"

@systemcls_param
def test_constant_module_with_final_subscript_invalid_warns(systemcls: Type[model.System], capsys: CapSys) -> None:
    """
    It warns if there is an invalid Final annotation.
    """
    mod = fromText('''
    from typing import Final
    lang: Final[tuple, 12:13] = ('fr', 'en')
    ''', systemcls=systemcls, modname='mod')
    attr = mod.resolveName('lang')
    assert isinstance(attr, model.Attribute)
    assert attr.kind == model.DocumentableKind.CONSTANT
    assert attr.value is not None
    assert ast.literal_eval(attr.value) == ('fr', 'en')
    
    captured = capsys.readouterr().out
    assert "mod:3: Annotation is invalid, it should not contain slices.\n" == captured

    assert astor.to_source(attr.annotation).strip() == "tuple[str, ...]"

@systemcls_param
def test_constant_module_with_final_subscript_invalid_warns2(systemcls: Type[model.System], capsys: CapSys) -> None:
    """
    It warns if there is an invalid Final annotation.
    """
    mod = fromText('''
    import typing
    lang: typing.Final[12:13] = ('fr', 'en')
    ''', systemcls=systemcls, modname='mod')
    attr = mod.resolveName('lang')
    assert isinstance(attr, model.Attribute)
    assert attr.kind == model.DocumentableKind.CONSTANT
    assert attr.value is not None
    assert ast.literal_eval(attr.value) == ('fr', 'en')
    
    captured = capsys.readouterr().out
    assert "mod:3: Annotation is invalid, it should not contain slices.\n" == captured

    assert astor.to_source(attr.annotation).strip() == "tuple[str, ...]"

@systemcls_param
def test_constant_module_with_final_annotation_gets_infered(systemcls: Type[model.System]) -> None:
    """
    It can recognize constants defined with typing.Final. 
    It will infer the type of the constant if Final do not use subscripts.
    """
    mod = fromText('''
    import typing
    lang: typing.Final = 'fr'
    ''', systemcls=systemcls)
    attr = mod.resolveName('lang')
    assert isinstance(attr, model.Attribute)
    assert attr.kind == model.DocumentableKind.CONSTANT
    assert attr.value is not None
    assert ast.literal_eval(attr.value) == 'fr'
    assert astbuilder.node2fullname(attr.annotation, attr) == "str"

@systemcls_param
def test_constant_class(systemcls: Type[model.System]) -> None:
    """
    Class variables with all-uppercase names are recognized as constants.
    """
    mod = fromText('''
    class Clazz:
        """Class."""
        LANG = 'FR'
    ''', systemcls=systemcls)
    attr = mod.resolveName('Clazz.LANG')
    assert isinstance(attr, model.Attribute)
    assert attr.kind == model.DocumentableKind.CONSTANT
    assert attr.value is not None
    assert ast.literal_eval(attr.value) == 'FR'


@systemcls_param
def test_all_caps_variable_in_instance_is_not_a_constant(systemcls: Type[model.System], capsys: CapSys) -> None:
    """
    Currently, it does not mark instance members as constants, never.
    """
    mod = fromText('''
    from typing import Final
    class Clazz:
        """Class."""
        def __init__(**args):
            self.LANG: Final = 'FR'
    ''', systemcls=systemcls)
    attr = mod.resolveName('Clazz.LANG')
    assert isinstance(attr, model.Attribute)
    assert attr.kind == model.DocumentableKind.INSTANCE_VARIABLE
    assert attr.value is not None
    assert ast.literal_eval(attr.value) == 'FR'
    captured = capsys.readouterr().out
    assert not captured

@systemcls_param
def test_constant_override_in_instace(systemcls: Type[model.System], capsys: CapSys) -> None:
    """
    When an instance variable overrides a CONSTANT, it's flagged as INSTANCE_VARIABLE and no warning is raised.
    """
    mod = fromText('''
    class Clazz:
        """Class."""
        LANG = 'EN'
        def __init__(self, **args):
            self.LANG = 'FR'
    ''', systemcls=systemcls, modname="mod")
    attr = mod.resolveName('Clazz.LANG')
    assert isinstance(attr, model.Attribute)
    assert attr.kind == model.DocumentableKind.INSTANCE_VARIABLE
    assert not capsys.readouterr().out

@systemcls_param
def test_constant_override_in_instace_bis(systemcls: Type[model.System], capsys: CapSys) -> None:
    """
    When an instance variable overrides a CONSTANT, it's flagged as INSTANCE_VARIABLE and no warning is raised.
    """
    mod = fromText('''
    class Clazz:
        """Class."""
        def __init__(self, **args):
            self.LANG = 'FR'
        LANG = 'EN'
    ''', systemcls=systemcls, modname="mod")
    attr = mod.resolveName('Clazz.LANG')
    assert isinstance(attr, model.Attribute)
    assert attr.kind == model.DocumentableKind.INSTANCE_VARIABLE
    assert attr.value is not None
    assert ast.literal_eval(attr.value) == 'EN'
    assert not capsys.readouterr().out

@systemcls_param
def test_constant_override_in_module(systemcls: Type[model.System], capsys: CapSys) -> None:

    mod = fromText('''
    """Mod."""
    import sys
    IS_64BITS = False
    if sys.maxsize > 2**32:
        IS_64BITS = True
    ''', systemcls=systemcls, modname="mod")
    attr = mod.resolveName('IS_64BITS')
    assert isinstance(attr, model.Attribute)
    assert attr.kind == model.DocumentableKind.VARIABLE
    assert attr.value is not None
    assert ast.literal_eval(attr.value) == True
    assert not capsys.readouterr().out

@systemcls_param
def test_constant_override_do_not_warns_when_defined_in_class_docstring(systemcls: Type[model.System], capsys: CapSys) -> None:
    """
    Constant can be documented as variables at docstring level without any warnings.
    """
    mod = fromText('''
    class Clazz:
        """
        @cvar LANG: French.
        """
        LANG = 99
    ''', systemcls=systemcls, modname="mod")
    attr = mod.resolveName('Clazz.LANG')
    assert isinstance(attr, model.Attribute)
    assert attr.kind == model.DocumentableKind.CONSTANT
    assert attr.value is not None
    assert ast.literal_eval(attr.value) == 99
    captured = capsys.readouterr().out
    assert not captured

@systemcls_param
def test_constant_override_do_not_warns_when_defined_in_module_docstring(systemcls: Type[model.System], capsys: CapSys) -> None:

    mod = fromText('''
    """
    @var LANG: French.
    """
    LANG = 99
    ''', systemcls=systemcls, modname="mod")
    attr = mod.resolveName('LANG')
    assert isinstance(attr, model.Attribute)
    assert attr.kind == model.DocumentableKind.CONSTANT
    assert attr.value is not None
    assert ast.literal_eval(attr.value) == 99
    captured = capsys.readouterr().out
    assert not captured

@systemcls_param
def test_not_a_constant_module(systemcls: Type[model.System], capsys:CapSys) -> None:
    """
    If the constant assignment has any kind of constraint or there are multiple assignments in the scope, 
    then it's not flagged as a constant.
    """
    mod = fromText('''
    while False:
        LANG = 'FR'
    if True:
        THING = 'EN'
    OTHER = 1
    OTHER += 1
    E: typing.Final = 2
    E = 4
    LIST = [2.14]
    LIST.insert(0,0)
    ''', systemcls=systemcls)
    assert mod.contents['LANG'].kind is model.DocumentableKind.VARIABLE
    assert mod.contents['THING'].kind is model.DocumentableKind.VARIABLE
    assert mod.contents['OTHER'].kind is model.DocumentableKind.VARIABLE
    assert mod.contents['E'].kind is model.DocumentableKind.VARIABLE

    # all-caps mutables variables are flagged as constant: this is a trade-off
    # in between our weeknesses in terms static analysis (that is we don't recognized list modifications) 
    # and our will to do the right thing and display constant values.
    # This issue could be overcome by showing the value of variables with only one assigment no matter
    # their kind and restrict the checks to immutable types for a attribute to be flagged as constant.
    assert mod.contents['LIST'].kind is model.DocumentableKind.CONSTANT

    # we could warn when a constant is beeing overriden, but we don't: pydoctor is not a checker.
    assert not capsys.readouterr().out 

@systemcls_param
def test__name__equals__main__is_skipped(systemcls: Type[model.System]) -> None:
    """
    Code inside of C{if __name__ == '__main__'} should be skipped.
    """
    mod = fromText('''
    foo = True

    if __name__ == '__main__':
        var = True

        def fun():
            pass

        class Class:
            pass

    def bar():
        pass
    ''', modname='test', systemcls=systemcls)
    assert tuple(mod.contents) == ('foo', 'bar')

@systemcls_param
def test_variable_named_like_current_module(systemcls: Type[model.System]) -> None:
    """
    Test for U{issue #474<https://github.com/twisted/pydoctor/issues/474>}.
    """
    mod = fromText('''
    example = True
    ''', systemcls=systemcls, modname="example")
    assert 'example' in mod.contents

@systemcls_param
def test_package_name_clash(systemcls: Type[model.System]) -> None:
    system = systemcls()
    builder = system.systemBuilder(system)

    builder.addModuleString('', 'mod', is_package=True)
    builder.addModuleString('', 'sub', parent_name='mod', is_package=True)

    assert isinstance(system.allobjects['mod.sub'], model.Module)

    # The following statement completely overrides module 'mod' and all it's submodules.
    builder.addModuleString('', 'mod', is_package=True)

    with pytest.raises(KeyError):
        system.allobjects['mod.sub']

    builder.addModuleString('', 'sub2', parent_name='mod', is_package=True)

    assert isinstance(system.allobjects['mod.sub2'], model.Module)

@systemcls_param
def test_reexport_wildcard(systemcls: Type[model.System]) -> None:
    """
    If a target module,
    explicitly re-export via C{__all__} a set of names
    that were initially imported from a sub-module via a wildcard,
    those names are documented as part of the target module.
    """
    system = systemcls()
    builder = system.systemBuilder(system)
    builder.addModuleString('''
    from ._impl import *
    from _impl2 import *
    __all__ = ['f', 'g', 'h', 'i', 'j']
    ''', modname='top', is_package=True)

    builder.addModuleString('''
    def f(): 
        pass
    def g():
        pass
    def h():
        pass
    ''', modname='_impl', parent_name='top')
    
    builder.addModuleString('''
    class i: pass
    class j: pass
    ''', modname='_impl2')

    builder.buildModules()

    assert system.allobjects['top._impl'].resolveName('f') == system.allobjects['top'].contents['f']
    assert system.allobjects['_impl2'].resolveName('i') == system.allobjects['top'].contents['i']
    assert all(n in system.allobjects['top'].contents for n in  ['f', 'g', 'h', 'i', 'j'])

@systemcls_param
def test_exception_kind(systemcls: Type[model.System], capsys: CapSys) -> None:
    """
    Exceptions are marked with the special kind "EXCEPTION".
    """
    mod = fromText('''
    class Clazz:
        """Class."""
    class MyWarning(DeprecationWarning):
        """Warnings are technically exceptions"""
    class Error(SyntaxError):
        """An exeption"""
    class SubError(Error):
        """A exeption subclass"""  
    ''', systemcls=systemcls, modname="mod")
    
    warn = mod.contents['MyWarning']
    ex1 = mod.contents['Error']
    ex2 = mod.contents['SubError']
    cls = mod.contents['Clazz']

    assert warn.kind is model.DocumentableKind.EXCEPTION
    assert ex1.kind is model.DocumentableKind.EXCEPTION
    assert ex2.kind is model.DocumentableKind.EXCEPTION
    assert cls.kind is model.DocumentableKind.CLASS

    assert not capsys.readouterr().out

@systemcls_param
def test_exception_kind_corner_cases(systemcls: Type[model.System], capsys: CapSys) -> None:

    src1 = '''\
    class Exception:...
    class LooksLikeException(Exception):... # Not an exception
    '''

    src2 = '''\
    class Exception(BaseException):...
    class LooksLikeException(Exception):... # An exception
    '''

    mod1 = fromText(src1, modname='src1', systemcls=systemcls)
    assert mod1.contents['LooksLikeException'].kind == model.DocumentableKind.CLASS

    mod2 = fromText(src2, modname='src2', systemcls=systemcls)
    assert mod2.contents['LooksLikeException'].kind == model.DocumentableKind.EXCEPTION

    assert not capsys.readouterr().out
    
@systemcls_param
def test_syntax_error(systemcls: Type[model.System], capsys: CapSys) -> None:
    systemcls = partialclass(systemcls, Options.from_args(['-q']))
    fromText('''\
    def f()
        return True
    ''', systemcls=systemcls)
    assert capsys.readouterr().out == '<test>:???: cannot parse string\n'

@systemcls_param
def test_syntax_error_pack(systemcls: Type[model.System], capsys: CapSys) -> None:
    systemcls = partialclass(systemcls, Options.from_args(['-q']))
    processPackage('syntax_error', systemcls)
    out = capsys.readouterr().out.strip('\n')
    assert "__init__.py:???: cannot parse file, " in out, out

@systemcls_param
def test_type_alias(systemcls: Type[model.System]) -> None:
    """
    Type aliases and type variables are recognized as such.
    """

    mod = fromText(
        '''
        from typing import Callable, Tuple, TypeAlias, TypeVar
        
        T = TypeVar('T')
        Parser = Callable[[str], Tuple[int, bytes, bytes]]
        mylst = yourlst = list[str]
        alist: TypeAlias = 'list[str]'
        
        notanalias = 'Callable[[str], Tuple[int, bytes, bytes]]'

        class F:
            from ext import what
            L = _j = what.some = list[str]
            def __init__(self):
                self.Pouet: TypeAlias = 'Callable[[str], Tuple[int, bytes, bytes]]'
                self.Q = q = list[str]
        
        ''', systemcls=systemcls)

    assert mod.contents['T'].kind == model.DocumentableKind.TYPE_VARIABLE
    assert mod.contents['Parser'].kind == model.DocumentableKind.TYPE_ALIAS
    assert mod.contents['mylst'].kind == model.DocumentableKind.TYPE_ALIAS
    assert mod.contents['yourlst'].kind == model.DocumentableKind.TYPE_ALIAS
    assert mod.contents['alist'].kind == model.DocumentableKind.TYPE_ALIAS
    assert mod.contents['notanalias'].kind == model.DocumentableKind.VARIABLE
    assert mod.contents['F'].contents['L'].kind == model.DocumentableKind.TYPE_ALIAS
    assert mod.contents['F'].contents['_j'].kind == model.DocumentableKind.TYPE_ALIAS

    # Type variables in instance variables are not recognized
    assert mod.contents['F'].contents['Pouet'].kind == model.DocumentableKind.INSTANCE_VARIABLE
    assert mod.contents['F'].contents['Q'].kind == model.DocumentableKind.INSTANCE_VARIABLE

@systemcls_param
def test_typevartuple(systemcls: Type[model.System]) -> None:
    """
    Variadic type variables are recognized.
    """

    mod = fromText('''
    from typing import TypeVarTuple
    Shape = TypeVarTuple('Shape')
    ''', systemcls=systemcls)

    assert mod.contents['Shape'].kind == model.DocumentableKind.TYPE_VARIABLE

@systemcls_param
def test_prepend_package(systemcls: Type[model.System]) -> None:
    """
   Option --prepend-package option relies simply on the L{ISystemBuilder} interface, 
   so we can test it by using C{addModuleString}, but it's not exactly what happens when we actually 
   run pydoctor. See the other test L{test_prepend_package_real_path}. 
    """
    system = systemcls()
    builder = model.prepend_package(system.systemBuilder, package='lib.pack')(system)

    builder.addModuleString('"mod doc"\nclass C:\n    "C doc"', modname='core')
    builder.buildModules()
    assert isinstance(system.allobjects['lib'], model.Package)
    assert isinstance(system.allobjects['lib.pack'], model.Package)
    assert isinstance(system.allobjects['lib.pack.core.C'], model.Class)
    assert 'core' not in system.allobjects


@systemcls_param
def test_prepend_package_real_path(systemcls: Type[model.System]) -> None:
    """ 
    In this test, we closer mimics what happens in the driver when --prepend-package option is passed. 
    """
    _builderT_init = systemcls.systemBuilder
    try:
        systemcls.systemBuilder = model.prepend_package(systemcls.systemBuilder, package='lib.pack')

        system = processPackage('basic', systemcls=systemcls)

        assert isinstance(system.allobjects['lib'], model.Package)
        assert isinstance(system.allobjects['lib.pack'], model.Package)
        assert isinstance(system.allobjects['lib.pack.basic.mod.C'], model.Class)
        assert 'basic' not in system.allobjects
    
    finally:
        systemcls.systemBuilder = _builderT_init

def getConstructorsText(cls: model.Documentable) -> str:
    assert isinstance(cls, model.Class)
    return '\n'.join(
        epydoc2stan.format_constructor_short_text(c, cls) for c in cls.public_constructors)

@systemcls_param
def test_crash_type_inference_unhashable_type(systemcls: Type[model.System], capsys:CapSys) -> None:
    """
    This test is about not crashing.

    A TypeError is raised by ast.literal_eval() in some cases, when we're trying to do a set of lists or a dict with list keys.
    We do not bother reporting it because pydoctor is not a checker.
    """

    src = '''
    # Unhashable type, will raise an error in ast.literal_eval()
    x = {[1, 2]}
    class C:
        v = {[1,2]:1}
        def __init__(self):
            self.y = [{'str':2}, {[1,2]:1}]
    Y = [{'str':2}, {{[1, 2]}:1}]
    '''

    mod = fromText(src, systemcls=systemcls, modname='m')
    for obj in ['m.x', 'm.C.v', 'm.C.y', 'm.Y']:
        o = mod.system.allobjects[obj]
        assert isinstance(o, model.Attribute)
        assert o.annotation is None
    assert not capsys.readouterr().out


@systemcls_param
def test_constructor_signature_init(systemcls: Type[model.System]) -> None:
    
    src = '''\
    class Person(object):
        # pydoctor can infer the constructor to be: "Person(name, age)"
        def __init__(self, name, age):
            self.name = name
            self.age = age

    class Citizen(Person):
        # pydoctor can infer the constructor to be: "Citizen(nationality, *args, **kwargs)"
        def __init__(self, nationality, *args, **kwargs):
            self.nationality = nationality
            super(Citizen, self).__init__(*args, **kwargs)
        '''
    mod = fromText(src, systemcls=systemcls)

    # Like "Available constructor: ``Person(name, age)``" that links to Person.__init__ documentation.
    assert getConstructorsText(mod.contents['Person']) == "Person(name, age)"
    
    # Like "Available constructor: ``Citizen(nationality, *args, **kwargs)``" that links to Citizen.__init__ documentation.
    assert getConstructorsText(mod.contents['Citizen']) == "Citizen(nationality, *args, **kwargs)"

@systemcls_param
def test_constructor_signature_new(systemcls: Type[model.System]) -> None:
    src = '''\
    class Animal(object):
        # pydoctor can infer the constructor to be: "Animal(name)"
        def __new__(cls, name):
            obj = super().__new__(cls)
            # assignation not recognized by pydoctor, attribute 'name' will not be documented
            obj.name = name 
            return obj
    '''

    mod = fromText(src, systemcls=systemcls)

    assert getConstructorsText(mod.contents['Animal']) == "Animal(name)"

@systemcls_param
def test_constructor_signature_init_and_new(systemcls: Type[model.System]) -> None:
    """
    Pydoctor can't infer the constructor signature when both __new__ and __init__ are defined. 
    __new__ takes the precedence over __init__ because it's called first. Trying to infer what are the complete 
    constructor signature when __new__ is defined might be very hard because the method can return an instance of 
    another class, calling another __init__ method. We're not there yet in term of static analysis.
    """

    src = '''\
    class Animal(object):
        # both __init__ and __new__ are defined, pydoctor only looks at the __new__ method
        # pydoctor infers the constructor to be: "Animal(*args, **kw)"
        def __new__(cls, *args, **kw):
            print('__new__() called.')
            print('args: ', args, ', kw: ', kw)
            return super().__new__(cls)

        def __init__(self, name):
            print('__init__() called.')
            self.name = name
            
    class Cat(Animal):
        # Idem, but __new__ is inherited.
        # pydoctor infers the constructor to be: "Cat(*args, **kw)"
        # This is why it's important to still document __init__ as a regular method.
        def __init__(self, name, owner):
            super().__init__(name)
            self.owner = owner
    '''

    mod = fromText(src, systemcls=systemcls)

    assert getConstructorsText(mod.contents['Animal']) == "Animal(*args, **kw)"
    assert getConstructorsText(mod.contents['Cat']) == "Cat(*args, **kw)"

@systemcls_param
def test_constructor_signature_classmethod(systemcls: Type[model.System]) -> None:

    src = '''\
    
    def get_default_options() -> 'Options':
        """
        This is another constructor for class 'Options'. 
        But it's not recognized by pydoctor because it's not defined in the locals of Options.
        """
        return Options()

    class Options:
        a,b,c = None, None, None

        @classmethod
        def create_no_hints(cls):
            """
            Pydoctor can't deduce that this method is a constructor as well,
            because there is no type annotation.
            """
            return cls()
        
        # thanks to type hints, 
        # pydoctor can infer the constructor to be: "Options.create()"
        @staticmethod
        def create(important_arg) -> 'Options':
            # the fictional constructor is not detected by pydoctor, because it doesn't exists actually.
            return Options(1,2,3)
        
        # thanks to type hints, 
        # pydoctor can infer the constructor to be: "Options.create_from_num(num)"
        @classmethod
        def create_from_num(cls, num) -> 'Options':
            c = cls.create()
            c.a = num
            return c
        '''

    mod = fromText(src, systemcls=systemcls)

    assert getConstructorsText(mod.contents['Options']) == "Options.create(important_arg)\nOptions.create_from_num(num)"

@systemcls_param
def test_constructor_inner_class(systemcls: Type[model.System]) -> None:
    src = '''\
    from typing import Self
    class Animal(object):
        class Bar(object):
            # pydoctor can infer the constructor to be: "Animal.Bar(name)"
            def __new__(cls, name):
                ...
            class Foo(object):
                # pydoctor can infer the constructor to be: "Animal.Bar.Foo.create(name)"
                @classmethod
                def create(cls, name) -> 'Self':
                    c = cls.create()
                    c.a = num
                    return c
    '''
    mod = fromText(src, systemcls=systemcls)
    assert getConstructorsText(mod.contents['Animal'].contents['Bar']) == "Animal.Bar(name)"
    assert getConstructorsText(mod.contents['Animal'].contents['Bar'].contents['Foo']) == "Animal.Bar.Foo.create(name)"

@systemcls_param
def test_constructor_many_parameters(systemcls: Type[model.System]) -> None:
    src = '''\
    class Animal(object):
        def __new__(cls, name, lastname, age, spec, extinct, group, friends):
            ...
    '''
    mod = fromText(src, systemcls=systemcls)

    assert getConstructorsText(mod.contents['Animal']) == "Animal(name, lastname, age, spec, ...)"

@systemcls_param
def test_constructor_five_paramters(systemcls: Type[model.System]) -> None:
    src = '''\
    class Animal(object):
        def __new__(cls, name, lastname, age, spec, extinct):
            ...
    '''
    mod = fromText(src, systemcls=systemcls)

    assert getConstructorsText(mod.contents['Animal']) == "Animal(name, lastname, age, spec, extinct)"

@systemcls_param
def test_default_constructors(systemcls: Type[model.System]) -> None:
    src = '''\
    class Animal(object):
        def __init__(self):
            ...
        def __new__(cls):
            ...
        @classmethod
        def new(cls) -> 'Animal':
            ...
        '''

    mod = fromText(src, systemcls=systemcls)
    assert getConstructorsText(mod.contents['Animal']) == "Animal.new()"

    src = '''\
    class Animal(object):
        def __init__(self):
            ...
        '''

    mod = fromText(src, systemcls=systemcls)
    assert getConstructorsText(mod.contents['Animal']) == ""

    src = '''\
    class Animal(object):
        def __init__(self):
            "thing"
        '''

    mod = fromText(src, systemcls=systemcls)
    assert getConstructorsText(mod.contents['Animal']) == "Animal()"

@systemcls_param
<<<<<<< HEAD
def test_augmented_assignment(systemcls: Type[model.System]) -> None:
    mod = fromText('''
    var = 1
    var += 3
    ''', systemcls=systemcls)
    attr = mod.contents['var']
    assert isinstance(attr, model.Attribute)
    assert attr.value
    assert astor.to_source(attr.value).strip() == '(1 + 3)'

@systemcls_param
def test_augmented_assignment_in_class(systemcls: Type[model.System]) -> None:
    mod = fromText('''
    class c:
        var = 1
        var += 3
    ''', systemcls=systemcls)
    attr = mod.contents['c'].contents['var']
    assert isinstance(attr, model.Attribute)
    assert attr.value
    assert astor.to_source(attr.value).strip() == '(1 + 3)'


@systemcls_param
def test_augmented_assignment_conditionnal_else_ignored(systemcls: Type[model.System]) -> None:
    """
    The If.body branch is the only one in use.
    """
    mod = fromText('''
    var = 1
    if something():
        var += 3
    else:
        var += 4
    ''', systemcls=systemcls)
    attr = mod.contents['var']
    assert isinstance(attr, model.Attribute)
    assert attr.value
    assert astor.to_source(attr.value).strip() == '(1 + 3)'

@systemcls_param
def test_augmented_assignment_conditionnal_multiple_assignments(systemcls: Type[model.System]) -> None:
    """
    The If.body branch is the only one in use, but several Ifs which have  
    theoritical exclusive conditions might be wrongly interpreted.
    """
    mod = fromText('''
    var = 1
    if something():
        var += 3
    if not_something():
        var += 4
    ''', systemcls=systemcls)
    attr = mod.contents['var']
    assert isinstance(attr, model.Attribute)
    assert attr.value
    assert astor.to_source(attr.value).strip() == '(1 + 3 + 4)'

@systemcls_param
def test_augmented_assignment_instance_var(systemcls: Type[model.System]) -> None:
    """
    Augmented assignments in instance var are not analyzed.
    """
    mod = fromText('''
    class c:
        def __init__(self, var):
            self.var = 1
            self.var += var
        ''')
    attr = mod.contents['c'].contents['var']
    assert isinstance(attr, model.Attribute)
    assert attr.value
    assert astor.to_source(attr.value).strip() == '(1)'

@systemcls_param
def test_augmented_assignment_not_suitable_for_inline_docstring(systemcls: Type[model.System]) -> None:
    """
    Augmented assignments cannot have docstring attached.
    """
    mod = fromText('''
    var = 1
    var += 1
    """
    this is not a docstring
    """
    class c:
        var = 1
        var += 1
        """
        this is not a docstring
        """
        ''')
    attr = mod.contents['var']
    assert not attr.docstring
    attr = mod.contents['c'].contents['var']
    assert not attr.docstring

@systemcls_param
def test_augmented_assignment_alone_is_not_documented(systemcls: Type[model.System]) -> None:
    mod = fromText('''
    var += 1
    class c:
        var += 1
        ''')

    assert 'var' not in mod.contents
    assert 'var' not in mod.contents['c'].contents
=======
def test_typealias_unstring(systemcls: Type[model.System]) -> None:
    """
    The type aliases are unstringed by the astbuilder
    """
    
    mod = fromText('''
    from typing import Callable
    ParserFunction = Callable[[str, List['ParseError']], 'ParsedDocstring']
    ''', modname='pydoctor.epydoc.markup', systemcls=systemcls)

    typealias = mod.contents['ParserFunction']
    assert isinstance(typealias, model.Attribute)
    assert typealias.value
    with pytest.raises(StopIteration):
        # there is not Constant nodes in the type alias anymore
        next(n for n in ast.walk(typealias.value) if isinstance(n, ast.Constant))
>>>>>>> 965ed955
<|MERGE_RESOLUTION|>--- conflicted
+++ resolved
@@ -2422,7 +2422,6 @@
     assert getConstructorsText(mod.contents['Animal']) == "Animal()"
 
 @systemcls_param
-<<<<<<< HEAD
 def test_augmented_assignment(systemcls: Type[model.System]) -> None:
     mod = fromText('''
     var = 1
@@ -2530,7 +2529,9 @@
 
     assert 'var' not in mod.contents
     assert 'var' not in mod.contents['c'].contents
-=======
+
+
+@systemcls_param
 def test_typealias_unstring(systemcls: Type[model.System]) -> None:
     """
     The type aliases are unstringed by the astbuilder
@@ -2547,4 +2548,3 @@
     with pytest.raises(StopIteration):
         # there is not Constant nodes in the type alias anymore
         next(n for n in ast.walk(typealias.value) if isinstance(n, ast.Constant))
->>>>>>> 965ed955
