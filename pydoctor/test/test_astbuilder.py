--- conflicted
+++ resolved
@@ -11,10 +11,7 @@
 from pydoctor.epydoc.markup.epytext import Element, ParsedEpytextDocstring
 from pydoctor.epydoc2stan import format_summary, get_parsed_type
 from pydoctor.test.test_packages import processPackage
-<<<<<<< HEAD
 from pydoctor.utils import partialclass
-=======
->>>>>>> 37981910
 
 from . import CapSys, NotFoundLinker, posonlyargs, typecomment
 import pytest
@@ -1978,7 +1975,6 @@
     assert all(n in system.allobjects['top'].contents for n in  ['f', 'g', 'h', 'i', 'j'])
 
 @systemcls_param
-<<<<<<< HEAD
 def test_syntax_error(systemcls: Type[model.System], capsys: CapSys) -> None:
     systemcls = partialclass(systemcls, Options.from_args(['-q']))
     fromText('''\
@@ -1993,7 +1989,7 @@
     processPackage('syntax_error', systemcls)
     out = capsys.readouterr().out.strip('\n')
     assert "__init__.py:???: cannot parse file, " in out, out
-=======
+
 def test_prepend_package(systemcls: Type[model.System]) -> None:
     """
    Option --prepend-package option relies simply on the L{ISystemBuilder} interface, 
@@ -2029,4 +2025,3 @@
     
     finally:
         systemcls.systemBuilder = _builderT_init
->>>>>>> 37981910
