--- conflicted
+++ resolved
@@ -2011,7 +2011,6 @@
     assert all(n in system.allobjects['top'].contents for n in  ['f', 'g', 'h', 'i', 'j'])
 
 @systemcls_param
-<<<<<<< HEAD
 def test_instance_var_override(systemcls: Type[model.System]) -> None:
     src = '''
     class A:
@@ -2331,7 +2330,8 @@
     assert notfound_both.kind is model.DocumentableKind.METHOD
     assert notfound_alt.kind is model.DocumentableKind.METHOD
     assert not_a_property.kind is model.DocumentableKind.METHOD
-=======
+
+@systemcls_param
 def test_exception_kind(systemcls: Type[model.System], capsys: CapSys) -> None:
     """
     Exceptions are marked with the special kind "EXCEPTION".
@@ -2395,7 +2395,6 @@
     processPackage('syntax_error', systemcls)
     out = capsys.readouterr().out.strip('\n')
     assert "__init__.py:???: cannot parse file, " in out, out
->>>>>>> 3cb84767
 
 @systemcls_param
 def test_type_alias(systemcls: Type[model.System]) -> None:
