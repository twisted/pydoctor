--- conflicted
+++ resolved
@@ -2422,7 +2422,6 @@
     assert getConstructorsText(mod.contents['Animal']) == "Animal()"
 
 @systemcls_param
-<<<<<<< HEAD
 def test_class_var_override(systemcls: Type[model.System]) -> None:
 
     src = '''\
@@ -2491,7 +2490,8 @@
     mod = fromText(src, systemcls=systemcls, modname='mod')
     var = mod.system.allobjects['mod.Stuff.var']
     assert var.kind == model.DocumentableKind.INSTANCE_VARIABLE
-=======
+
+@systemcls_param
 def test_explicit_annotation_wins_over_inferred_type(systemcls: Type[model.System]) -> None:
     """
     Explicit annotations are the preffered way of presenting the type of an attribute.
@@ -2592,7 +2592,6 @@
     builder.buildModules()
     thing = system.allobjects['mod.Stuff.thing']
     assert epydoc2stan.type2stan(thing) is None
->>>>>>> f8e80c9f
 
 @systemcls_param
 def test_augmented_assignment(systemcls: Type[model.System]) -> None:
