from typing import Optional, Tuple, Type, List, overload, cast
import ast

import astor


from pydoctor import astbuilder, astutils, model
from pydoctor.epydoc.markup import DocstringLinker, ParsedDocstring
from pydoctor.options import Options
from pydoctor.stanutils import flatten, html2stan, flatten_text
from pydoctor.epydoc.markup.epytext import Element, ParsedEpytextDocstring
from pydoctor.epydoc2stan import format_summary, get_parsed_type
from pydoctor.test.test_packages import processPackage
from pydoctor.utils import partialclass

from . import CapSys, NotFoundLinker, posonlyargs, typecomment
import pytest

class SimpleSystem(model.System):
    """
    A system with no extensions.
    """
    extensions:List[str] = []

class ZopeInterfaceSystem(model.System):
    """
    A system with only the zope interface extension enabled.
    """
    extensions = ['pydoctor.extensions.zopeinterface']

class DeprecateSystem(model.System):
    """
    A system with only the twisted deprecated extension enabled.
    """
    extensions = ['pydoctor.extensions.deprecate']

class PydanticSystem(model.System):
    # Add our custom extension as extra
    custom_extensions = ['pydoctor.test.test_pydantic_fields']

class AttrsSystem(model.System):
    """
    A system with only the attrs extension enabled.
    """
    extensions = ['pydoctor.extensions.attrs']

systemcls_param = pytest.mark.parametrize(
    'systemcls', (model.System, # system with all extensions enalbed
                  ZopeInterfaceSystem, # system with zopeinterface extension only
                  DeprecateSystem, # system with deprecated extension only
                  SimpleSystem, # system with no extensions
                  PydanticSystem,
                  AttrsSystem,
                 )
    )

def fromText(
        text: str,
        *,
        modname: str = '<test>',
        is_package: bool = False,
        parent_name: Optional[str] = None,
        system: Optional[model.System] = None,
        systemcls: Type[model.System] = model.System
        ) -> model.Module:
    
    if system is None:
        _system = systemcls()
    else:
        _system = system
    assert _system is not None

    if parent_name is None:
        full_name = modname
    else:
        full_name = f'{parent_name}.{modname}'

    builder = _system.systemBuilder(_system)
    builder.addModuleString(text, modname, parent_name, is_package=is_package)
    builder.buildModules()
    mod = _system.allobjects[full_name]
    assert isinstance(mod, model.Module)
    return mod

def unwrap(parsed_docstring: Optional[ParsedDocstring]) -> str:
    
    if parsed_docstring is None:
        raise TypeError("parsed_docstring cannot be None")
    if not isinstance(parsed_docstring, ParsedEpytextDocstring):
        raise TypeError(f"parsed_docstring must be a ParsedEpytextDocstring instance, not {parsed_docstring.__class__.__name__}")
    epytext = parsed_docstring._tree
    assert epytext is not None
    assert epytext.tag == 'epytext'
    assert len(epytext.children) == 1
    para = epytext.children[0]
    assert isinstance(para, Element)
    assert para.tag == 'para'
    assert len(para.children) == 1
    value = para.children[0]
    assert isinstance(value, str)
    return value

def to_html(
        parsed_docstring: ParsedDocstring,
        linker: DocstringLinker = NotFoundLinker()
        ) -> str:
    return flatten(parsed_docstring.to_stan(linker))

@overload
def type2str(type_expr: None) -> None: ...

@overload
def type2str(type_expr: ast.expr) -> str: ...

def type2str(type_expr: Optional[ast.expr]) -> Optional[str]:
    if type_expr is None:
        return None
    else:
        src = astor.to_source(type_expr)
        assert isinstance(src, str)
        return src.strip()

def type2html(obj: model.Documentable) -> str:
    parsed_type = get_parsed_type(obj)
    assert parsed_type is not None
    return to_html(parsed_type).replace('<wbr></wbr>', '').replace('<wbr>\n</wbr>', '')

def ann_str_and_line(obj: model.Documentable) -> Tuple[str, int]:
    """Return the textual representation and line number of an object's
    type annotation.
    @param obj: Documentable object with a type annotation.
    """
    ann = obj.annotation # type: ignore[attr-defined]
    assert ann is not None
    return type2str(ann), ann.lineno

def test_node2fullname() -> None:
    """The node2fullname() function finds the full (global) name for
    a name expression in the AST.
    """

    mod = fromText('''
    class session:
        from twisted.conch.interfaces import ISession
    ''', modname='test')

    def lookup(expr: str) -> Optional[str]:
        node = ast.parse(expr, mode='eval')
        assert isinstance(node, ast.Expression)
        return astbuilder.node2fullname(node.body, mod)

    # None is returned for non-name nodes.
    assert lookup('123') is None
    # Local names are returned with their full name.
    assert lookup('session') == 'test.session'
    # A name that has no match at the top level is returned as-is.
    assert lookup('nosuchname') == 'nosuchname'
    # Unknown names are resolved as far as possible.
    assert lookup('session.nosuchname') == 'test.session.nosuchname'
    # Aliases are resolved on local names.
    assert lookup('session.ISession') == 'twisted.conch.interfaces.ISession'
    # Aliases are resolved on global names.
    assert lookup('test.session.ISession') == 'twisted.conch.interfaces.ISession'

@systemcls_param
def test_no_docstring(systemcls: Type[model.System]) -> None:
    # Inheritance of the docstring of an overridden method depends on
    # methods with no docstring having None in their 'docstring' field.
    mod = fromText('''
    def f():
        pass
    class C:
        def m(self):
            pass
    ''', modname='test', systemcls=systemcls)
    f = mod.contents['f']
    assert f.docstring is None
    m = mod.contents['C'].contents['m']
    assert m.docstring is None

@systemcls_param
def test_function_simple(systemcls: Type[model.System]) -> None:
    src = '''
    """ MOD DOC """
    def f():
        """This is a docstring."""
    '''
    mod = fromText(src, systemcls=systemcls)
    assert len(mod.contents) == 1
    func, = mod.contents.values()
    assert func.fullName() == '<test>.f'
    assert func.docstring == """This is a docstring."""
    assert isinstance(func, model.Function)
    assert func.is_async is False


@systemcls_param
def test_function_async(systemcls: Type[model.System]) -> None:
    src = '''
    """ MOD DOC """
    async def a():
        """This is a docstring."""
    '''
    mod = fromText(src, systemcls=systemcls)
    assert len(mod.contents) == 1
    func, = mod.contents.values()
    assert func.fullName() == '<test>.a'
    assert func.docstring == """This is a docstring."""
    assert isinstance(func, model.Function)
    assert func.is_async is True


@pytest.mark.parametrize('signature', (
    '()',
    '(*, a, b=None)',
    '(*, a=(), b)',
    '(a, b=3, *c, **kw)',
    '(f=True)',
    '(x=0.1, y=-2)',
    r"(s='theory', t='con\'text')",
    ))
@systemcls_param
def test_function_signature(signature: str, systemcls: Type[model.System]) -> None:
    """
    A round trip from source to inspect.Signature and back produces
    the original text.

    @note: Our inspect.Signature Paramters objects are now tweaked such that they might produce HTML tags, handled by the L{PyvalColorizer}.
    """
    mod = fromText(f'def f{signature}: ...', systemcls=systemcls)
    docfunc, = mod.contents.values()
    assert isinstance(docfunc, model.Function)
    # This little trick makes it possible to back reproduce the original signature from the genrated HTML.
    text = flatten_text(html2stan(str(docfunc.signature)))
    assert text == signature

@posonlyargs
@pytest.mark.parametrize('signature', (
    '(x, y, /)',
    '(x, y=0, /)',
    '(x, y, /, z, w)',
    '(x, y, /, z, w=42)',
    '(x, y, /, z=0, w=0)',
    '(x, y=3, /, z=5, w=7)',
    '(x, /, *v, a=1, b=2)',
    '(x, /, *, a=1, b=2, **kwargs)',
    ))
@systemcls_param
def test_function_signature_posonly(signature: str, systemcls: Type[model.System]) -> None:
    test_function_signature(signature, systemcls)


@pytest.mark.parametrize('signature', (
    '(a, a)',
    ))
@systemcls_param
def test_function_badsig(signature: str, systemcls: Type[model.System], capsys: CapSys) -> None:
    """When a function has an invalid signature, an error is logged and
    the empty signature is returned.

    Note that most bad signatures lead to a SyntaxError, which we cannot
    recover from. This test checks what happens if the AST can be produced
    but inspect.Signature() rejects the parsed parameters.
    """
    mod = fromText(f'def f{signature}: ...', systemcls=systemcls, modname='mod')
    docfunc, = mod.contents.values()
    assert isinstance(docfunc, model.Function)
    assert str(docfunc.signature) == '()'
    captured = capsys.readouterr().out
    assert captured.startswith("mod:1: mod.f has invalid parameters: ")


@systemcls_param
def test_class(systemcls: Type[model.System]) -> None:
    src = '''
    class C:
        def f():
            """This is a docstring."""
    '''
    mod = fromText(src, systemcls=systemcls)
    assert len(mod.contents) == 1
    cls, = mod.contents.values()
    assert cls.fullName() == '<test>.C'
    assert cls.docstring == None
    assert len(cls.contents) == 1
    func, = cls.contents.values()
    assert func.fullName() == '<test>.C.f'
    assert func.docstring == """This is a docstring."""


@systemcls_param
def test_class_with_base(systemcls: Type[model.System]) -> None:
    src = '''
    class C:
        def f():
            """This is a docstring."""
    class D(C):
        def f():
            """This is a docstring."""
    '''
    mod = fromText(src, systemcls=systemcls)
    assert len(mod.contents) == 2
    clsC, clsD = mod.contents.values()
    assert clsC.fullName() == '<test>.C'
    assert clsC.docstring == None
    assert len(clsC.contents) == 1

    assert clsD.fullName() == '<test>.D'
    assert clsD.docstring == None
    assert len(clsD.contents) == 1

    assert isinstance(clsD, model.Class)
    assert len(clsD.bases) == 1
    base, = clsD.bases
    assert base == '<test>.C'

@systemcls_param
def test_follow_renaming(systemcls: Type[model.System]) -> None:
    src = '''
    class C: pass
    D = C
    class E(D): pass
    '''
    mod = fromText(src, systemcls=systemcls)
    C = mod.contents['C']
    E = mod.contents['E']
    assert isinstance(C, model.Class)
    assert isinstance(E, model.Class)
    assert E.baseobjects == [C], E.baseobjects

@systemcls_param
def test_relative_import_in_package(systemcls: Type[model.System]) -> None:
    """Relative imports in a package must be resolved by going up one level
    less, since we don't count "__init__.py" as a level.

    Hierarchy::

      top: def f
       - pkg: imports f and g
          - mod: def g
    """

    top_src = '''
    def f(): pass
    '''
    mod_src = '''
    def g(): pass
    '''
    pkg_src = '''
    from .. import f
    from .mod import g
    '''

    system = systemcls()
    top = fromText(top_src, modname='top', is_package=True, system=system)
    mod = fromText(mod_src, modname='top.pkg.mod', system=system)
    pkg = fromText(pkg_src, modname='pkg', parent_name='top', is_package=True,
                   system=system)

    assert pkg.resolveName('f') is top.contents['f']
    assert pkg.resolveName('g') is mod.contents['g']

@systemcls_param
@pytest.mark.parametrize('level', (1, 2, 3, 4))
def test_relative_import_past_top(
        systemcls: Type[model.System],
        level: int,
        capsys: CapSys
        ) -> None:
    """A warning is logged when a relative import goes beyond the top-level
    package.
    """
    system = systemcls()
    fromText('', modname='pkg', is_package=True, system=system)
    fromText(f'''
    from {'.' * level + 'X'} import A
    ''', modname='mod', parent_name='pkg', system=system)
    captured = capsys.readouterr().out
    if level == 1:
        assert not captured
    else:
        assert f'pkg.mod:2: relative import level ({level}) too high\n' == captured

@systemcls_param
def test_class_with_base_from_module(systemcls: Type[model.System]) -> None:
    src = '''
    from X.Y import A
    from Z import B as C
    class D(A, C):
        def f():
            """This is a docstring."""
    '''
    mod = fromText(src, systemcls=systemcls)
    assert len(mod.contents) == 1
    clsD, = mod.contents.values()

    assert clsD.fullName() == '<test>.D'
    assert clsD.docstring == None
    assert len(clsD.contents) == 1

    assert isinstance(clsD, model.Class)
    assert len(clsD.bases) == 2
    base1, base2 = clsD.bases
    assert base1 == 'X.Y.A'
    assert base2 == 'Z.B'

    src = '''
    import X
    import Y.Z as M
    class D(X.A, X.B.C, M.C):
        def f():
            """This is a docstring."""
    '''
    mod = fromText(src, systemcls=systemcls)
    assert len(mod.contents) == 1
    clsD, = mod.contents.values()

    assert clsD.fullName() == '<test>.D'
    assert clsD.docstring == None
    assert len(clsD.contents) == 1

    assert isinstance(clsD, model.Class)
    assert len(clsD.bases) == 3
    base1, base2, base3 = clsD.bases
    assert base1 == 'X.A', base1
    assert base2 == 'X.B.C', base2
    assert base3 == 'Y.Z.C', base3

@systemcls_param
def test_aliasing(systemcls: Type[model.System]) -> None:
    def addsrc(system: model.System) -> None:
        src_private = '''
        class A:
            pass
        '''
        src_export = '''
        from _private import A as B
        __all__ = ['B']
        '''
        src_user = '''
        from public import B
        class C(B):
            pass
        '''
        fromText(src_private, modname='_private', system=system)
        fromText(src_export, modname='public', system=system)
        fromText(src_user, modname='app', system=system)

    system = systemcls()
    addsrc(system)
    C = system.allobjects['app.C']
    assert isinstance(C, model.Class)
    # An older version of this test expected _private.A as the result.
    # The expected behavior was changed because:
    # - relying on on-demand processing of other modules is unreliable when
    #   there are cyclic imports: expandName() on a module that is still being
    #   processed can return the not-found result for a name that does exist
    # - code should be importing names from their official home, so if we
    #   import public.B then for the purposes of documentation public.B is
    #   the name we should use
    assert C.bases == ['public.B']

@systemcls_param
def test_more_aliasing(systemcls: Type[model.System]) -> None:
    def addsrc(system: model.System) -> None:
        src_a = '''
        class A:
            pass
        '''
        src_b = '''
        from a import A as B
        '''
        src_c = '''
        from b import B as C
        '''
        src_d = '''
        from c import C
        class D(C):
            pass
        '''
        fromText(src_a, modname='a', system=system)
        fromText(src_b, modname='b', system=system)
        fromText(src_c, modname='c', system=system)
        fromText(src_d, modname='d', system=system)

    system = systemcls()
    addsrc(system)
    D = system.allobjects['d.D']
    assert isinstance(D, model.Class)
    # An older version of this test expected a.A as the result.
    # Read the comment in test_aliasing() to learn why this was changed.
    assert D.bases == ['c.C']

@systemcls_param
def test_aliasing_recursion(systemcls: Type[model.System]) -> None:
    system = systemcls()
    src = '''
    class C:
        pass
    from mod import C
    class D(C):
        pass
    '''
    mod = fromText(src, modname='mod', system=system)
    D = mod.contents['D']
    assert isinstance(D, model.Class)
    assert D.bases == ['mod.C'], D.bases

@systemcls_param
def test_documented_no_alias(systemcls: Type[model.System]) -> None:
    """A variable that is documented should not be considered an alias."""
    # TODO: We should also verify this for inline docstrings, but the code
    #       currently doesn't support that. We should perhaps store aliases
    #       as Documentables as well, so we can change their 'kind' when
    #       an inline docstring follows the assignment.
    mod = fromText('''
    class SimpleClient:
        pass
    class Processor:
        """
        @ivar clientFactory: Callable that returns a client.
        """
        clientFactory = SimpleClient
    ''', systemcls=systemcls)
    P = mod.contents['Processor']
    f = P.contents['clientFactory']
    assert unwrap(f.parsed_docstring) == """Callable that returns a client."""
    assert f.privacyClass is model.PrivacyClass.PUBLIC
    assert f.kind is model.DocumentableKind.INSTANCE_VARIABLE
    assert f.linenumber

@systemcls_param
def test_subclasses(systemcls: Type[model.System]) -> None:
    src = '''
    class A:
        pass
    class B(A):
        pass
    '''
    system = fromText(src, systemcls=systemcls).system
    A = system.allobjects['<test>.A']
    assert isinstance(A, model.Class)
    assert A.subclasses == [system.allobjects['<test>.B']]

@systemcls_param
def test_inherit_names(systemcls: Type[model.System]) -> None:
    src = '''
    class A:
        pass
    class A(A):
        pass
    '''
    mod = fromText(src, systemcls=systemcls)
    A = mod.contents['A']
    assert isinstance(A, model.Class)
    assert [b.name for b in A.allbases()] == ['A 0']

@systemcls_param
def test_nested_class_inheriting_from_same_module(systemcls: Type[model.System]) -> None:
    src = '''
    class A:
        pass
    class B:
        class C(A):
            pass
    '''
    fromText(src, systemcls=systemcls)

@systemcls_param
def test_all_recognition(systemcls: Type[model.System]) -> None:
    """The value assigned to __all__ is parsed to Module.all."""
    mod = fromText('''
    def f():
        pass
    __all__ = ['f']
    ''', systemcls=systemcls)
    assert mod.all == ['f']
    assert '__all__' not in mod.contents

@systemcls_param
def test_docformat_recognition(systemcls: Type[model.System]) -> None:
    """The value assigned to __docformat__ is parsed to Module.docformat."""
    mod = fromText('''
    __docformat__ = 'Epytext en'

    def f():
        pass
    ''', systemcls=systemcls)
    assert mod.docformat == 'epytext'
    assert '__docformat__' not in mod.contents

@systemcls_param
def test_docformat_warn_not_str(systemcls: Type[model.System], capsys: CapSys) -> None:

    mod = fromText('''
    __docformat__ = [i for i in range(3)]

    def f():
        pass
    ''', systemcls=systemcls, modname='mod')
    captured = capsys.readouterr().out
    assert captured == 'mod:2: Cannot parse value assigned to "__docformat__": not a string\n'
    assert mod.docformat is None
    assert '__docformat__' not in mod.contents

@systemcls_param
def test_docformat_warn_not_str2(systemcls: Type[model.System], capsys: CapSys) -> None:

    mod = fromText('''
    __docformat__ = 3.14

    def f():
        pass
    ''', systemcls=systemcls, modname='mod')
    captured = capsys.readouterr().out
    assert captured == 'mod:2: Cannot parse value assigned to "__docformat__": not a string\n'
    assert mod.docformat == None
    assert '__docformat__' not in mod.contents

@systemcls_param
def test_docformat_warn_empty(systemcls: Type[model.System], capsys: CapSys) -> None:

    mod = fromText('''
    __docformat__ = '  '

    def f():
        pass
    ''', systemcls=systemcls, modname='mod')
    captured = capsys.readouterr().out
    assert captured == 'mod:2: Cannot parse value assigned to "__docformat__": empty value\n'
    assert mod.docformat == None
    assert '__docformat__' not in mod.contents

@systemcls_param
def test_docformat_warn_overrides(systemcls: Type[model.System], capsys: CapSys) -> None:
    mod = fromText('''
    __docformat__ = 'numpy'

    def f():
        pass

    __docformat__ = 'restructuredtext'
    ''', systemcls=systemcls, modname='mod')
    captured = capsys.readouterr().out
    assert captured == 'mod:7: Assignment to "__docformat__" overrides previous assignment\n'
    assert mod.docformat == 'restructuredtext'
    assert '__docformat__' not in mod.contents

@systemcls_param
def test_all_in_class_non_recognition(systemcls: Type[model.System]) -> None:
    """A class variable named __all__ is just an ordinary variable and
    does not affect Module.all.
    """
    mod = fromText('''
    class C:
        __all__ = ['f']
    ''', systemcls=systemcls)
    assert mod.all is None
    assert '__all__' not in mod.contents
    assert '__all__' in mod.contents['C'].contents

@systemcls_param
def test_all_multiple(systemcls: Type[model.System], capsys: CapSys) -> None:
    """If there are multiple assignments to __all__, a warning is logged
    and the last assignment takes effect.
    """
    mod = fromText('''
    __all__ = ['f']
    __all__ = ['g']
    ''', modname='mod', systemcls=systemcls)
    captured = capsys.readouterr().out
    assert captured == 'mod:3: Assignment to "__all__" overrides previous assignment\n'
    assert mod.all == ['g']

@systemcls_param
def test_all_bad_sequence(systemcls: Type[model.System], capsys: CapSys) -> None:
    """Values other than lists and tuples assigned to __all__ have no effect
    and a warning is logged.
    """
    mod = fromText('''
    __all__ = {}
    ''', modname='mod', systemcls=systemcls)
    captured = capsys.readouterr().out
    assert captured == 'mod:2: Cannot parse value assigned to "__all__"\n'
    assert mod.all is None

@systemcls_param
def test_all_nonliteral(systemcls: Type[model.System], capsys: CapSys) -> None:
    """Non-literals in __all__ are ignored."""
    mod = fromText('''
    __all__ = ['a', 'b', '.'.join(['x', 'y']), 'c']
    ''', modname='mod', systemcls=systemcls)
    captured = capsys.readouterr().out
    assert captured == 'mod:2: Cannot parse element 2 of "__all__"\n'
    assert mod.all == ['a', 'b', 'c']

@systemcls_param
def test_all_nonstring(systemcls: Type[model.System], capsys: CapSys) -> None:
    """Non-string literals in __all__ are ignored."""
    mod = fromText('''
    __all__ = ('a', 'b', 123, 'c', True)
    ''', modname='mod', systemcls=systemcls)
    captured = capsys.readouterr().out
    assert captured == (
        'mod:2: Element 2 of "__all__" has type "int", expected "str"\n'
        'mod:2: Element 4 of "__all__" has type "bool", expected "str"\n'
        )
    assert mod.all == ['a', 'b', 'c']

@systemcls_param
def test_all_allbad(systemcls: Type[model.System], capsys: CapSys) -> None:
    """If no value in __all__ could be parsed, the result is an empty list."""
    mod = fromText('''
    __all__ = (123, True)
    ''', modname='mod', systemcls=systemcls)
    captured = capsys.readouterr().out
    assert captured == (
        'mod:2: Element 0 of "__all__" has type "int", expected "str"\n'
        'mod:2: Element 1 of "__all__" has type "bool", expected "str"\n'
        )
    assert mod.all == []

@systemcls_param
def test_classmethod(systemcls: Type[model.System]) -> None:
    mod = fromText('''
    class C:
        @classmethod
        def f(klass):
            pass
    ''', systemcls=systemcls)
    assert mod.contents['C'].contents['f'].kind is model.DocumentableKind.CLASS_METHOD
    mod = fromText('''
    class C:
        def f(klass):
            pass
        f = classmethod(f)
    ''', systemcls=systemcls)
    assert mod.contents['C'].contents['f'].kind is model.DocumentableKind.CLASS_METHOD

@systemcls_param
def test_classdecorator(systemcls: Type[model.System]) -> None:
    mod = fromText('''
    def cd(cls):
        pass
    @cd
    class C:
        pass
    ''', modname='mod', systemcls=systemcls)
    C = mod.contents['C']
    assert isinstance(C, model.Class)
    assert C.decorators == [('mod.cd', None)]


@systemcls_param
def test_classdecorator_with_args(systemcls: Type[model.System]) -> None:
    mod = fromText('''
    def cd(): pass
    class A: pass
    @cd(A)
    class C:
        pass
    ''', modname='test', systemcls=systemcls)
    C = mod.contents['C']
    assert isinstance(C, model.Class)
    assert len(C.decorators) == 1
    (name, args), = C.decorators
    assert name == 'test.cd'
    assert args is not None
    assert len(args) == 1
    arg, = args
    assert astbuilder.node2fullname(arg, mod) == 'test.A'


@systemcls_param
def test_methoddecorator(systemcls: Type[model.System], capsys: CapSys) -> None:
    mod = fromText('''
    class C:
        def method_undecorated():
            pass

        @staticmethod
        def method_static():
            pass

        @classmethod
        def method_class(cls):
            pass

        @staticmethod
        @classmethod
        def method_both():
            pass
    ''', modname='mod', systemcls=systemcls)
    C = mod.contents['C']
    assert C.contents['method_undecorated'].kind is model.DocumentableKind.METHOD
    assert C.contents['method_static'].kind is model.DocumentableKind.STATIC_METHOD
    assert C.contents['method_class'].kind is model.DocumentableKind.CLASS_METHOD
    captured = capsys.readouterr().out
    assert captured == "mod:14: mod.C.method_both is both classmethod and staticmethod\n"


@systemcls_param
def test_assignment_to_method_in_class(systemcls: Type[model.System]) -> None:
    """An assignment to a method in a class body does not change the type
    of the documentable.

    If the name we assign to exists and it does not belong to an Attribute
    (it's a Function instead, in this test case), the assignment will be
    ignored.
    """
    mod = fromText('''
    class Base:
        def base_method():
            """Base method docstring."""

    class Sub(Base):
        base_method = wrap_method(base_method)
        """Overriding the docstring is not supported."""

        def sub_method():
            """Sub method docstring."""
        sub_method = wrap_method(sub_method)
        """Overriding the docstring is not supported."""
    ''', systemcls=systemcls)
    assert isinstance(mod.contents['Base'].contents['base_method'], model.Function)
    assert mod.contents['Sub'].contents.get('base_method') is None
    sub_method = mod.contents['Sub'].contents['sub_method']
    assert isinstance(sub_method, model.Function)
    assert sub_method.docstring == """Sub method docstring."""


@systemcls_param
def test_assignment_to_method_in_init(systemcls: Type[model.System]) -> None:
    """An assignment to a method inside __init__() does not change the type
    of the documentable.

    If the name we assign to exists and it does not belong to an Attribute
    (it's a Function instead, in this test case), the assignment will be
    ignored.
    """
    mod = fromText('''
    class Base:
        def base_method():
            """Base method docstring."""

    class Sub(Base):
        def sub_method():
            """Sub method docstring."""

        def __init__(self):
            self.base_method = wrap_method(self.base_method)
            """Overriding the docstring is not supported."""
            self.sub_method = wrap_method(self.sub_method)
            """Overriding the docstring is not supported."""
    ''', systemcls=systemcls)
    assert isinstance(mod.contents['Base'].contents['base_method'], model.Function)
    assert mod.contents['Sub'].contents.get('base_method') is None
    sub_method = mod.contents['Sub'].contents['sub_method']
    assert isinstance(sub_method, model.Function)
    assert sub_method.docstring == """Sub method docstring."""


@systemcls_param
def test_import_star(systemcls: Type[model.System]) -> None:
    mod_a = fromText('''
    def f(): pass
    ''', modname='a', systemcls=systemcls)
    mod_b = fromText('''
    from a import *
    ''', modname='b', system=mod_a.system)
    assert mod_b.resolveName('f') == mod_a.contents['f']


@systemcls_param
def test_import_func_from_package(systemcls: Type[model.System]) -> None:
    """Importing a function from a package should look in the C{__init__}
    module.

    In this test the following hierarchy is constructed::

        package a
          module __init__
            defines function 'f'
          module c
            imports function 'f'
        module b
          imports function 'f'

    We verify that when module C{b} and C{c} import the name C{f} from
    package C{a}, they import the function C{f} from the module C{a.__init__}.
    """
    system = systemcls()
    mod_a = fromText('''
    def f(): pass
    ''', modname='a', is_package=True, system=system)
    mod_b = fromText('''
    from a import f
    ''', modname='b', system=system)
    mod_c = fromText('''
    from . import f
    ''', modname='c', parent_name='a', system=system)
    assert mod_b.resolveName('f') == mod_a.contents['f']
    assert mod_c.resolveName('f') == mod_a.contents['f']


@systemcls_param
def test_import_module_from_package(systemcls: Type[model.System]) -> None:
    """Importing a module from a package should not look in C{__init__}
    module.

    In this test the following hierarchy is constructed::

        package a
          module __init__
          module b
            defines function 'f'
        module c
          imports module 'a.b'

    We verify that when module C{c} imports the name C{b} from package C{a},
    it imports the module C{a.b} which contains C{f}.
    """
    system = systemcls()
    fromText('''
    # This module intentionally left blank.
    ''', modname='a', system=system, is_package=True)
    mod_b = fromText('''
    def f(): pass
    ''', modname='b', parent_name='a', system=system)
    mod_c = fromText('''
    from a import b
    f = b.f
    ''', modname='c', system=system)
    assert mod_c.resolveName('f') == mod_b.contents['f']


@systemcls_param
def test_inline_docstring_modulevar(systemcls: Type[model.System]) -> None:
    mod = fromText('''
    """regular module docstring

    @var b: doc for b
    """

    """not a docstring"""

    a = 1
    """inline doc for a"""

    b = 2

    def f():
        pass
    """not a docstring"""
    ''', modname='test', systemcls=systemcls)
    assert sorted(mod.contents.keys()) == ['a', 'b', 'f']
    a = mod.contents['a']
    assert a.docstring == """inline doc for a"""
    b = mod.contents['b']
    assert unwrap(b.parsed_docstring) == """doc for b"""
    f = mod.contents['f']
    assert not f.docstring

@systemcls_param
def test_inline_docstring_classvar(systemcls: Type[model.System]) -> None:
    mod = fromText('''
    class C:
        """regular class docstring"""

        def f(self):
            pass
        """not a docstring"""

        a = 1
        """inline doc for a"""

        """not a docstring"""

        _b = 2
        """inline doc for _b"""

        None
        """not a docstring"""
    ''', modname='test', systemcls=systemcls)
    C = mod.contents['C']
    assert sorted(C.contents.keys()) == ['_b', 'a', 'f']
    f = C.contents['f']
    assert not f.docstring
    a = C.contents['a']
    assert a.docstring == """inline doc for a"""
    assert a.privacyClass is model.PrivacyClass.PUBLIC
    b = C.contents['_b']
    assert b.docstring == """inline doc for _b"""
    assert b.privacyClass is model.PrivacyClass.PRIVATE

@systemcls_param
def test_inline_docstring_annotated_classvar(systemcls: Type[model.System]) -> None:
    mod = fromText('''
    class C:
        """regular class docstring"""

        a: int
        """inline doc for a"""

        _b: int = 4
        """inline doc for _b"""
    ''', modname='test', systemcls=systemcls)
    C = mod.contents['C']
    assert sorted(C.contents.keys()) == ['_b', 'a']
    a = C.contents['a']
    assert a.docstring == """inline doc for a"""
    assert a.privacyClass is model.PrivacyClass.PUBLIC
    b = C.contents['_b']
    assert b.docstring == """inline doc for _b"""
    assert b.privacyClass is model.PrivacyClass.PRIVATE

@systemcls_param
def test_inline_docstring_instancevar(systemcls: Type[model.System]) -> None:
    mod = fromText('''
    class C:
        """regular class docstring"""

        d = None
        """inline doc for d"""

        f = None
        """inline doc for f"""

        def __init__(self):
            self.a = 1
            """inline doc for a"""

            """not a docstring"""

            self._b = 2
            """inline doc for _b"""

            x = -1
            """not a docstring"""

            self.c = 3
            """inline doc for c"""

            self.d = 4

            self.e = 5
        """not a docstring"""

        def set_f(self, value):
            self.f = value
    ''', modname='test', systemcls=systemcls)
    C = mod.contents['C']
    assert sorted(C.contents.keys()) == [
        '__init__', '_b', 'a', 'c', 'd', 'e', 'f', 'set_f'
        ]
    a = C.contents['a']
    assert a.docstring == """inline doc for a"""
    assert a.privacyClass is model.PrivacyClass.PUBLIC
    assert a.kind is model.DocumentableKind.INSTANCE_VARIABLE
    b = C.contents['_b']
    assert b.docstring == """inline doc for _b"""
    assert b.privacyClass is model.PrivacyClass.PRIVATE
    assert b.kind is model.DocumentableKind.INSTANCE_VARIABLE
    c = C.contents['c']
    assert c.docstring == """inline doc for c"""
    assert c.privacyClass is model.PrivacyClass.PUBLIC
    assert c.kind is model.DocumentableKind.INSTANCE_VARIABLE
    d = C.contents['d']
    assert d.docstring == """inline doc for d"""
    assert d.privacyClass is model.PrivacyClass.PUBLIC
    assert d.kind is model.DocumentableKind.INSTANCE_VARIABLE
    e = C.contents['e']
    assert not e.docstring
    f = C.contents['f']
    assert f.docstring == """inline doc for f"""
    assert f.privacyClass is model.PrivacyClass.PUBLIC
    assert f.kind is model.DocumentableKind.INSTANCE_VARIABLE

@systemcls_param
def test_inline_docstring_annotated_instancevar(systemcls: Type[model.System]) -> None:
    mod = fromText('''
    class C:
        """regular class docstring"""

        a: int

        def __init__(self):
            self.a = 1
            """inline doc for a"""

            self.b: int = 2
            """inline doc for b"""
    ''', modname='test', systemcls=systemcls)
    C = mod.contents['C']
    assert sorted(C.contents.keys()) == ['__init__', 'a', 'b']
    a = C.contents['a']
    assert a.docstring == """inline doc for a"""
    b = C.contents['b']
    assert b.docstring == """inline doc for b"""

@systemcls_param
def test_docstring_assignment(systemcls: Type[model.System], capsys: CapSys) -> None:
    mod = fromText(r'''
    def fun():
        pass

    class CLS:

        def method1():
            """Temp docstring."""
            pass

        def method2():
            pass

        method1.__doc__ = "Updated docstring #1"

    fun.__doc__ = "Happy Happy Joy Joy"
    CLS.__doc__ = "Clears the screen"
    CLS.method2.__doc__ = "Updated docstring #2"

    None.__doc__ = "Free lunch!"
    real.__doc__ = "Second breakfast"
    fun.__doc__ = codecs.encode('Pnrfne fnynq', 'rot13')
    CLS.method1.__doc__ = 4

    def mark_unavailable(func):
        # No warning: docstring updates in functions are ignored.
        func.__doc__ = func.__doc__ + '\n\nUnavailable on this system.'
    ''', systemcls=systemcls)
    fun = mod.contents['fun']
    assert fun.kind is model.DocumentableKind.FUNCTION
    assert fun.docstring == """Happy Happy Joy Joy"""
    CLS = mod.contents['CLS']
    assert CLS.kind is model.DocumentableKind.CLASS
    assert CLS.docstring == """Clears the screen"""
    method1 = CLS.contents['method1']
    assert method1.kind is model.DocumentableKind.METHOD
    assert method1.docstring == "Updated docstring #1"
    method2 = CLS.contents['method2']
    assert method2.kind is model.DocumentableKind.METHOD
    assert method2.docstring == "Updated docstring #2"
    captured = capsys.readouterr()
    lines = captured.out.split('\n')
    assert len(lines) > 0 and lines[0] == \
        "<test>:20: Unable to figure out target for __doc__ assignment"
    assert len(lines) > 1 and lines[1] == \
        "<test>:21: Unable to figure out target for __doc__ assignment: " \
        "computed full name not found: real"
    assert len(lines) > 2 and lines[2] == \
        "<test>:22: Unable to figure out value for __doc__ assignment, " \
        "maybe too complex"
    assert len(lines) > 3 and lines[3] == \
        "<test>:23: Ignoring value assigned to __doc__: not a string"
    assert len(lines) == 5 and lines[-1] == ''

@systemcls_param
def test_docstring_assignment_detuple(systemcls: Type[model.System], capsys: CapSys) -> None:
    """We currently don't trace values for detupling assignments, so when
    assigning to __doc__ we get a warning about the unknown value.
    """
    fromText('''
    def fun():
        pass

    fun.__doc__, other = 'Detupling to __doc__', 'is not supported'
    ''', modname='test', systemcls=systemcls)
    captured = capsys.readouterr().out
    assert captured == (
        "test:5: Unable to figure out value for __doc__ assignment, maybe too complex\n"
        )

@systemcls_param
def test_variable_scopes(systemcls: Type[model.System]) -> None:
    mod = fromText('''
    l = 1
    """module-level l"""

    m = 1
    """module-level m"""

    class C:
        """class docstring

        @ivar k: class level doc for k
        """

        a = None

        k = 640

        m = 2
        """class-level m"""

        def __init__(self):
            self.a = 1
            """inline doc for a"""
            self.l = 2
            """instance l"""
    ''', modname='test', systemcls=systemcls)
    l1 = mod.contents['l']
    assert l1.kind is model.DocumentableKind.VARIABLE
    assert l1.docstring == """module-level l"""
    m1 = mod.contents['m']
    assert m1.kind is model.DocumentableKind.VARIABLE
    assert m1.docstring == """module-level m"""
    C = mod.contents['C']
    assert sorted(C.contents.keys()) == ['__init__', 'a', 'k', 'l', 'm']
    a = C.contents['a']
    assert a.kind is model.DocumentableKind.INSTANCE_VARIABLE
    assert a.docstring == """inline doc for a"""
    k = C.contents['k']
    assert k.kind is model.DocumentableKind.INSTANCE_VARIABLE
    assert unwrap(k.parsed_docstring) == """class level doc for k"""
    l2 = C.contents['l']
    assert l2.kind is model.DocumentableKind.INSTANCE_VARIABLE
    assert l2.docstring == """instance l"""
    m2 = C.contents['m']
    assert m2.kind is model.DocumentableKind.CLASS_VARIABLE
    assert m2.docstring == """class-level m"""

@systemcls_param
def test_variable_types(systemcls: Type[model.System]) -> None:
    mod = fromText('''
    class C:
        """class docstring

        @cvar a: first
        @type a: string

        @type b: string
        @cvar b: second

        @type c: string

        @ivar d: fourth
        @type d: string

        @type e: string
        @ivar e: fifth

        @type f: string

        @type g: string
        """

        a = "A"

        b = "B"

        c = "C"
        """third"""

        def __init__(self):

            self.d = "D"

            self.e = "E"

            self.f = "F"
            """sixth"""

            self.g = g = "G"
            """seventh"""
    ''', modname='test', systemcls=systemcls)
    C = mod.contents['C']
    assert sorted(C.contents.keys()) == [
        '__init__', 'a', 'b', 'c', 'd', 'e', 'f', 'g'
        ]
    a = C.contents['a']
    assert unwrap(a.parsed_docstring) == """first"""
    assert str(unwrap(a.parsed_type)) == 'string'
    assert a.kind is model.DocumentableKind.CLASS_VARIABLE
    b = C.contents['b']
    assert unwrap(b.parsed_docstring) == """second"""
    assert str(unwrap(b.parsed_type)) == 'string'
    assert b.kind is model.DocumentableKind.CLASS_VARIABLE
    c = C.contents['c']
    assert c.docstring == """third"""
    assert str(unwrap(c.parsed_type)) == 'string'
    assert c.kind is model.DocumentableKind.CLASS_VARIABLE
    d = C.contents['d']
    assert unwrap(d.parsed_docstring) == """fourth"""
    assert str(unwrap(d.parsed_type)) == 'string'
    assert d.kind is model.DocumentableKind.INSTANCE_VARIABLE
    e = C.contents['e']
    assert unwrap(e.parsed_docstring) == """fifth"""
    assert str(unwrap(e.parsed_type)) == 'string'
    assert e.kind is model.DocumentableKind.INSTANCE_VARIABLE
    f = C.contents['f']
    assert f.docstring == """sixth"""
    assert str(unwrap(f.parsed_type)) == 'string'
    assert f.kind is model.DocumentableKind.INSTANCE_VARIABLE
    g = C.contents['g']
    assert g.docstring == """seventh"""
    assert str(unwrap(g.parsed_type)) == 'string'
    assert g.kind is model.DocumentableKind.INSTANCE_VARIABLE

@systemcls_param
def test_annotated_variables(systemcls: Type[model.System]) -> None:
    mod = fromText('''
    class C:
        """class docstring

        @cvar a: first
        @type a: string

        @type b: string
        @cvar b: second
        """

        a: str = "A"

        b: str

        c: str = "C"
        """third"""

        d: str
        """fourth"""

        e: List['C']
        """fifth"""

        f: 'List[C]'
        """sixth"""

        g: 'List["C"]'
        """seventh"""

        def __init__(self):
            self.s: List[str] = []
            """instance"""

    m: bytes = b"M"
    """module-level"""
    ''', modname='test', systemcls=systemcls)

    C = mod.contents['C']
    a = C.contents['a']
    assert unwrap(a.parsed_docstring) == """first"""
    assert type2html(a) == 'string'
    b = C.contents['b']
    assert unwrap(b.parsed_docstring) == """second"""
    assert type2html(b) == 'string'
    c = C.contents['c']
    assert c.docstring == """third"""
    assert type2html(c) == '<code>str</code>'
    d = C.contents['d']
    assert d.docstring == """fourth"""
    assert type2html(d) == '<code>str</code>'
    e = C.contents['e']
    assert e.docstring == """fifth"""
    assert type2html(e) == '<code>List[C]</code>'
    f = C.contents['f']
    assert f.docstring == """sixth"""
    assert type2html(f) == '<code>List[C]</code>'
    g = C.contents['g']
    assert g.docstring == """seventh"""
    assert type2html(g) == '<code>List[C]</code>'
    s = C.contents['s']
    assert s.docstring == """instance"""
    assert type2html(s) == '<code>List[str]</code>'
    m = mod.contents['m']
    assert m.docstring == """module-level"""
    assert type2html(m) == '<code>bytes</code>'

@typecomment
@systemcls_param
def test_type_comment(systemcls: Type[model.System], capsys: CapSys) -> None:
    mod = fromText('''
    d = {} # type: dict[str, int]
    i = [] # type: ignore[misc]
    ''', systemcls=systemcls)
    assert type2str(cast(model.Attribute, mod.contents['d']).annotation) == 'dict[str, int]'
    # We don't use ignore comments for anything at the moment,
    # but do verify that their presence doesn't break things.
    assert type2str(cast(model.Attribute, mod.contents['i']).annotation) == 'list'
    assert not capsys.readouterr().out

@systemcls_param
def test_unstring_annotation(systemcls: Type[model.System]) -> None:
    """Annotations or parts thereof that are strings are parsed and
    line number information is preserved.
    """
    mod = fromText('''
    a: "int"
    b: 'str' = 'B'
    c: list["Thingy"]
    ''', systemcls=systemcls)
    assert ann_str_and_line(mod.contents['a']) == ('int', 2)
    assert ann_str_and_line(mod.contents['b']) == ('str', 3)
    assert ann_str_and_line(mod.contents['c']) == ('list[Thingy]', 4)

@pytest.mark.parametrize('annotation', ("[", "pass", "1 ; 2"))
@systemcls_param
def test_bad_string_annotation(
        annotation: str, systemcls: Type[model.System], capsys: CapSys
        ) -> None:
    """Invalid string annotations must be reported as syntax errors."""
    mod = fromText(f'''
    x: "{annotation}"
    ''', modname='test', systemcls=systemcls)
    assert isinstance(cast(model.Attribute, mod.contents['x']).annotation, ast.expr)
    assert "syntax error in annotation" in capsys.readouterr().out

@pytest.mark.parametrize('annotation,expected', (
    ("Literal['[', ']']", "Literal['[', ']']"),
    ("typing.Literal['pass', 'raise']", "typing.Literal['pass', 'raise']"),
    ("Optional[Literal['1 ; 2']]", "Optional[Literal['1 ; 2']]"),
    ("'Literal'['!']", "Literal['!']"),
    (r"'Literal[\'if\', \'while\']'", "Literal['if', 'while']"),
    ))
def test_literal_string_annotation(annotation: str, expected: str) -> None:
    """Strings inside Literal annotations must not be recursively parsed."""
    stmt, = ast.parse(annotation).body
    assert isinstance(stmt, ast.Expr)
    unstringed = astutils._AnnotationStringParser().visit(stmt.value)
    assert astor.to_source(unstringed).strip() == expected

@systemcls_param
def test_inferred_variable_types(systemcls: Type[model.System]) -> None:
    mod = fromText('''
    class C:
        a = "A"
        b = 2
        c = ['a', 'b', 'c']
        d = {'a': 1, 'b': 2}
        e = (True, False, True)
        f = 1.618
        g = {2, 7, 1, 8}
        h = []
        i = ['r', 2, 'd', 2]
        j = ((), ((), ()))
        n = None
        x = list(range(10))
        y = [n for n in range(10) if n % 2]
        def __init__(self):
            self.s = ['S']
            self.t = t = 'T'
    m = b'octets'
    ''', modname='test', systemcls=systemcls)
    C = mod.contents['C']
    assert ann_str_and_line(C.contents['a']) == ('str', 3)
    assert ann_str_and_line(C.contents['b']) == ('int', 4)
    assert ann_str_and_line(C.contents['c']) == ('list[str]', 5)
    assert ann_str_and_line(C.contents['d']) == ('dict[str, int]', 6)
    assert ann_str_and_line(C.contents['e']) == ('tuple[bool, ...]', 7)
    assert ann_str_and_line(C.contents['f']) == ('float', 8)
    assert ann_str_and_line(C.contents['g']) == ('set[int]', 9)
    # Element type is unknown, not uniform or too complex.
    assert ann_str_and_line(C.contents['h']) == ('list', 10)
    assert ann_str_and_line(C.contents['i']) == ('list', 11)
    assert ann_str_and_line(C.contents['j']) == ('tuple', 12)
    # It is unlikely that a variable actually will contain only None,
    # so we should treat this as not be able to infer the type.
    assert cast(model.Attribute, C.contents['n']).annotation is None
    # These expressions are considered too complex for pydoctor.
    # Maybe we can use an external type inferrer at some point.
    assert cast(model.Attribute, C.contents['x']).annotation is None
    assert cast(model.Attribute, C.contents['y']).annotation is None
    # Type inference isn't different for module and instance variables,
    # so we don't need to re-test everything.
    assert ann_str_and_line(C.contents['s']) == ('list[str]', 17)
    # Check that type is inferred on assignments with multiple targets.
    assert ann_str_and_line(C.contents['t']) == ('str', 18)
    assert ann_str_and_line(mod.contents['m']) == ('bytes', 19)

@systemcls_param
def test_detupling_assignment(systemcls: Type[model.System]) -> None:
    mod = fromText('''
    a, b, c = range(3)
    ''', modname='test', systemcls=systemcls)
    assert sorted(mod.contents.keys()) == ['a', 'b', 'c']

@systemcls_param
def test_property_decorator(systemcls: Type[model.System]) -> None:
    """A function decorated with '@property' is documented as an attribute."""
    mod = fromText('''
    class C:
        @property
        def prop(self) -> str:
            """For sale."""
            return 'seaside'
        @property
        def oldschool(self):
            """
            @return: For rent.
            @rtype: string
            @see: U{https://example.com/}
            """
            return 'downtown'
    ''', modname='test', systemcls=systemcls)
    C = mod.contents['C']

    prop = C.contents['prop']
    assert isinstance(prop, model.Attribute)
    assert prop.kind is model.DocumentableKind.PROPERTY
    assert prop.docstring == """For sale."""
    assert type2str(prop.annotation) == 'str'

    oldschool = C.contents['oldschool']
    assert isinstance(oldschool, model.Attribute)
    assert oldschool.kind is model.DocumentableKind.PROPERTY
    assert isinstance(oldschool.parsed_docstring, ParsedEpytextDocstring)
    assert unwrap(oldschool.parsed_docstring) == """For rent."""
    assert flatten(format_summary(oldschool)) == 'For rent.'
    assert isinstance(oldschool.parsed_type, ParsedEpytextDocstring)
    assert str(unwrap(oldschool.parsed_type)) == 'string'
    fields = oldschool.parsed_docstring.fields
    assert len(fields) == 1
    assert fields[0].tag() == 'see'


@systemcls_param
def test_property_setter(systemcls: Type[model.System], capsys: CapSys) -> None:
    """Property setter and deleter methods are renamed, so they don't replace
    the property itself.
    """
    mod = fromText('''
    class C:
        @property
        def prop(self):
            """Getter."""
        @prop.setter
        def prop(self, value):
            """Setter."""
        @prop.deleter
        def prop(self):
            """Deleter."""
    ''', modname='mod', systemcls=systemcls)
    C = mod.contents['C']

    getter = C.contents['prop']
    assert isinstance(getter, model.Attribute)
    assert getter.kind is model.DocumentableKind.PROPERTY
    assert getter.docstring == """Getter."""

    setter = C.contents['prop.setter']
    assert isinstance(setter, model.Function)
    assert setter.kind is model.DocumentableKind.METHOD
    assert setter.docstring == """Setter."""

    deleter = C.contents['prop.deleter']
    assert isinstance(deleter, model.Function)
    assert deleter.kind is model.DocumentableKind.METHOD
    assert deleter.docstring == """Deleter."""


@systemcls_param
def test_property_custom(systemcls: Type[model.System], capsys: CapSys) -> None:
    """Any custom decorator with a name ending in 'property' makes a method
    into a property getter.
    """
    mod = fromText('''
    class C:
        @deprecate.deprecatedProperty(incremental.Version("Twisted", 18, 7, 0))
        def processes(self):
            return {}
        @async_property
        async def remote_value(self):
            return await get_remote_value()
        @abc.abstractproperty
        def name(self):
            raise NotImplementedError
    ''', modname='mod', systemcls=systemcls)
    C = mod.contents['C']

    deprecated = C.contents['processes']
    assert isinstance(deprecated, model.Attribute)
    assert deprecated.kind is model.DocumentableKind.PROPERTY

    async_prop = C.contents['remote_value']
    assert isinstance(async_prop, model.Attribute)
    assert async_prop.kind is model.DocumentableKind.PROPERTY

    abstract_prop = C.contents['name']
    assert isinstance(abstract_prop, model.Attribute)
    assert abstract_prop.kind is model.DocumentableKind.PROPERTY


@pytest.mark.parametrize('decoration', ('classmethod', 'staticmethod'))
@systemcls_param
def test_property_conflict(
        decoration: str, systemcls: Type[model.System], capsys: CapSys
        ) -> None:
    """Warn when a method is decorated as both property and class/staticmethod.
    These decoration combinations do not create class/static properties.
    """
    mod = fromText(f'''
    class C:
        @{decoration}
        @property
        def prop():
            raise NotImplementedError
    ''', modname='mod', systemcls=systemcls)
    C = mod.contents['C']
    assert C.contents['prop'].kind is model.DocumentableKind.PROPERTY
    captured = capsys.readouterr().out
    assert captured == f"mod:3: mod.C.prop is both property and {decoration}\n"

@systemcls_param
def test_ignore_function_contents(systemcls: Type[model.System]) -> None:
    mod = fromText('''
    def outer():
        """Outer function."""

        class Clazz:
            """Inner class."""

        def func():
            """Inner function."""

        var = 1
        """Local variable."""
    ''', systemcls=systemcls)
    outer = mod.contents['outer']
    assert not outer.contents

@systemcls_param
def test_constant_module(systemcls: Type[model.System]) -> None:
    """
    Module variables with all-uppercase names are recognized as constants.
    """
    mod = fromText('''
    LANG = 'FR'
    ''', systemcls=systemcls)
    lang = mod.contents['LANG']
    assert isinstance(lang, model.Attribute)
    assert lang.kind is model.DocumentableKind.CONSTANT
    assert ast.literal_eval(getattr(mod.resolveName('LANG'), 'value')) == 'FR'

@systemcls_param
def test_constant_module_with_final(systemcls: Type[model.System]) -> None:
    """
    Module variables annotated with typing.Final are recognized as constants.
    """
    mod = fromText('''
    from typing import Final
    lang: Final = 'fr'
    ''', systemcls=systemcls)
    attr = mod.resolveName('lang')
    assert isinstance(attr, model.Attribute)
    assert attr.kind == model.DocumentableKind.CONSTANT
    assert attr.value is not None
    assert ast.literal_eval(attr.value) == 'fr'

@systemcls_param
def test_constant_module_with_typing_extensions_final(systemcls: Type[model.System]) -> None:
    """
    Module variables annotated with typing_extensions.Final are recognized as constants.
    """
    mod = fromText('''
    from typing_extensions import Final
    lang: Final = 'fr'
    ''', systemcls=systemcls)
    attr = mod.resolveName('lang')
    assert isinstance(attr, model.Attribute)
    assert attr.kind == model.DocumentableKind.CONSTANT
    assert attr.value is not None
    assert ast.literal_eval(attr.value) == 'fr'

@systemcls_param
def test_constant_module_with_final_subscript1(systemcls: Type[model.System]) -> None:
    """
    It can recognize constants defined with typing.Final[something]
    """
    mod = fromText('''
    from typing import Final
    lang: Final[Sequence[str]] = ('fr', 'en')
    ''', systemcls=systemcls)
    attr = mod.resolveName('lang')
    assert isinstance(attr, model.Attribute)
    assert attr.kind == model.DocumentableKind.CONSTANT
    assert attr.value is not None
    assert ast.literal_eval(attr.value) == ('fr', 'en')
    assert astor.to_source(attr.annotation).strip() == "Sequence[str]"

@systemcls_param
def test_constant_module_with_final_subscript2(systemcls: Type[model.System]) -> None:
    """
    It can recognize constants defined with typing.Final[something]. 
    And it automatically remove the Final part from the annotation.
    """
    mod = fromText('''
    import typing
    lang: typing.Final[tuple] = ('fr', 'en')
    ''', systemcls=systemcls)
    attr = mod.resolveName('lang')
    assert isinstance(attr, model.Attribute)
    assert attr.kind == model.DocumentableKind.CONSTANT
    assert attr.value is not None
    assert ast.literal_eval(attr.value) == ('fr', 'en')
    assert astbuilder.node2fullname(attr.annotation, attr) == "tuple"

@systemcls_param
def test_constant_module_with_final_subscript_invalid_warns(systemcls: Type[model.System], capsys: CapSys) -> None:
    """
    It warns if there is an invalid Final annotation.
    """
    mod = fromText('''
    from typing import Final
    lang: Final[tuple, 12:13] = ('fr', 'en')
    ''', systemcls=systemcls, modname='mod')
    attr = mod.resolveName('lang')
    assert isinstance(attr, model.Attribute)
    assert attr.kind == model.DocumentableKind.CONSTANT
    assert attr.value is not None
    assert ast.literal_eval(attr.value) == ('fr', 'en')
    
    captured = capsys.readouterr().out
    assert "mod:3: Annotation is invalid, it should not contain slices.\n" == captured

    assert astor.to_source(attr.annotation).strip() == "tuple[str, ...]"

@systemcls_param
def test_constant_module_with_final_subscript_invalid_warns2(systemcls: Type[model.System], capsys: CapSys) -> None:
    """
    It warns if there is an invalid Final annotation.
    """
    mod = fromText('''
    import typing
    lang: typing.Final[12:13] = ('fr', 'en')
    ''', systemcls=systemcls, modname='mod')
    attr = mod.resolveName('lang')
    assert isinstance(attr, model.Attribute)
    assert attr.kind == model.DocumentableKind.CONSTANT
    assert attr.value is not None
    assert ast.literal_eval(attr.value) == ('fr', 'en')
    
    captured = capsys.readouterr().out
    assert "mod:3: Annotation is invalid, it should not contain slices.\n" == captured

    assert astor.to_source(attr.annotation).strip() == "tuple[str, ...]"

@systemcls_param
def test_constant_module_with_final_annotation_gets_infered(systemcls: Type[model.System]) -> None:
    """
    It can recognize constants defined with typing.Final. 
    It will infer the type of the constant if Final do not use subscripts.
    """
    mod = fromText('''
    import typing
    lang: typing.Final = 'fr'
    ''', systemcls=systemcls)
    attr = mod.resolveName('lang')
    assert isinstance(attr, model.Attribute)
    assert attr.kind == model.DocumentableKind.CONSTANT
    assert attr.value is not None
    assert ast.literal_eval(attr.value) == 'fr'
    assert astbuilder.node2fullname(attr.annotation, attr) == "str"

@systemcls_param
def test_constant_class(systemcls: Type[model.System]) -> None:
    """
    Class variables with all-uppercase names are recognized as constants.
    """
    mod = fromText('''
    class Clazz:
        """Class."""
        LANG = 'FR'
    ''', systemcls=systemcls)
    attr = mod.resolveName('Clazz.LANG')
    assert isinstance(attr, model.Attribute)
    assert attr.kind == model.DocumentableKind.CONSTANT
    assert attr.value is not None
    assert ast.literal_eval(attr.value) == 'FR'


@systemcls_param
def test_all_caps_variable_in_instance_is_not_a_constant(systemcls: Type[model.System], capsys: CapSys) -> None:
    """
    Currently, it does not mark instance members as constants, never.
    """
    mod = fromText('''
    from typing import Final
    class Clazz:
        """Class."""
        def __init__(**args):
            self.LANG: Final = 'FR'
    ''', systemcls=systemcls)
    attr = mod.resolveName('Clazz.LANG')
    assert isinstance(attr, model.Attribute)
    assert attr.kind == model.DocumentableKind.INSTANCE_VARIABLE
    assert attr.value is not None
    assert ast.literal_eval(attr.value) == 'FR'
    captured = capsys.readouterr().out
    assert not captured

@systemcls_param
def test_constant_override_in_instace_warns(systemcls: Type[model.System], capsys: CapSys) -> None:
    """
    It warns when a constant is beeing re defined in instance. But it ignores it's value. 
    """
    mod = fromText('''
    class Clazz:
        """Class."""
        LANG = 'EN'
        def __init__(self, **args):
            self.LANG = 'FR'
    ''', systemcls=systemcls, modname="mod")
    attr = mod.resolveName('Clazz.LANG')
    assert isinstance(attr, model.Attribute)
    assert attr.kind == model.DocumentableKind.CONSTANT
    assert attr.value is not None
    assert ast.literal_eval(attr.value) == 'EN'

    captured = capsys.readouterr().out
    assert "mod:6: Assignment to constant \"LANG\" inside an instance is ignored, this value will not be part of the docs.\n" == captured

@systemcls_param
def test_constant_override_in_instace_warns2(systemcls: Type[model.System], capsys: CapSys) -> None:
    """
    It warns when a constant is beeing re defined in instance. But it ignores it's value. 
    Even if the actual constant definition is detected after the instance variable of the same name.
    """
    mod = fromText('''
    class Clazz:
        """Class."""
        def __init__(self, **args):
            self.LANG = 'FR'
        LANG = 'EN'
    ''', systemcls=systemcls, modname="mod")
    attr = mod.resolveName('Clazz.LANG')
    assert isinstance(attr, model.Attribute)
    assert attr.kind == model.DocumentableKind.CONSTANT
    assert attr.value is not None
    assert ast.literal_eval(attr.value) == 'EN'

    captured = capsys.readouterr().out
    assert "mod:5: Assignment to constant \"LANG\" inside an instance is ignored, this value will not be part of the docs.\n" == captured

@systemcls_param
def test_constant_override_in_module_warns(systemcls: Type[model.System], capsys: CapSys) -> None:

    mod = fromText('''
    """Mod."""
    import sys
    IS_64BITS = False
    if sys.maxsize > 2**32:
        IS_64BITS = True
    ''', systemcls=systemcls, modname="mod")
    attr = mod.resolveName('IS_64BITS')
    assert isinstance(attr, model.Attribute)
    assert attr.kind == model.DocumentableKind.CONSTANT
    assert attr.value is not None
    assert ast.literal_eval(attr.value) == True

    captured = capsys.readouterr().out
    assert "mod:6: Assignment to constant \"IS_64BITS\" overrides previous assignment at line 4, the original value will not be part of the docs.\n" == captured

@systemcls_param
def test_constant_override_do_not_warns_when_defined_in_class_docstring(systemcls: Type[model.System], capsys: CapSys) -> None:
    """
    Constant can be documented as variables at docstring level without any warnings.
    """
    mod = fromText('''
    class Clazz:
        """
        @cvar LANG: French.
        """
        LANG = 99
    ''', systemcls=systemcls, modname="mod")
    attr = mod.resolveName('Clazz.LANG')
    assert isinstance(attr, model.Attribute)
    assert attr.kind == model.DocumentableKind.CONSTANT
    assert attr.value is not None
    assert ast.literal_eval(attr.value) == 99
    captured = capsys.readouterr().out
    assert not captured

@systemcls_param
def test_constant_override_do_not_warns_when_defined_in_module_docstring(systemcls: Type[model.System], capsys: CapSys) -> None:

    mod = fromText('''
    """
    @var LANG: French.
    """
    LANG = 99
    ''', systemcls=systemcls, modname="mod")
    attr = mod.resolveName('LANG')
    assert isinstance(attr, model.Attribute)
    assert attr.kind == model.DocumentableKind.CONSTANT
    assert attr.value is not None
    assert ast.literal_eval(attr.value) == 99
    captured = capsys.readouterr().out
    assert not captured

@systemcls_param
def test__name__equals__main__is_skipped(systemcls: Type[model.System]) -> None:
    """
    Code inside of C{if __name__ == '__main__'} should be skipped.
    """
    mod = fromText('''
    foo = True

    if __name__ == '__main__':
        var = True

        def fun():
            pass

        class Class:
            pass

    def bar():
        pass
    ''', modname='test', systemcls=systemcls)
    assert tuple(mod.contents) == ('foo', 'bar')

@systemcls_param
def test_variable_named_like_current_module(systemcls: Type[model.System]) -> None:
    """
    Test for U{issue #474<https://github.com/twisted/pydoctor/issues/474>}.
    """
    mod = fromText('''
    example = True
    ''', systemcls=systemcls, modname="example")
    assert 'example' in mod.contents

@systemcls_param
def test_package_name_clash(systemcls: Type[model.System]) -> None:
    system = systemcls()
    builder = system.systemBuilder(system)

    builder.addModuleString('', 'mod', is_package=True)
    builder.addModuleString('', 'sub', parent_name='mod', is_package=True)

    assert isinstance(system.allobjects['mod.sub'], model.Module)

    # The following statement completely overrides module 'mod' and all it's submodules.
    builder.addModuleString('', 'mod', is_package=True)

    with pytest.raises(KeyError):
        system.allobjects['mod.sub']

    builder.addModuleString('', 'sub2', parent_name='mod', is_package=True)

    assert isinstance(system.allobjects['mod.sub2'], model.Module)

@systemcls_param
def test_reexport_wildcard(systemcls: Type[model.System]) -> None:
    """
    If a target module,
    explicitly re-export via C{__all__} a set of names
    that were initially imported from a sub-module via a wildcard,
    those names are documented as part of the target module.
    """
    system = systemcls()
    builder = system.systemBuilder(system)
    builder.addModuleString('''
    from ._impl import *
    from _impl2 import *
    __all__ = ['f', 'g', 'h', 'i', 'j']
    ''', modname='top', is_package=True)

    builder.addModuleString('''
    def f(): 
        pass
    def g():
        pass
    def h():
        pass
    ''', modname='_impl', parent_name='top')
    
    builder.addModuleString('''
    class i: pass
    class j: pass
    ''', modname='_impl2')

    builder.buildModules()

    assert system.allobjects['top._impl'].resolveName('f') == system.allobjects['top'].contents['f']
    assert system.allobjects['_impl2'].resolveName('i') == system.allobjects['top'].contents['i']
    assert all(n in system.allobjects['top'].contents for n in  ['f', 'g', 'h', 'i', 'j'])

@systemcls_param
<<<<<<< HEAD
def test_module_level_attributes_and_aliases(systemcls: Type[model.System]) -> None:
    """
    Currently, the first analyzed assigment wins, basically. I believe further logic should be added
    such that definitions in the orelse clause (that we currently doesn't visit at all) of the Try node is processed before the 
    except handlers. This way could define our aliases both there and in the body of the
    Try node and fall back to what's defnied in the handlers if the names doesn't exist yet.
    """
    system = systemcls()
    builder = system.systemBuilder(system)
    builder.addModuleString('''
    ssl = 1
    ''', modname='twisted.internet')
    builder.addModuleString('''
    try:
        from twisted.internet import ssl as _ssl
        # The first analyzed assigment to an alias wins.
        ssl = _ssl
        # For classic variables, the rules are the same.
        var = 1
        # For constants, the rules are still the same.
        VAR = 1
        # Looks like a constant, but should be treated like an alias
        ALIAS = _ssl
    except ImportError:
        ssl = None
        var = 2
        VAR = 2
        ALIAS = None
    ''', modname='mod')
    builder.buildModules()
    mod = system.allobjects['mod']
    
    # Test alias
    assert mod.expandName('ssl')=="twisted.internet.ssl"
    assert mod.expandName('_ssl')=="twisted.internet.ssl"
    s = mod.resolveName('ssl')
    assert isinstance(s, model.Attribute)
    assert s.value is not None
    assert ast.literal_eval(s.value)==1
    assert s.kind == model.DocumentableKind.VARIABLE
    
    # Test variable
    assert mod.expandName('var')=="mod.var"
    v = mod.resolveName('var')
    assert isinstance(v, model.Attribute)
    assert v.value is not None
    assert ast.literal_eval(v.value)==1
    assert v.kind == model.DocumentableKind.VARIABLE

    # Test constant
    assert mod.expandName('VAR')=="mod.VAR"
    V = mod.resolveName('VAR')
    assert isinstance(V, model.Attribute)
    assert V.value is not None
    assert ast.literal_eval(V.value)==1
    assert V.kind == model.DocumentableKind.CONSTANT

    # Test looks like constant but actually an alias.
    assert mod.expandName('ALIAS')=="twisted.internet.ssl"
    s = mod.resolveName('ALIAS')
    assert isinstance(s, model.Attribute)
    assert s.value is not None
    assert ast.literal_eval(s.value)==1
    assert s.kind == model.DocumentableKind.VARIABLE
=======
def test_exception_kind(systemcls: Type[model.System], capsys: CapSys) -> None:
    """
    Exceptions are marked with the special kind "EXCEPTION".
    """
    mod = fromText('''
    class Clazz:
        """Class."""
    class MyWarning(DeprecationWarning):
        """Warnings are technically exceptions"""
    class Error(SyntaxError):
        """An exeption"""
    class SubError(Error):
        """A exeption subclass"""  
    ''', systemcls=systemcls, modname="mod")
    
    warn = mod.contents['MyWarning']
    ex1 = mod.contents['Error']
    ex2 = mod.contents['SubError']
    cls = mod.contents['Clazz']

    assert warn.kind is model.DocumentableKind.EXCEPTION
    assert ex1.kind is model.DocumentableKind.EXCEPTION
    assert ex2.kind is model.DocumentableKind.EXCEPTION
    assert cls.kind is model.DocumentableKind.CLASS

    assert not capsys.readouterr().out

@systemcls_param
def test_exception_kind_corner_cases(systemcls: Type[model.System], capsys: CapSys) -> None:

    src1 = '''\
    class Exception:...
    class LooksLikeException(Exception):... # Not an exception
    '''

    src2 = '''\
    class Exception(BaseException):...
    class LooksLikeException(Exception):... # An exception
    '''

    mod1 = fromText(src1, modname='src1', systemcls=systemcls)
    assert mod1.contents['LooksLikeException'].kind == model.DocumentableKind.CLASS

    mod2 = fromText(src2, modname='src2', systemcls=systemcls)
    assert mod2.contents['LooksLikeException'].kind == model.DocumentableKind.EXCEPTION

    assert not capsys.readouterr().out
    
@systemcls_param
def test_syntax_error(systemcls: Type[model.System], capsys: CapSys) -> None:
    systemcls = partialclass(systemcls, Options.from_args(['-q']))
    fromText('''\
    def f()
        return True
    ''', systemcls=systemcls)
    assert capsys.readouterr().out == '<test>:???: cannot parse string\n'

@systemcls_param
def test_syntax_error_pack(systemcls: Type[model.System], capsys: CapSys) -> None:
    systemcls = partialclass(systemcls, Options.from_args(['-q']))
    processPackage('syntax_error', systemcls)
    out = capsys.readouterr().out.strip('\n')
    assert "__init__.py:???: cannot parse file, " in out, out

@systemcls_param
def test_type_alias(systemcls: Type[model.System]) -> None:
    """
    Type aliases and type variables are recognized as such.
    """

    mod = fromText(
        '''
        from typing import Callable, Tuple, TypeAlias, TypeVar
        
        T = TypeVar('T')
        Parser = Callable[[str], Tuple[int, bytes, bytes]]
        mylst = yourlst = list[str]
        alist: TypeAlias = 'list[str]'
        
        notanalias = 'Callable[[str], Tuple[int, bytes, bytes]]'

        class F:
            from ext import what
            L = _j = what.some = list[str]
            def __init__(self):
                self.Pouet: TypeAlias = 'Callable[[str], Tuple[int, bytes, bytes]]'
                self.Q = q = list[str]
        
        ''', systemcls=systemcls)

    assert mod.contents['T'].kind == model.DocumentableKind.TYPE_VARIABLE
    assert mod.contents['Parser'].kind == model.DocumentableKind.TYPE_ALIAS
    assert mod.contents['mylst'].kind == model.DocumentableKind.TYPE_ALIAS
    assert mod.contents['yourlst'].kind == model.DocumentableKind.TYPE_ALIAS
    assert mod.contents['alist'].kind == model.DocumentableKind.TYPE_ALIAS
    assert mod.contents['notanalias'].kind == model.DocumentableKind.VARIABLE
    assert mod.contents['F'].contents['L'].kind == model.DocumentableKind.TYPE_ALIAS
    assert mod.contents['F'].contents['_j'].kind == model.DocumentableKind.TYPE_ALIAS

    # Type variables in instance variables are not recognized
    assert mod.contents['F'].contents['Pouet'].kind == model.DocumentableKind.INSTANCE_VARIABLE
    assert mod.contents['F'].contents['Q'].kind == model.DocumentableKind.INSTANCE_VARIABLE

@systemcls_param
def test_prepend_package(systemcls: Type[model.System]) -> None:
    """
   Option --prepend-package option relies simply on the L{ISystemBuilder} interface, 
   so we can test it by using C{addModuleString}, but it's not exactly what happens when we actually 
   run pydoctor. See the other test L{test_prepend_package_real_path}. 
    """
    system = systemcls()
    builder = model.prepend_package(system.systemBuilder, package='lib.pack')(system)

    builder.addModuleString('"mod doc"\nclass C:\n    "C doc"', modname='core')
    builder.buildModules()
    assert isinstance(system.allobjects['lib'], model.Package)
    assert isinstance(system.allobjects['lib.pack'], model.Package)
    assert isinstance(system.allobjects['lib.pack.core.C'], model.Class)
    assert 'core' not in system.allobjects


@systemcls_param
def test_prepend_package_real_path(systemcls: Type[model.System]) -> None:
    """ 
    In this test, we closer mimics what happens in the driver when --prepend-package option is passed. 
    """
    _builderT_init = systemcls.systemBuilder
    try:
        systemcls.systemBuilder = model.prepend_package(systemcls.systemBuilder, package='lib.pack')

        system = processPackage('basic', systemcls=systemcls)

        assert isinstance(system.allobjects['lib'], model.Package)
        assert isinstance(system.allobjects['lib.pack'], model.Package)
        assert isinstance(system.allobjects['lib.pack.basic.mod.C'], model.Class)
        assert 'basic' not in system.allobjects
    
    finally:
        systemcls.systemBuilder = _builderT_init
>>>>>>> 5393bd86
<|MERGE_RESOLUTION|>--- conflicted
+++ resolved
@@ -1975,7 +1975,6 @@
     assert all(n in system.allobjects['top'].contents for n in  ['f', 'g', 'h', 'i', 'j'])
 
 @systemcls_param
-<<<<<<< HEAD
 def test_module_level_attributes_and_aliases(systemcls: Type[model.System]) -> None:
     """
     Currently, the first analyzed assigment wins, basically. I believe further logic should be added
@@ -2040,7 +2039,8 @@
     assert s.value is not None
     assert ast.literal_eval(s.value)==1
     assert s.kind == model.DocumentableKind.VARIABLE
-=======
+
+@systemcls_param
 def test_exception_kind(systemcls: Type[model.System], capsys: CapSys) -> None:
     """
     Exceptions are marked with the special kind "EXCEPTION".
@@ -2180,4 +2180,3 @@
     
     finally:
         systemcls.systemBuilder = _builderT_init
->>>>>>> 5393bd86
