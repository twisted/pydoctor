--- conflicted
+++ resolved
@@ -468,7 +468,7 @@
                     """<span class="rst-variable-quote">'</span>))<br />@simple_decorator"""
                     """(<wbr></wbr>max_examples=700, <wbr></wbr>deadline=None, <wbr></wbr>option=range(<wbr></wbr>10))<br />""")
 
-<<<<<<< HEAD
+
 def test_compact_module_summary() -> None:
     system = model.System()
 
@@ -496,7 +496,8 @@
     ul = moduleSummary(top, '').children[-1]
     assert ul.tagName == 'ul'       # type: ignore
     assert len(ul.children) == 51   # type: ignore
-=======
+
+    
 def test_index_contains_infos(tmp_path: Path) -> None:
     """
     Test if index.html contains the following informations:
@@ -544,4 +545,3 @@
     names = [s.name for s in _sorted]
 
     assert names == ['aaa', 'aba', 'bbb']
->>>>>>> 7259111a
