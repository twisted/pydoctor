from io import BytesIO
<<<<<<< HEAD
from typing import Callable, Type, TYPE_CHECKING
import pytest
import warnings
from pathlib import Path
from pydoctor import model, templatewriter
from pydoctor.epydoc import markup
from pydoctor.templatewriter import pages, writer, TemplateLookup, Template, _StaticTemplate, _HtmlTemplate, UnsupportedTemplateVersion
=======
from typing import Callable, Union, cast, TYPE_CHECKING
import pytest
import warnings
import sys
import tempfile
import os
from pathlib import Path, PurePath
from pydoctor import model, templatewriter, stanutils
from pydoctor.templatewriter import (FailedToCreateTemplate, StaticTemplate, pages, writer, 
                                     TemplateLookup, Template, 
                                     HtmlTemplate, UnsupportedTemplateVersion, 
                                     OverrideTemplateNotAllowed)
>>>>>>> d1c106c7
from pydoctor.templatewriter.pages.table import ChildTable
from pydoctor.templatewriter.summary import isClassNodePrivate, isPrivate
from pydoctor.test.test_astbuilder import fromText, systemcls_param
from pydoctor.test.test_packages import processPackage
if TYPE_CHECKING:
    from twisted.web.template import Flattenable

if TYPE_CHECKING:
    from twisted.web.template import Flattenable

    # Newer APIs from importlib_resources should arrive to stdlib importlib.resources in Python 3.9.
    if sys.version_info >= (3, 9):
        from importlib.abc import Traversable
    else:
        Traversable = Path
else:
    Traversable = object

if sys.version_info < (3, 9):
    import importlib_resources
else:
    import importlib.resources as importlib_resources

template_dir = importlib_resources.files("pydoctor.themes") / "base"

def filetext(path: Union[Path, Traversable]) -> str:
    with path.open('r', encoding='utf-8') as fobj:
        t = fobj.read()
    return t

def flatten(t: "Flattenable") -> str:
    io = BytesIO()
    writer.flattenToFile(io, t)
    return io.getvalue().decode()


def getHTMLOf(ob: model.Documentable) -> str:
    wr = templatewriter.TemplateWriter(Path(), TemplateLookup(template_dir))
    f = BytesIO()
    wr._writeDocsForOne(ob, f)
    return f.getvalue().decode()

@systemcls_param
def test_simple(systemcls: Type[model.System]) -> None:
    src = '''
    def f():
        """This is a docstring."""
    '''
    mod = fromText(src)
    v = getHTMLOf(mod.contents['f'])
    assert 'This is a docstring' in v

def test_empty_table() -> None:
    mod = fromText('')
    t = ChildTable(pages.DocGetter(), mod, [], ChildTable.lookup_loader(TemplateLookup(template_dir)))
    flattened = flatten(t)
    assert 'The renderer named' not in flattened

def test_nonempty_table() -> None:
    mod = fromText('def f(): pass')
    t = ChildTable(pages.DocGetter(), mod, mod.contents.values(), ChildTable.lookup_loader(TemplateLookup(template_dir)))
    flattened = flatten(t)
    assert 'The renderer named' not in flattened

def test_rest_support() -> None:
    system = model.System()
    system.options.docformat = 'restructuredtext'
    system.options.verbosity = 4
    src = '''
    def f():
        """This is a docstring for f."""
    '''
    mod = fromText(src, system=system)
    html = getHTMLOf(mod.contents['f'])
    assert "<pre>" not in html

def test_document_code_in_init_module() -> None:
    system = processPackage("codeininit")
    html = getHTMLOf(system.allobjects['codeininit'])
    assert 'functionInInit' in html

def test_basic_package(tmp_path: Path) -> None:
    system = processPackage("basic")
    w = writer.TemplateWriter(tmp_path, TemplateLookup(template_dir))
    system.options.htmlusesplitlinks = True
    system.options.htmlusesorttable = True
    w.prepOutputDirectory()
    root, = system.rootobjects
    w._writeDocsFor(root)
    w.writeSummaryPages(system)
    for ob in system.allobjects.values():
        url = ob.url
        if '#' in url:
            url = url[:url.find('#')]
        assert (tmp_path / url).is_file()
    with open(tmp_path / 'basic.html', encoding='utf-8') as f:
        assert 'Package docstring' in f.read()

def test_hasdocstring() -> None:
    system = processPackage("basic")
    from pydoctor.templatewriter.summary import hasdocstring
    assert not hasdocstring(system.allobjects['basic._private_mod'])
    assert hasdocstring(system.allobjects['basic.mod.C.f'])
    sub_f = system.allobjects['basic.mod.D.f']
    assert hasdocstring(sub_f) and not sub_f.docstring

def test_missing_variable() -> None:
    mod = fromText('''
    """Module docstring.

    @type thisVariableDoesNotExist: Type for non-existent variable.
    """
    ''')
    html = getHTMLOf(mod)
    assert 'thisVariableDoesNotExist' not in html


@pytest.mark.parametrize(
    'className',
    ['NewClassThatMultiplyInherits', 'OldClassThatMultiplyInherits'],
)
def test_multipleInheritanceNewClass(className: str) -> None:
    """
    A class that has multiple bases has all methods in its MRO
    rendered.
    """
    system = processPackage("multipleinheritance")

    cls = next(
        cls
        for cls in system.allobjects.values()
        if cls.name == className
    )

    html = getHTMLOf(cls)

    assert "methodA" in html
    assert "methodB" in html

def test_html_template_version() -> None:
    lookup = TemplateLookup(template_dir)
    for template in lookup._templates.values():
        if isinstance(template, HtmlTemplate) and not len(template.text.strip()) == 0:
            assert template.version >= 1

def test_template_lookup_get_template() -> None:

    lookup = TemplateLookup(template_dir)

    here = Path(__file__).parent

    index = lookup.get_template('index.html')
    assert isinstance(index, HtmlTemplate)
    assert index.text == filetext(template_dir / 'index.html')

    lookup.add_template(HtmlTemplate(name='footer.html', 
                            text=filetext(here / 'testcustomtemplates' / 'faketemplate' / 'footer.html')))

    footer = lookup.get_template('footer.html')
    assert isinstance(footer, HtmlTemplate)
    assert footer.text == filetext(here / 'testcustomtemplates' / 'faketemplate' / 'footer.html')

    index2 = lookup.get_template('index.html')
    assert isinstance(index2, HtmlTemplate)
    assert index2.text == filetext(template_dir / 'index.html')

    lookup = TemplateLookup(template_dir)

    footer = lookup.get_template('footer.html')
    assert isinstance(footer, HtmlTemplate)
    assert footer.text == filetext(template_dir / 'footer.html')

    subheader = lookup.get_template('subheader.html')
    assert isinstance(subheader, HtmlTemplate)
    assert subheader.version == -1

    table = lookup.get_template('table.html')
    assert isinstance(table, HtmlTemplate)
    assert table.version == 1

def test_template_lookup_add_template_warns() -> None:

    lookup = TemplateLookup(template_dir)

    here = Path(__file__).parent

    with pytest.warns(UserWarning) as catch_warnings:
        with (here / 'testcustomtemplates' / 'faketemplate' / 'nav.html').open('r', encoding='utf-8') as fobj:
            lookup.add_template(HtmlTemplate(text=fobj.read(), name='nav.html'))
    assert len(catch_warnings) == 1, [str(w.message) for w in catch_warnings]
    assert "Your custom template 'nav.html' is out of date" in str(catch_warnings.pop().message)

    with pytest.warns(UserWarning) as catch_warnings:
        with (here / 'testcustomtemplates' / 'faketemplate' / 'table.html').open('r', encoding='utf-8') as fobj:
            lookup.add_template(HtmlTemplate(text=fobj.read(), name='table.html'))
    assert len(catch_warnings) == 1, [str(w.message) for w in catch_warnings]
    assert "Could not read 'table.html' template version" in str(catch_warnings.pop().message)

    with pytest.warns(UserWarning) as catch_warnings:
        with (here / 'testcustomtemplates' / 'faketemplate' / 'summary.html').open('r', encoding='utf-8') as fobj:
            lookup.add_template(HtmlTemplate(text=fobj.read(), name='summary.html'))
    assert len(catch_warnings) == 1, [str(w.message) for w in catch_warnings]
    assert "Could not read 'summary.html' template version" in str(catch_warnings.pop().message)

    with pytest.warns(UserWarning) as catch_warnings:
        lookup.add_templatedir(here / 'testcustomtemplates' / 'faketemplate')
    assert len(catch_warnings) == 2, [str(w.message) for w in catch_warnings]

def test_template_lookup_add_template_allok() -> None:

    here = Path(__file__).parent

    with warnings.catch_warnings(record=True) as catch_warnings:
        warnings.simplefilter("always")
        lookup = TemplateLookup(template_dir)
        lookup.add_templatedir(here / 'testcustomtemplates' / 'allok')
    assert len(catch_warnings) == 0, [str(w.message) for w in catch_warnings]

def test_template_lookup_add_template_raises() -> None:

    here = Path(__file__).parent

    lookup = TemplateLookup(template_dir)

    with pytest.raises(UnsupportedTemplateVersion):
        lookup.add_template(HtmlTemplate(name="nav.html", text="""
        <nav>
            <meta name="pydoctor-template-version" content="2050" />
        </nav>
        """))

    with pytest.raises(ValueError):
        lookup.add_template(HtmlTemplate(name="nav.html", text="<nav></nav><span> Words </span>"))
    
    with pytest.raises(OverrideTemplateNotAllowed):
        lookup.add_template(HtmlTemplate(name="apidocs.css", text="<nav></nav>"))

    with pytest.raises(OverrideTemplateNotAllowed):
        lookup.add_template(StaticTemplate(name="index.html", data=bytes()))

    lookup.add_templatedir(here / 'testcustomtemplates' / 'subfolders')

    with pytest.raises(OverrideTemplateNotAllowed):
        lookup.add_template(StaticTemplate('static', data=bytes()))
    with pytest.raises(OverrideTemplateNotAllowed):
        lookup.add_template(HtmlTemplate('static/fonts', text="<nav></nav>"))
    with pytest.raises(OverrideTemplateNotAllowed):
        lookup.add_template(HtmlTemplate('Static/Fonts', text="<nav></nav>"))
    # Should not fail
    lookup.add_template(StaticTemplate('tatic/fonts', data=bytes()))


def test_template_fromdir_fromfile_failure() -> None:

    here = Path(__file__).parent
    
    with pytest.raises(FailedToCreateTemplate):
        [t for t in Template.fromdir(here / 'testcustomtemplates' / 'thisfolderdonotexist')]
    
    template = Template.fromfile(here / 'testcustomtemplates' / 'subfolders', PurePath())
    assert not template

    template = Template.fromfile(here / 'testcustomtemplates' / 'thisfolderdonotexist', PurePath('whatever'))
    assert not template

def test_template() -> None:

    here = Path(__file__).parent

    js_template = Template.fromfile(here / 'testcustomtemplates' / 'faketemplate', PurePath('pydoctor.js'))
    html_template = Template.fromfile(here / 'testcustomtemplates' / 'faketemplate', PurePath('nav.html'))

    assert isinstance(js_template, StaticTemplate)
    assert isinstance(html_template, HtmlTemplate)

def test_template_subfolders_write(tmp_path: Path) -> None:
    here = Path(__file__).parent
    test_build_dir = tmp_path

    lookup = TemplateLookup(here / 'testcustomtemplates' / 'subfolders')

     # writes only the static template

    for t in lookup.templates:
        if isinstance(t, StaticTemplate):
            t.write(test_build_dir)

    assert test_build_dir.joinpath('static').is_dir()
    assert not test_build_dir.joinpath('atemplate.html').exists()
    assert test_build_dir.joinpath('static/info.svg').is_file()
    assert test_build_dir.joinpath('static/lol.svg').is_file()
    assert test_build_dir.joinpath('static/fonts').is_dir()
    assert test_build_dir.joinpath('static/fonts/bar.svg').is_file()
    assert test_build_dir.joinpath('static/fonts/foo.svg').is_file()

def test_template_subfolders_overrides() -> None:
    here = Path(__file__).parent

    lookup = TemplateLookup(here / 'testcustomtemplates' / 'subfolders')

    atemplate = lookup.get_template('atemplate.html')
    static_info = lookup.get_template('static/info.svg')
    static_lol = lookup.get_template('static/lol.svg')
    static_fonts_bar = lookup.get_template('static/fonts/bar.svg')
    static_fonts_foo = lookup.get_template('static/fonts/foo.svg')

    assert isinstance(atemplate, HtmlTemplate)
    assert isinstance(static_info, StaticTemplate)
    assert isinstance(static_lol, StaticTemplate)
    assert isinstance(static_fonts_bar, StaticTemplate)
    assert isinstance(static_fonts_foo, StaticTemplate)

    assert len(static_fonts_foo.data) == 0

    # Load subfolder contents that will override only one template: static/fonts/foo.svg
    lookup.add_templatedir(here / 'testcustomtemplates' / 'overridesubfolders')

    # test nothing changed
    atemplate = lookup.get_template('atemplate.html')
    static_info = lookup.get_template('static/info.svg')
    static_lol = lookup.get_template('static/lol.svg')
    static_fonts_bar = lookup.get_template('static/fonts/bar.svg')
    static_fonts_foo = lookup.get_template('static/fonts/foo.svg')

    assert isinstance(atemplate, HtmlTemplate)
    assert isinstance(static_info, StaticTemplate)
    assert isinstance(static_lol, StaticTemplate)
    assert isinstance(static_fonts_bar, StaticTemplate)
    assert isinstance(static_fonts_foo, StaticTemplate)

    # Except for the overriden file
    assert len(static_fonts_foo.data) > 0

def test_template_casing() -> None:
    
    here = Path(__file__).parent

    html_template1 = Template.fromfile(here / 'testcustomtemplates' / 'casing', PurePath('test1/nav.HTML'))
    html_template2 = Template.fromfile(here / 'testcustomtemplates' / 'casing', PurePath('test2/nav.Html'))
    html_template3 = Template.fromfile(here / 'testcustomtemplates' / 'casing', PurePath('test3/nav.htmL'))

    assert isinstance(html_template1, HtmlTemplate)
    assert isinstance(html_template2, HtmlTemplate)
    assert isinstance(html_template3, HtmlTemplate)

def test_templatelookup_casing() -> None:
    here = Path(__file__).parent

    lookup = TemplateLookup(here / 'testcustomtemplates' / 'casing' / 'test1')
    lookup.add_templatedir(here / 'testcustomtemplates' / 'casing' / 'test2')
    lookup.add_templatedir(here / 'testcustomtemplates' / 'casing' / 'test3')

    assert len(list(lookup.templates)) == 1

    lookup = TemplateLookup(here / 'testcustomtemplates' / 'subfolders')

    assert lookup.get_template('atemplate.html') == lookup.get_template('ATemplaTe.HTML')
    assert lookup.get_template('static/fonts/bar.svg') == lookup.get_template('StAtic/Fonts/BAr.svg')

    static_fonts_bar = lookup.get_template('static/fonts/bar.svg')
    assert static_fonts_bar.name == 'static/fonts/bar.svg'

    lookup.add_template(StaticTemplate('Static/Fonts/Bar.svg', bytes()))

    static_fonts_bar = lookup.get_template('static/fonts/bar.svg')
    assert static_fonts_bar.name == 'static/fonts/bar.svg' # the Template.name attribute has been changed by add_template()

def is_fs_case_sensitive() -> bool:
    # From https://stackoverflow.com/a/36580834
    with tempfile.NamedTemporaryFile(prefix='TmP') as tmp_file:
        return(not os.path.exists(tmp_file.name.lower()))

@pytest.mark.skipif(not is_fs_case_sensitive(), reason="This test requires a case sensitive file system.")
def test_template_subfolders_write_casing(tmp_path: Path) -> None:

    here = Path(__file__).parent
    test_build_dir = tmp_path

    lookup = TemplateLookup(here / 'testcustomtemplates' / 'subfolders')

    lookup.add_template(StaticTemplate('static/Info.svg', data=bytes()))
    lookup.add_template(StaticTemplate('Static/Fonts/Bar.svg', data=bytes()))

    # writes only the static template

    for t in lookup.templates:
        if isinstance(t, StaticTemplate):
            t.write(test_build_dir)

    assert test_build_dir.joinpath('static/info.svg').is_file()
    assert not test_build_dir.joinpath('static/Info.svg').is_file()

    assert not test_build_dir.joinpath('Static/Fonts').is_dir()
    assert test_build_dir.joinpath('static/fonts/bar.svg').is_file()


@pytest.mark.parametrize('func', [isPrivate, isClassNodePrivate])
def test_isPrivate(func: Callable[[model.Class], bool]) -> None:
    """A documentable object is private if it is private itself or
    lives in a private context.
    """
    mod = fromText('''
    class Public:
        class Inner:
            pass
    class _Private:
        class Inner:
            pass
    ''')
    public = mod.contents['Public']
    assert not func(cast(model.Class, public))
    assert not func(cast(model.Class, public.contents['Inner']))
    private = mod.contents['_Private']
    assert func(cast(model.Class, private))
    assert func(cast(model.Class, private.contents['Inner']))


def test_isClassNodePrivate() -> None:
    """A node for a private class with public subclasses is considered public."""
    mod = fromText('''
    class _BaseForPublic:
        pass
    class _BaseForPrivate:
        pass
    class Public(_BaseForPublic):
        pass
    class _Private(_BaseForPrivate):
        pass
    ''')
<<<<<<< HEAD
    assert not isClassNodePrivate(mod.contents['Public'])
    assert isClassNodePrivate(mod.contents['_Private'])
    assert not isClassNodePrivate(mod.contents['_BaseForPublic'])
    assert isClassNodePrivate(mod.contents['_BaseForPrivate'])


# Tests for pages.format_overloads() and pages.format_function_def()

@systemcls_param
def test_format_function_def_overloads(systemcls: Type[model.System]) -> None:
    mod = fromText("""
        from typing import overload, Union
        @overload
        def parse(s:str)->str:
            ...
        @overload
        def parse(s:bytes)->bytes:
            ...
        def parse(s:Union[str, bytes])->Union[str, bytes]:
            pass
        """, systemcls=systemcls)
    func = mod.contents['parse']
    assert isinstance(func, model.Function)
    overloads_html = markup.flatten(list(pages.format_overloads(func)))
    function_def_html = markup.flatten(list(pages.format_function_def(func.name, func.is_async, func)))
    assert '''(s: str) -&gt; str:''' in overloads_html
    assert '''(s: bytes) -&gt; bytes:''' in overloads_html
    assert function_def_html == '<span class="py-keyword">def</span> <span class="py-defname">parse</span>(s: Union[str, bytes]) -&gt; Union[str, bytes]:'
=======
    assert not isClassNodePrivate(cast(model.Class, mod.contents['Public']))
    assert isClassNodePrivate(cast(model.Class, mod.contents['_Private']))
    assert not isClassNodePrivate(cast(model.Class, mod.contents['_BaseForPublic']))
    assert isClassNodePrivate(cast(model.Class, mod.contents['_BaseForPrivate']))

def test_format_signature() -> None:
    """Test C{pages.format_signature}. 
    
    @note: This test will need to be adapted one we include annotations inside signatures.
    """
    mod = fromText(r'''
    def func(a:Union[bytes, str]=_get_func_default(str), b:Any=re.compile(r'foo|bar'), *args:str, **kwargs:Any) -> Iterator[Union[str, bytes]]:
        ...
    ''')
    assert ("""(a=_get_func_default(<wbr></wbr>str), b=re.compile("""
            """r<span class="rst-variable-quote">'</span>foo<span class="rst-re-op">|</span>"""
            """bar<span class="rst-variable-quote">'</span>), *args, **kwargs)""") in flatten(pages.format_signature(cast(model.Function, mod.contents['func'])))

def test_format_decorators() -> None:
    """Test C{pages.format_decorators}"""
    mod = fromText(r'''
    @string_decorator(set('\\/:*?"<>|\f\v\t\r\n'))
    @simple_decorator(max_examples=700, deadline=None, option=range(10))
    def func():
        ...
    ''')
    stan = stanutils.flatten(list(pages.format_decorators(cast(model.Function, mod.contents['func']))))
    assert stan == ("""@string_decorator(<wbr></wbr>set(<wbr></wbr><span class="rst-variable-quote">'</span>"""
                    r"""<span class="rst-variable-string">\\/:*?"&lt;&gt;|\f\v\t\r\n</span>"""
                    """<span class="rst-variable-quote">'</span>))<br />@simple_decorator"""
                    """(<wbr></wbr>max_examples=700, <wbr></wbr>deadline=None, <wbr></wbr>option=range(<wbr></wbr>10))<br />""")
>>>>>>> d1c106c7
<|MERGE_RESOLUTION|>--- conflicted
+++ resolved
@@ -1,14 +1,5 @@
 from io import BytesIO
-<<<<<<< HEAD
-from typing import Callable, Type, TYPE_CHECKING
-import pytest
-import warnings
-from pathlib import Path
-from pydoctor import model, templatewriter
-from pydoctor.epydoc import markup
-from pydoctor.templatewriter import pages, writer, TemplateLookup, Template, _StaticTemplate, _HtmlTemplate, UnsupportedTemplateVersion
-=======
-from typing import Callable, Union, cast, TYPE_CHECKING
+from typing import Callable, Union, cast, Type, TYPE_CHECKING
 import pytest
 import warnings
 import sys
@@ -20,7 +11,6 @@
                                      TemplateLookup, Template, 
                                      HtmlTemplate, UnsupportedTemplateVersion, 
                                      OverrideTemplateNotAllowed)
->>>>>>> d1c106c7
 from pydoctor.templatewriter.pages.table import ChildTable
 from pydoctor.templatewriter.summary import isClassNodePrivate, isPrivate
 from pydoctor.test.test_astbuilder import fromText, systemcls_param
@@ -450,11 +440,10 @@
     class _Private(_BaseForPrivate):
         pass
     ''')
-<<<<<<< HEAD
-    assert not isClassNodePrivate(mod.contents['Public'])
-    assert isClassNodePrivate(mod.contents['_Private'])
-    assert not isClassNodePrivate(mod.contents['_BaseForPublic'])
-    assert isClassNodePrivate(mod.contents['_BaseForPrivate'])
+    assert not isClassNodePrivate(cast(model.Class, mod.contents['Public']))
+    assert isClassNodePrivate(cast(model.Class, mod.contents['_Private']))
+    assert not isClassNodePrivate(cast(model.Class, mod.contents['_BaseForPublic']))
+    assert isClassNodePrivate(cast(model.Class, mod.contents['_BaseForPrivate']))
 
 
 # Tests for pages.format_overloads() and pages.format_function_def()
@@ -474,16 +463,12 @@
         """, systemcls=systemcls)
     func = mod.contents['parse']
     assert isinstance(func, model.Function)
-    overloads_html = markup.flatten(list(pages.format_overloads(func)))
-    function_def_html = markup.flatten(list(pages.format_function_def(func.name, func.is_async, func)))
+    overloads_html = stanutils.flatten(list(pages.format_overloads(func)))
+    function_def_html = stanutils.flatten(list(pages.format_function_def(func.name, func.is_async, func)))
     assert '''(s: str) -&gt; str:''' in overloads_html
     assert '''(s: bytes) -&gt; bytes:''' in overloads_html
-    assert function_def_html == '<span class="py-keyword">def</span> <span class="py-defname">parse</span>(s: Union[str, bytes]) -&gt; Union[str, bytes]:'
-=======
-    assert not isClassNodePrivate(cast(model.Class, mod.contents['Public']))
-    assert isClassNodePrivate(cast(model.Class, mod.contents['_Private']))
-    assert not isClassNodePrivate(cast(model.Class, mod.contents['_BaseForPublic']))
-    assert isClassNodePrivate(cast(model.Class, mod.contents['_BaseForPrivate']))
+    assert stanutils.flatten_text(stanutils.html2stan(function_def_html)) == 'def parse(s: Union[str, bytes]) -> Union[str, bytes]:'
+
 
 def test_format_signature() -> None:
     """Test C{pages.format_signature}. 
@@ -494,9 +479,7 @@
     def func(a:Union[bytes, str]=_get_func_default(str), b:Any=re.compile(r'foo|bar'), *args:str, **kwargs:Any) -> Iterator[Union[str, bytes]]:
         ...
     ''')
-    assert ("""(a=_get_func_default(<wbr></wbr>str), b=re.compile("""
-            """r<span class="rst-variable-quote">'</span>foo<span class="rst-re-op">|</span>"""
-            """bar<span class="rst-variable-quote">'</span>), *args, **kwargs)""") in flatten(pages.format_signature(cast(model.Function, mod.contents['func'])))
+    assert ("""(a:Union[bytes,str]=_get_func_default(str),b:Any=re.compile(r'foo|bar'),*args:str,**kwargs:Any)->Iterator[Union[str,bytes]]""") in stanutils.flatten_text(pages.format_signature(cast(model.Function, mod.contents['func']))).replace(' ','')
 
 def test_format_decorators() -> None:
     """Test C{pages.format_decorators}"""
@@ -511,4 +494,3 @@
                     r"""<span class="rst-variable-string">\\/:*?"&lt;&gt;|\f\v\t\r\n</span>"""
                     """<span class="rst-variable-quote">'</span>))<br />@simple_decorator"""
                     """(<wbr></wbr>max_examples=700, <wbr></wbr>deadline=None, <wbr></wbr>option=range(<wbr></wbr>10))<br />""")
->>>>>>> d1c106c7
