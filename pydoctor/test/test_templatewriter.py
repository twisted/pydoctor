--- conflicted
+++ resolved
@@ -120,7 +120,6 @@
     assert "methodA" in html
     assert "methodB" in html
 
-<<<<<<< HEAD
 def test_templatefile_lookup() -> None:
     
     lookup = TemplateFileLookup()
@@ -157,7 +156,6 @@
 
     assert ( Path(lookup.get_templatefilepath('index.html').path).as_uri() 
         == (here.parent / 'templates' / 'index.html').absolute().as_uri() )
-=======
 
 @pytest.mark.parametrize('func', [isPrivate, isClassNodePrivate])
 def test_isPrivate(func: Callable[[model.Class], bool]) -> None:
@@ -195,5 +193,4 @@
     assert not isClassNodePrivate(mod.contents['Public'])
     assert isClassNodePrivate(mod.contents['_Private'])
     assert not isClassNodePrivate(mod.contents['_BaseForPublic'])
-    assert isClassNodePrivate(mod.contents['_BaseForPrivate'])
->>>>>>> 56f2b7eb
+    assert isClassNodePrivate(mod.contents['_BaseForPrivate'])