--- conflicted
+++ resolved
@@ -8,11 +8,7 @@
 import platform
 import sys
 from numbers import Number
-<<<<<<< HEAD
 from typing import Any, Iterator, Optional, List, Iterable, Sequence, TYPE_CHECKING, Tuple, Union, Type, TypeVar, cast
-=======
-from typing import Any, Iterator, Optional, List, Iterable, Sequence, TYPE_CHECKING, Tuple, Union, cast
->>>>>>> 922f81e0
 from inspect import BoundArguments, Signature
 import ast
 
