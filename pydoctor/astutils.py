"""
Various bits of reusable code related to L{ast.AST} node processing.
"""

import sys
from numbers import Number
from typing import Iterator, Optional, List, Iterable, Sequence, TYPE_CHECKING, Union
from inspect import BoundArguments, Signature
import ast

from pydoctor import visitor

if TYPE_CHECKING:
    from pydoctor import model

# AST visitors

def iter_values(node: ast.AST) -> Iterator[ast.AST]:
    for _, value in ast.iter_fields(node):
        if isinstance(value, list):
            for item in value:
                if isinstance(item, ast.AST):
                    yield item
        elif isinstance(value, ast.AST):
            yield value

class NodeVisitor(visitor.PartialVisitor[ast.AST]):
    """
    Generic AST node visitor. This class does not work like L{ast.NodeVisitor}, 
    it only visits statements directly within a C{B{body}}. Also, visitor methods can't return anything.

    :See: L{visitor} for more informations.
    """
    def generic_visit(self, node: ast.AST) -> None:
        """
        Helper method to visit a node by calling C{visit()} on each child of the node. 
        This is useful because this vistitor only visits statements inside C{.body} attribute. 
        
        So if one wants to visit L{ast.Expr} children with their visitor, they should include::

            def visit_Expr(self, node:ast.Expr):
                self.generic_visit(node)
        """
        for v in iter_values(node):
            self.visit(v)
    
    @classmethod
    def get_children(cls, node: ast.AST) -> Iterable[ast.AST]:
        """
        Returns the nested nodes in the body of a node.
        """
        body: Optional[Sequence[ast.AST]] = getattr(node, 'body', None)
        if body is not None:
            for child in body:
                yield child

class NodeVisitorExt(visitor.VisitorExt[ast.AST]):
    ...

_AssingT = Union[ast.Assign, ast.AnnAssign]
def iterassign(node:_AssingT) -> Iterator[Optional[List[str]]]:
    """
    Utility function to iterate assignments targets. 

    Useful for all the following AST assignments:

    >>> var:int=2
    >>> self.var = target = node.astext()
    >>> lol = ['extensions']

    NOT Useful for the following AST assignments:

    >>> x, y = [1,2]

    Example:

    >>> from pydoctor.astutils import iterassign
    >>> from ast import parse
    >>> node = parse('self.var = target = thing[0] = node.astext()').body[0]
    >>> list(iterassign(node))
    
    """
    for target in node.targets if isinstance(node, ast.Assign) else [node.target]:
        dottedname = node2dottedname(target) 
        yield dottedname

def node2dottedname(node: Optional[ast.AST]) -> Optional[List[str]]:
    """
    Resove expression composed by L{ast.Attribute} and L{ast.Name} nodes to a list of names. 
    """
    parts = []
    while isinstance(node, ast.Attribute):
        parts.append(node.attr)
        node = node.value
    if isinstance(node, ast.Name):
        parts.append(node.id)
    else:
        return None
    parts.reverse()
    return parts

def node2fullname(expr: Optional[ast.AST], ctx: 'model.Documentable') -> Optional[str]:
    dottedname = node2dottedname(expr)
    if dottedname is None:
        return None
    return ctx.expandName('.'.join(dottedname))

def bind_args(sig: Signature, call: ast.Call) -> BoundArguments:
    """
    Binds the arguments of a function call to that function's signature.
    @raise TypeError: If the arguments do not match the signature.
    """
    kwargs = {
        kw.arg: kw.value
        for kw in call.keywords
        # When keywords are passed using '**kwargs', the 'arg' field will
        # be None. We don't currently support keywords passed that way.
        if kw.arg is not None
        }
    return sig.bind(*call.args, **kwargs)



if sys.version_info[:2] >= (3, 8):
    # Since Python 3.8 "foo" is parsed as ast.Constant.
    def get_str_value(expr:ast.expr) -> Optional[str]:
        if isinstance(expr, ast.Constant) and isinstance(expr.value, str):
            return expr.value
        return None
    def get_num_value(expr:ast.expr) -> Optional[Number]:
        if isinstance(expr, ast.Constant) and isinstance(expr.value, Number):
            return expr.value
        return None
    def _is_str_constant(expr: ast.expr, s: str) -> bool:
        return isinstance(expr, ast.Constant) and expr.value == s
else:
    # Before Python 3.8 "foo" was parsed as ast.Str.
    def get_str_value(expr:ast.expr) -> Optional[str]:
        if isinstance(expr, ast.Str):
            return expr.s
        return None
    def get_num_value(expr:ast.expr) -> Optional[Number]:
        if isinstance(expr, ast.Num):
            return expr.n
        return None
    def _is_str_constant(expr: ast.expr, s: str) -> bool:
        return isinstance(expr, ast.Str) and expr.s == s

def get_int_value(expr: ast.expr) -> Optional[int]:
    num = get_num_value(expr)
    if isinstance(num, int):
        return num # type:ignore[unreachable]
    return None

def is__name__equals__main__(cmp: ast.Compare) -> bool:
    """
    Returns whether or not the given L{ast.Compare} is equal to C{__name__ == '__main__'}.
    """
    return isinstance(cmp.left, ast.Name) \
    and cmp.left.id == '__name__' \
    and len(cmp.ops) == 1 \
    and isinstance(cmp.ops[0], ast.Eq) \
    and len(cmp.comparators) == 1 \
    and _is_str_constant(cmp.comparators[0], '__main__')

def is_using_typing_final(expr: Optional[ast.AST], 
                    ctx:'model.Documentable') -> bool:
    return is_using_annotations(expr, ("typing.Final", "typing_extensions.Final"), ctx)

def is_using_typing_classvar(expr: Optional[ast.AST], 
                    ctx:'model.Documentable') -> bool:
    return is_using_annotations(expr, ('typing.ClassVar', "typing_extensions.ClassVar"), ctx)

def is_using_annotations(expr: Optional[ast.AST], 
                            annotations:Sequence[str], 
                            ctx:'model.Documentable') -> bool:
    """
    Detect if this expr is firstly composed by one of the specified annotation(s)' full name.
    """
    full_name = node2fullname(expr, ctx)
    if full_name in annotations:
        return True
    if isinstance(expr, ast.Subscript):
        # Final[...] or typing.Final[...] expressions
        if isinstance(expr.value, (ast.Name, ast.Attribute)):
            value = expr.value
            full_name = node2fullname(value, ctx)
            if full_name in annotations:
                return True
    return False

<<<<<<< HEAD
def is_none_literal(node: ast.expr) -> bool:
    """Does this AST node represent the literal constant None?"""
    return isinstance(node, (ast.Constant, ast.NameConstant)) and node.value is None
=======
def unstring_annotation(node: ast.expr, ctx:'model.Documentable') -> ast.expr:
    """Replace all strings in the given expression by parsed versions.
    @return: The unstringed node. If parsing fails, an error is logged
        and the original node is returned.
    """
    try:
        expr = _AnnotationStringParser().visit(node)
    except SyntaxError as ex:
        module = ctx.module
        assert module is not None
        module.report(f'syntax error in annotation: {ex}', lineno_offset=node.lineno)
        return node
    else:
        assert isinstance(expr, ast.expr), expr
        return expr

class _AnnotationStringParser(ast.NodeTransformer):
    """Implementation of L{unstring_annotation()}.

    When given an expression, the node returned by L{ast.NodeVisitor.visit()}
    will also be an expression.
    If any string literal contained in the original expression is either
    invalid Python or not a singular expression, L{SyntaxError} is raised.
    """

    def _parse_string(self, value: str) -> ast.expr:
        statements = ast.parse(value).body
        if len(statements) != 1:
            raise SyntaxError("expected expression, found multiple statements")
        stmt, = statements
        if isinstance(stmt, ast.Expr):
            # Expression wrapped in an Expr statement.
            expr = self.visit(stmt.value)
            assert isinstance(expr, ast.expr), expr
            return expr
        else:
            raise SyntaxError("expected expression, found statement")

    def visit_Subscript(self, node: ast.Subscript) -> ast.Subscript:
        value = self.visit(node.value)
        if isinstance(value, ast.Name) and value.id == 'Literal':
            # Literal[...] expression; don't unstring the arguments.
            slice = node.slice
        elif isinstance(value, ast.Attribute) and value.attr == 'Literal':
            # typing.Literal[...] expression; don't unstring the arguments.
            slice = node.slice
        else:
            # Other subscript; unstring the slice.
            slice = self.visit(node.slice)
        return ast.copy_location(ast.Subscript(value, slice, node.ctx), node)

    # For Python >= 3.8:

    def visit_Constant(self, node: ast.Constant) -> ast.expr:
        value = node.value
        if isinstance(value, str):
            return ast.copy_location(self._parse_string(value), node)
        else:
            const = self.generic_visit(node)
            assert isinstance(const, ast.Constant), const
            return const

    # For Python < 3.8:

    def visit_Str(self, node: ast.Str) -> ast.expr:
        return ast.copy_location(self._parse_string(node.s), node)

TYPING_ALIAS = (
        "typing.Hashable",
        "typing.Awaitable",
        "typing.Coroutine",
        "typing.AsyncIterable",
        "typing.AsyncIterator",
        "typing.Iterable",
        "typing.Iterator",
        "typing.Reversible",
        "typing.Sized",
        "typing.Container",
        "typing.Collection",
        "typing.Callable",
        "typing.AbstractSet",
        "typing.MutableSet",
        "typing.Mapping",
        "typing.MutableMapping",
        "typing.Sequence",
        "typing.MutableSequence",
        "typing.ByteString",
        "typing.Tuple",
        "typing.List",
        "typing.Deque",
        "typing.Set",
        "typing.FrozenSet",
        "typing.MappingView",
        "typing.KeysView",
        "typing.ItemsView",
        "typing.ValuesView",
        "typing.ContextManager",
        "typing.AsyncContextManager",
        "typing.Dict",
        "typing.DefaultDict",
        "typing.OrderedDict",
        "typing.Counter",
        "typing.ChainMap",
        "typing.Generator",
        "typing.AsyncGenerator",
        "typing.Type",
        "typing.Pattern",
        "typing.Match",
        # Special forms
        "typing.Union",
        "typing.Literal",
        "typing.Optional",
    )

SUBSCRIPTABLE_CLASSES_PEP585 = (
        "tuple",
        "list",
        "dict",
        "set",
        "frozenset",
        "type",
        "collections.deque",
        "collections.defaultdict",
        "collections.OrderedDict",
        "collections.Counter",
        "collections.ChainMap",
        "collections.abc.Awaitable",
        "collections.abc.Coroutine",
        "collections.abc.AsyncIterable",
        "collections.abc.AsyncIterator",
        "collections.abc.AsyncGenerator",
        "collections.abc.Iterable",
        "collections.abc.Iterator",
        "collections.abc.Generator",
        "collections.abc.Reversible",
        "collections.abc.Container",
        "collections.abc.Collection",
        "collections.abc.Callable",
        "collections.abc.Set",
        "collections.abc.MutableSet",
        "collections.abc.Mapping",
        "collections.abc.MutableMapping",
        "collections.abc.Sequence",
        "collections.abc.MutableSequence",
        "collections.abc.ByteString",
        "collections.abc.MappingView",
        "collections.abc.KeysView",
        "collections.abc.ItemsView",
        "collections.abc.ValuesView",
        "contextlib.AbstractContextManager",
        "contextlib.AbstractAsyncContextManager",
        "re.Pattern",
        "re.Match",
    )

def is_typing_annotation(node: ast.AST, ctx: 'model.Documentable') -> bool:
    """
    Whether this annotation node refers to a typing alias.
    """
    return is_using_annotations(node, TYPING_ALIAS, ctx) or \
            is_using_annotations(node, SUBSCRIPTABLE_CLASSES_PEP585, ctx)
>>>>>>> 3c107745
<|MERGE_RESOLUTION|>--- conflicted
+++ resolved
@@ -189,11 +189,10 @@
                 return True
     return False
 
-<<<<<<< HEAD
 def is_none_literal(node: ast.expr) -> bool:
     """Does this AST node represent the literal constant None?"""
     return isinstance(node, (ast.Constant, ast.NameConstant)) and node.value is None
-=======
+    
 def unstring_annotation(node: ast.expr, ctx:'model.Documentable') -> ast.expr:
     """Replace all strings in the given expression by parsed versions.
     @return: The unstringed node. If parsing fails, an error is logged
@@ -355,4 +354,3 @@
     """
     return is_using_annotations(node, TYPING_ALIAS, ctx) or \
             is_using_annotations(node, SUBSCRIPTABLE_CLASSES_PEP585, ctx)
->>>>>>> 3c107745
