"""
Various bits of reusable code related to L{ast.AST} node processing.
"""

import enum
import inspect
import platform
import sys
from numbers import Number
<<<<<<< HEAD
from typing import Iterator, Optional, List, Iterable, Sequence, TYPE_CHECKING, Tuple, Union, Type, TypeVar
from inspect import BoundArguments, Signature, Parameter
=======
from typing import Iterator, Optional, List, Iterable, Sequence, TYPE_CHECKING, Tuple, Type, TypeVar, Union
from inspect import BoundArguments, Signature
>>>>>>> ba47bab8
import ast

from pydoctor import visitor

if TYPE_CHECKING:
    from pydoctor import model
<<<<<<< HEAD
    from typing import Protocol
else:
    Protocol = object
=======
    from typing import Protocol, Literal
else:
    Protocol = Literal = object
>>>>>>> ba47bab8

# AST visitors

def iter_values(node: ast.AST) -> Iterator[ast.AST]:
    for _, value in ast.iter_fields(node):
        if isinstance(value, list):
            for item in value:
                if isinstance(item, ast.AST):
                    yield item
        elif isinstance(value, ast.AST):
            yield value

class NodeVisitor(visitor.PartialVisitor[ast.AST]):
    """
    Generic AST node visitor. This class does not work like L{ast.NodeVisitor}, 
    it only visits statements directly within a C{B{body}}. Also, visitor methods can't return anything.

    :See: L{visitor} for more informations.
    """
    def generic_visit(self, node: ast.AST) -> None:
        """
        Helper method to visit a node by calling C{visit()} on each child of the node. 
        This is useful because this vistitor only visits statements inside C{.body} attribute. 
        
        So if one wants to visit L{ast.Expr} children with their visitor, they should include::

            def visit_Expr(self, node:ast.Expr):
                self.generic_visit(node)
        """
        for v in iter_values(node):
            self.visit(v)
    
    @classmethod
    def get_children(cls, node: ast.AST) -> Iterable[ast.AST]:
        """
        Returns the nested nodes in the body of a node.
        """
        body: Optional[Sequence[ast.AST]] = getattr(node, 'body', None)
        if body is not None:
            for child in body:
                yield child

class NodeVisitorExt(visitor.VisitorExt[ast.AST]):
    ...

_AssingT = Union[ast.Assign, ast.AnnAssign]
def iterassign(node:_AssingT) -> Iterator[Optional[List[str]]]:
    """
    Utility function to iterate assignments targets. 

    Useful for all the following AST assignments:

    >>> var:int=2
    >>> self.var = target = node.astext()
    >>> lol = ['extensions']

    NOT Useful for the following AST assignments:

    >>> x, y = [1,2]

    Example:

    >>> from pydoctor.astutils import iterassign
    >>> from ast import parse
    >>> node = parse('self.var = target = thing[0] = node.astext()').body[0]
    >>> list(iterassign(node))
    
    """
    for target in node.targets if isinstance(node, ast.Assign) else [node.target]:
        dottedname = node2dottedname(target) 
        yield dottedname

class _HasDecoratorList(Protocol):
    decorator_list:List[ast.expr]

def iter_decorators(node:_HasDecoratorList, ctx: 'model.Documentable') -> Iterator[Tuple[Optional[str], ast.AST]]:
    """
    Utility function to iterate decorators.
    """

    for decnode in node.decorator_list:
        namenode = decnode
        if isinstance(namenode, ast.Call):
            namenode = namenode.func
        dottedname = node2fullname(namenode, ctx)
        yield dottedname, decnode

def node2dottedname(node: Optional[ast.AST]) -> Optional[List[str]]:
    """
    Resove expression composed by L{ast.Attribute} and L{ast.Name} nodes to a list of names. 
    """
    parts = []
    while isinstance(node, ast.Attribute):
        parts.append(node.attr)
        node = node.value
    if isinstance(node, ast.Name):
        parts.append(node.id)
    else:
        return None
    parts.reverse()
    return parts

def node2fullname(expr: Optional[ast.AST], ctx: 'model.Documentable') -> Optional[str]:
    dottedname = node2dottedname(expr)
    if dottedname is None:
        return None
    return ctx.expandName('.'.join(dottedname))

def bind_args(sig: Signature, call: ast.Call) -> BoundArguments:
    """
    Binds the arguments of a function call to that function's signature.
    @raise TypeError: If the arguments do not match the signature.
    """
    kwargs = {
        kw.arg: kw.value
        for kw in call.keywords
        # When keywords are passed using '**kwargs', the 'arg' field will
        # be None. We don't currently support keywords passed that way.
        if kw.arg is not None
        }
    return sig.bind(*call.args, **kwargs)

_T =  TypeVar('_T', bound=object)
def _get_literal_arg(args:BoundArguments, name:str, typecheck:Type[_T]=object) -> Union[object, _T]:
    """
    Retreive the literal value of an argument from the L{BoundArguments}. 
    Only works with purely literal values (no C{Name} or C{Attribute}).

    If the value is not present in the arguments, returns L{Parameter.empty}.

    @raises ValueError: If the passed value is not a literal or if it's not the right type.
    """
    auto_attribs_expr = args.arguments.get(name)
    if auto_attribs_expr is None:
        return Parameter.empty

    try:
        value = ast.literal_eval(auto_attribs_expr)
    except ValueError:
        message = (
            f'Unable to figure out value for {name!r} argument, maybe too complex'
            ).replace("'", '"')
        raise ValueError(message)

    if not isinstance(value, typecheck):
        message = (f'Value for {name!r} argument '
            f'has type "{type(value).__name__}", expected {typecheck.__name__!r}'
            ).replace("'", '"')
        raise ValueError(message)

    return value

def get_literal_arg(args:BoundArguments, name:str, default:_T, 
                          typecheck:Type[_T], lineno:int, module: 'model.Module') -> _T:
    """
    Get the value of the C{auto_attribs} argument passed to this L{attr.s()} call.
    
    @param args: The L{BoundArguments} instance.
    @param name: The name of the argument
    @param default: The default value of the argument, this value is returned 
        if the argument could not be found.
    @param typecheck: The type of the literal value this argument is expected to have.
    @param lineno: The lineumber of the callsite, usd for error reporting.
    @param module: Module that contains the call, used for error reporting.
    @return: The value of the argument if we can infer it, otherwise returns
        the default value.
    """
    try:
        value = _get_literal_arg(args, name, typecheck)
    except ValueError as e:
        module.report(str(e), lineno_offset=lineno)
        return default
    if value is Parameter.empty:
        # default value
        return default
    return value

if sys.version_info[:2] >= (3, 8):
    # Since Python 3.8 "foo" is parsed as ast.Constant.
    def get_str_value(expr:ast.expr) -> Optional[str]:
        if isinstance(expr, ast.Constant) and isinstance(expr.value, str):
            return expr.value
        return None
    def get_num_value(expr:ast.expr) -> Optional[Number]:
        if isinstance(expr, ast.Constant) and isinstance(expr.value, Number):
            return expr.value
        return None
    def _is_str_constant(expr: ast.expr, s: str) -> bool:
        return isinstance(expr, ast.Constant) and expr.value == s
else:
    # Before Python 3.8 "foo" was parsed as ast.Str.
    def get_str_value(expr:ast.expr) -> Optional[str]:
        if isinstance(expr, ast.Str):
            return expr.s
        return None
    def get_num_value(expr:ast.expr) -> Optional[Number]:
        if isinstance(expr, ast.Num):
            return expr.n
        return None
    def _is_str_constant(expr: ast.expr, s: str) -> bool:
        return isinstance(expr, ast.Str) and expr.s == s

def get_int_value(expr: ast.expr) -> Optional[int]:
    num = get_num_value(expr)
    if isinstance(num, int):
        return num # type:ignore[unreachable]
    return None

def is__name__equals__main__(cmp: ast.Compare) -> bool:
    """
    Returns whether or not the given L{ast.Compare} is equal to C{__name__ == '__main__'}.
    """
    return isinstance(cmp.left, ast.Name) \
    and cmp.left.id == '__name__' \
    and len(cmp.ops) == 1 \
    and isinstance(cmp.ops[0], ast.Eq) \
    and len(cmp.comparators) == 1 \
    and _is_str_constant(cmp.comparators[0], '__main__')

def is_using_typing_final(expr: Optional[ast.AST], 
                    ctx:'model.Documentable') -> bool:
    return is_using_annotations(expr, ("typing.Final", "typing_extensions.Final"), ctx)

def is_using_typing_classvar(expr: Optional[ast.AST], 
                    ctx:'model.Documentable') -> bool:
    return is_using_annotations(expr, ('typing.ClassVar', "typing_extensions.ClassVar"), ctx)

def is_using_annotations(expr: Optional[ast.AST], 
                            annotations:Sequence[str], 
                            ctx:'model.Documentable') -> bool:
    """
    Detect if this expr is firstly composed by one of the specified annotation(s)' full name.
    """
    full_name = node2fullname(expr, ctx)
    if full_name in annotations:
        return True
    if isinstance(expr, ast.Subscript):
        # Final[...] or typing.Final[...] expressions
        if isinstance(expr.value, (ast.Name, ast.Attribute)):
            value = expr.value
            full_name = node2fullname(value, ctx)
            if full_name in annotations:
                return True
    return False

def is_none_literal(node: ast.expr) -> bool:
    """Does this AST node represent the literal constant None?"""
    return isinstance(node, (ast.Constant, ast.NameConstant)) and node.value is None
    
def unstring_annotation(node: ast.expr, ctx:'model.Documentable') -> ast.expr:
    """Replace all strings in the given expression by parsed versions.
    @return: The unstringed node. If parsing fails, an error is logged
        and the original node is returned.
    """
    try:
        expr = _AnnotationStringParser().visit(node)
    except SyntaxError as ex:
        module = ctx.module
        assert module is not None
        module.report(f'syntax error in annotation: {ex}', lineno_offset=node.lineno)
        return node
    else:
        assert isinstance(expr, ast.expr), expr
        return expr

class _AnnotationStringParser(ast.NodeTransformer):
    """Implementation of L{unstring_annotation()}.

    When given an expression, the node returned by L{ast.NodeVisitor.visit()}
    will also be an expression.
    If any string literal contained in the original expression is either
    invalid Python or not a singular expression, L{SyntaxError} is raised.
    """

    def _parse_string(self, value: str) -> ast.expr:
        statements = ast.parse(value).body
        if len(statements) != 1:
            raise SyntaxError("expected expression, found multiple statements")
        stmt, = statements
        if isinstance(stmt, ast.Expr):
            # Expression wrapped in an Expr statement.
            expr = self.visit(stmt.value)
            assert isinstance(expr, ast.expr), expr
            return expr
        else:
            raise SyntaxError("expected expression, found statement")

    def visit_Subscript(self, node: ast.Subscript) -> ast.Subscript:
        value = self.visit(node.value)
        if isinstance(value, ast.Name) and value.id == 'Literal':
            # Literal[...] expression; don't unstring the arguments.
            slice = node.slice
        elif isinstance(value, ast.Attribute) and value.attr == 'Literal':
            # typing.Literal[...] expression; don't unstring the arguments.
            slice = node.slice
        else:
            # Other subscript; unstring the slice.
            slice = self.visit(node.slice)
        return ast.copy_location(ast.Subscript(value, slice, node.ctx), node)

    # For Python >= 3.8:

    def visit_Constant(self, node: ast.Constant) -> ast.expr:
        value = node.value
        if isinstance(value, str):
            return ast.copy_location(self._parse_string(value), node)
        else:
            const = self.generic_visit(node)
            assert isinstance(const, ast.Constant), const
            return const

    # For Python < 3.8:

    def visit_Str(self, node: ast.Str) -> ast.expr:
        return ast.copy_location(self._parse_string(node.s), node)

TYPING_ALIAS = (
        "typing.Hashable",
        "typing.Awaitable",
        "typing.Coroutine",
        "typing.AsyncIterable",
        "typing.AsyncIterator",
        "typing.Iterable",
        "typing.Iterator",
        "typing.Reversible",
        "typing.Sized",
        "typing.Container",
        "typing.Collection",
        "typing.Callable",
        "typing.AbstractSet",
        "typing.MutableSet",
        "typing.Mapping",
        "typing.MutableMapping",
        "typing.Sequence",
        "typing.MutableSequence",
        "typing.ByteString",
        "typing.Tuple",
        "typing.List",
        "typing.Deque",
        "typing.Set",
        "typing.FrozenSet",
        "typing.MappingView",
        "typing.KeysView",
        "typing.ItemsView",
        "typing.ValuesView",
        "typing.ContextManager",
        "typing.AsyncContextManager",
        "typing.Dict",
        "typing.DefaultDict",
        "typing.OrderedDict",
        "typing.Counter",
        "typing.ChainMap",
        "typing.Generator",
        "typing.AsyncGenerator",
        "typing.Type",
        "typing.Pattern",
        "typing.Match",
        # Special forms
        "typing.Union",
        "typing.Literal",
        "typing.Optional",
    )

SUBSCRIPTABLE_CLASSES_PEP585 = (
        "tuple",
        "list",
        "dict",
        "set",
        "frozenset",
        "type",
        "collections.deque",
        "collections.defaultdict",
        "collections.OrderedDict",
        "collections.Counter",
        "collections.ChainMap",
        "collections.abc.Awaitable",
        "collections.abc.Coroutine",
        "collections.abc.AsyncIterable",
        "collections.abc.AsyncIterator",
        "collections.abc.AsyncGenerator",
        "collections.abc.Iterable",
        "collections.abc.Iterator",
        "collections.abc.Generator",
        "collections.abc.Reversible",
        "collections.abc.Container",
        "collections.abc.Collection",
        "collections.abc.Callable",
        "collections.abc.Set",
        "collections.abc.MutableSet",
        "collections.abc.Mapping",
        "collections.abc.MutableMapping",
        "collections.abc.Sequence",
        "collections.abc.MutableSequence",
        "collections.abc.ByteString",
        "collections.abc.MappingView",
        "collections.abc.KeysView",
        "collections.abc.ItemsView",
        "collections.abc.ValuesView",
        "contextlib.AbstractContextManager",
        "contextlib.AbstractAsyncContextManager",
        "re.Pattern",
        "re.Match",
    )

def is_typing_annotation(node: ast.AST, ctx: 'model.Documentable') -> bool:
    """
    Whether this annotation node refers to a typing alias.
    """
    return is_using_annotations(node, TYPING_ALIAS, ctx) or \
            is_using_annotations(node, SUBSCRIPTABLE_CLASSES_PEP585, ctx)


_string_lineno_is_end = sys.version_info < (3,8) \
                    and platform.python_implementation() != 'PyPy'
"""True iff the 'lineno' attribute of an AST string node points to the last
line in the string, rather than the first line.
"""

def extract_docstring_linenum(node: ast.Str) -> int:
    r"""
    In older CPython versions, the AST only tells us the end line
    number and we must approximate the start line number.
    This approximation is correct if the docstring does not contain
    explicit newlines ('\n') or joined lines ('\' at end of line).

    Leading blank lines are stripped by cleandoc(), so we must
    return the line number of the first non-blank line.
    """
    doc = node.s
    lineno = node.lineno
    if _string_lineno_is_end:
        # In older CPython versions, the AST only tells us the end line
        # number and we must approximate the start line number.
        # This approximation is correct if the docstring does not contain
        # explicit newlines ('\n') or joined lines ('\' at end of line).
        lineno -= doc.count('\n')

    # Leading blank lines are stripped by cleandoc(), so we must
    # return the line number of the first non-blank line.
    for ch in doc:
        if ch == '\n':
            lineno += 1
        elif not ch.isspace():
            break
    
    return lineno

def extract_docstring(node: ast.Str) -> Tuple[int, str]:
    """
    Extract docstring information from an ast node that represents the docstring.

    @returns: 
        - The line number of the first non-blank line of the docsring. See L{extract_docstring_linenum}.
        - The docstring to be parsed, cleaned by L{inspect.cleandoc}.
    """
    lineno = extract_docstring_linenum(node)
    return lineno, inspect.cleandoc(node.s)

def safe_bind_args(sig:Signature, call: ast.AST, ctx: 'model.Module') -> Optional[inspect.BoundArguments]:
    """
    Binds the arguments of a function call to that function's signature.

    When L{bind_args} raises a L{TypeError}, it reports a warning and returns C{None}. 
    """
    if not isinstance(call, ast.Call):
        return None
    try:
        return bind_args(sig, call)
    except TypeError as ex:
        message = str(ex).replace("'", '"')
        call_dottedname = node2dottedname(call.func)
        callable_name = f"{'.'.join(call_dottedname)}()" if call_dottedname else 'callable'
        ctx.report(
            f"Invalid arguments for {callable_name}: {message}",
            lineno_offset=call.lineno
            )
        return None
    
class _V(enum.Enum): 
    NoValue = enum.auto()
_T =  TypeVar('_T', bound=object)
def _get_literal_arg(args:BoundArguments, name:str, typecheck:Type[_T]) -> Union['Literal[_V.NoValue]', _T]:
    """
    Helper function for L{get_literal_arg}. 

    If the value is not present in the arguments, returns L{_V.NoValue}.
    @raises ValueError: If the passed value is not a literal or if it's not the right type.
    """
    expr = args.arguments.get(name)
    if expr is None:
        return _V.NoValue

    try:
        value = ast.literal_eval(expr)
    except ValueError:
        message = (
            f'Unable to figure out value for {name!r} argument, maybe too complex'
            ).replace("'", '"')
        raise ValueError(message)

    if not isinstance(value, typecheck):
        message = (f'Value for {name!r} argument '
            f'has type "{type(value).__name__}", expected {typecheck.__name__!r}'
            ).replace("'", '"')
        raise ValueError(message)

    return value

def get_literal_arg(args:BoundArguments, name:str, default:_T, 
                          typecheck:Type[_T], lineno:int, module: 'model.Module') -> _T:
    """
    Retreive the literal value of an argument from the L{BoundArguments}. 
    Only works with purely literal values (no C{Name} or C{Attribute}).
    
    @param args: The L{BoundArguments} instance.
    @param name: The name of the argument
    @param default: The default value of the argument, this value is returned 
        if the argument is not found.
    @param typecheck: The type of the literal value this argument is expected to have.
    @param lineno: The lineumber of the callsite, used for error reporting.
    @param module: Module that contains the call, used for error reporting.
    @return: The value of the argument if we can infer it, otherwise returns
        the default value.
    """
    try:
        value = _get_literal_arg(args, name, typecheck)
    except ValueError as e:
        module.report(str(e), lineno_offset=lineno)
        return default
    if value is _V.NoValue:
        # default value
        return default
    else:
        return value<|MERGE_RESOLUTION|>--- conflicted
+++ resolved
@@ -7,28 +7,17 @@
 import platform
 import sys
 from numbers import Number
-<<<<<<< HEAD
 from typing import Iterator, Optional, List, Iterable, Sequence, TYPE_CHECKING, Tuple, Union, Type, TypeVar
 from inspect import BoundArguments, Signature, Parameter
-=======
-from typing import Iterator, Optional, List, Iterable, Sequence, TYPE_CHECKING, Tuple, Type, TypeVar, Union
-from inspect import BoundArguments, Signature
->>>>>>> ba47bab8
 import ast
 
 from pydoctor import visitor
 
 if TYPE_CHECKING:
     from pydoctor import model
-<<<<<<< HEAD
-    from typing import Protocol
-else:
-    Protocol = object
-=======
     from typing import Protocol, Literal
 else:
     Protocol = Literal = object
->>>>>>> ba47bab8
 
 # AST visitors
 
@@ -150,61 +139,6 @@
         if kw.arg is not None
         }
     return sig.bind(*call.args, **kwargs)
-
-_T =  TypeVar('_T', bound=object)
-def _get_literal_arg(args:BoundArguments, name:str, typecheck:Type[_T]=object) -> Union[object, _T]:
-    """
-    Retreive the literal value of an argument from the L{BoundArguments}. 
-    Only works with purely literal values (no C{Name} or C{Attribute}).
-
-    If the value is not present in the arguments, returns L{Parameter.empty}.
-
-    @raises ValueError: If the passed value is not a literal or if it's not the right type.
-    """
-    auto_attribs_expr = args.arguments.get(name)
-    if auto_attribs_expr is None:
-        return Parameter.empty
-
-    try:
-        value = ast.literal_eval(auto_attribs_expr)
-    except ValueError:
-        message = (
-            f'Unable to figure out value for {name!r} argument, maybe too complex'
-            ).replace("'", '"')
-        raise ValueError(message)
-
-    if not isinstance(value, typecheck):
-        message = (f'Value for {name!r} argument '
-            f'has type "{type(value).__name__}", expected {typecheck.__name__!r}'
-            ).replace("'", '"')
-        raise ValueError(message)
-
-    return value
-
-def get_literal_arg(args:BoundArguments, name:str, default:_T, 
-                          typecheck:Type[_T], lineno:int, module: 'model.Module') -> _T:
-    """
-    Get the value of the C{auto_attribs} argument passed to this L{attr.s()} call.
-    
-    @param args: The L{BoundArguments} instance.
-    @param name: The name of the argument
-    @param default: The default value of the argument, this value is returned 
-        if the argument could not be found.
-    @param typecheck: The type of the literal value this argument is expected to have.
-    @param lineno: The lineumber of the callsite, usd for error reporting.
-    @param module: Module that contains the call, used for error reporting.
-    @return: The value of the argument if we can infer it, otherwise returns
-        the default value.
-    """
-    try:
-        value = _get_literal_arg(args, name, typecheck)
-    except ValueError as e:
-        module.report(str(e), lineno_offset=lineno)
-        return default
-    if value is Parameter.empty:
-        # default value
-        return default
-    return value
 
 if sys.version_info[:2] >= (3, 8):
     # Since Python 3.8 "foo" is parsed as ast.Constant.
