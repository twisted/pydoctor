"""
Various bits of reusable code related to L{ast.AST} node processing.
"""

import inspect
import platform
import sys
from numbers import Number
from typing import Iterator, Optional, List, Iterable, Sequence, TYPE_CHECKING, Tuple, Union, cast
from inspect import BoundArguments, Signature
import ast

from pydoctor import visitor

if TYPE_CHECKING:
    from pydoctor import model

# AST visitors

def iter_values(node: ast.AST) -> Iterator[ast.AST]:
    for _, value in ast.iter_fields(node):
        if isinstance(value, list):
            for item in value:
                if isinstance(item, ast.AST):
                    yield item
        elif isinstance(value, ast.AST):
            yield value

class NodeVisitor(visitor.PartialVisitor[ast.AST]):
    """
    Generic AST node visitor. This class does not work like L{ast.NodeVisitor}, 
    it only visits statements directly within a C{B{body}}. Also, visitor methods can't return anything.

    :See: L{visitor} for more informations.
    """
    def generic_visit(self, node: ast.AST) -> None:
        """
        Helper method to visit a node by calling C{visit()} on each child of the node. 
        This is useful because this vistitor only visits statements inside C{.body} attribute. 
        
        So if one wants to visit L{ast.Expr} children with their visitor, they should include::

            def visit_Expr(self, node:ast.Expr):
                self.generic_visit(node)
        """
        for v in iter_values(node):
            self.visit(v)
    
    @classmethod
    def get_children(cls, node: ast.AST) -> Iterable[ast.AST]:
        """
        Returns the nested nodes in the body of a node.
        """
        body: Optional[Sequence[ast.AST]] = getattr(node, 'body', None)
        if body is not None:
            for child in body:
                yield child

class NodeVisitorExt(visitor.VisitorExt[ast.AST]):
    ...

_AssingT = Union[ast.Assign, ast.AnnAssign]
def iterassign(node:_AssingT) -> Iterator[Optional[List[str]]]:
    """
    Utility function to iterate assignments targets. 

    Useful for all the following AST assignments:

    >>> var:int=2
    >>> self.var = target = node.astext()
    >>> lol = ['extensions']

    NOT Useful for the following AST assignments:

    >>> x, y = [1,2]

    Example:

    >>> from pydoctor.astutils import iterassign
    >>> from ast import parse
    >>> node = parse('self.var = target = thing[0] = node.astext()').body[0]
    >>> list(iterassign(node))
    
    """
    for target in node.targets if isinstance(node, ast.Assign) else [node.target]:
        dottedname = node2dottedname(target) 
        yield dottedname

def node2dottedname(node: Optional[ast.AST]) -> Optional[List[str]]:
    """
    Resove expression composed by L{ast.Attribute} and L{ast.Name} nodes to a list of names. 
    """
    parts = []
    while isinstance(node, ast.Attribute):
        parts.append(node.attr)
        node = node.value
    if isinstance(node, ast.Name):
        parts.append(node.id)
    else:
        return None
    parts.reverse()
    return parts

def node2fullname(expr: Optional[ast.AST], ctx: 'model.Documentable') -> Optional[str]:
    dottedname = node2dottedname(expr)
    if dottedname is None:
        return None
    return ctx.expandName('.'.join(dottedname))

def bind_args(sig: Signature, call: ast.Call) -> BoundArguments:
    """
    Binds the arguments of a function call to that function's signature.
    @raise TypeError: If the arguments do not match the signature.
    """
    kwargs = {
        kw.arg: kw.value
        for kw in call.keywords
        # When keywords are passed using '**kwargs', the 'arg' field will
        # be None. We don't currently support keywords passed that way.
        if kw.arg is not None
        }
    return sig.bind(*call.args, **kwargs)



if sys.version_info[:2] >= (3, 8):
    # Since Python 3.8 "foo" is parsed as ast.Constant.
    def get_str_value(expr:ast.expr) -> Optional[str]:
        if isinstance(expr, ast.Constant) and isinstance(expr.value, str):
            return expr.value
        return None
    def get_num_value(expr:ast.expr) -> Optional[Number]:
        if isinstance(expr, ast.Constant) and isinstance(expr.value, Number):
            return expr.value
        return None
    def _is_str_constant(expr: ast.expr, s: str) -> bool:
        return isinstance(expr, ast.Constant) and expr.value == s
else:
    # Before Python 3.8 "foo" was parsed as ast.Str.
    def get_str_value(expr:ast.expr) -> Optional[str]:
        if isinstance(expr, ast.Str):
            return expr.s
        return None
    def get_num_value(expr:ast.expr) -> Optional[Number]:
        if isinstance(expr, ast.Num):
            return expr.n
        return None
    def _is_str_constant(expr: ast.expr, s: str) -> bool:
        return isinstance(expr, ast.Str) and expr.s == s

def get_int_value(expr: ast.expr) -> Optional[int]:
    num = get_num_value(expr)
    if isinstance(num, int):
        return num # type:ignore[unreachable]
    return None

def is__name__equals__main__(cmp: ast.Compare) -> bool:
    """
    Returns whether or not the given L{ast.Compare} is equal to C{__name__ == '__main__'}.
    """
    return isinstance(cmp.left, ast.Name) \
    and cmp.left.id == '__name__' \
    and len(cmp.ops) == 1 \
    and isinstance(cmp.ops[0], ast.Eq) \
    and len(cmp.comparators) == 1 \
    and _is_str_constant(cmp.comparators[0], '__main__')

def is_using_typing_final(expr: Optional[ast.AST], 
                    ctx:'model.Documentable') -> bool:
    return is_using_annotations(expr, ("typing.Final", "typing_extensions.Final"), ctx)

def is_using_typing_classvar(expr: Optional[ast.AST], 
                    ctx:'model.Documentable') -> bool:
    return is_using_annotations(expr, ('typing.ClassVar', "typing_extensions.ClassVar"), ctx)

def is_using_annotations(expr: Optional[ast.AST], 
                            annotations:Sequence[str], 
                            ctx:'model.Documentable') -> bool:
    """
    Detect if this expr is firstly composed by one of the specified annotation(s)' full name.
    """
    full_name = node2fullname(expr, ctx)
    if full_name in annotations:
        return True
    if isinstance(expr, ast.Subscript):
        # Final[...] or typing.Final[...] expressions
        if isinstance(expr.value, (ast.Name, ast.Attribute)):
            value = expr.value
            full_name = node2fullname(value, ctx)
            if full_name in annotations:
                return True
    return False

def is_none_literal(node: ast.expr) -> bool:
    """Does this AST node represent the literal constant None?"""
    return isinstance(node, (ast.Constant, ast.NameConstant)) and node.value is None
    
def unstring_annotation(node: ast.expr, ctx:'model.Documentable', section:str='annotation') -> ast.expr:
    """Replace all strings in the given expression by parsed versions.
    @return: The unstringed node. If parsing fails, an error is logged
        and the original node is returned.
    """
    try:
        expr = _AnnotationStringParser().visit(node)
    except SyntaxError as ex:
        module = ctx.module
        assert module is not None
        module.report(f'syntax error in {section}: {ex}', lineno_offset=node.lineno, section=section)
        return node
    else:
        assert isinstance(expr, ast.expr), expr
        return expr

class _AnnotationStringParser(ast.NodeTransformer):
    """Implementation of L{unstring_annotation()}.

    When given an expression, the node returned by L{ast.NodeVisitor.visit()}
    will also be an expression.
    If any string literal contained in the original expression is either
    invalid Python or not a singular expression, L{SyntaxError} is raised.
    """

    def _parse_string(self, value: str) -> ast.expr:
        statements = ast.parse(value).body
        if len(statements) != 1:
            raise SyntaxError("expected expression, found multiple statements")
        stmt, = statements
        if isinstance(stmt, ast.Expr):
            # Expression wrapped in an Expr statement.
            expr = self.visit(stmt.value)
            assert isinstance(expr, ast.expr), expr
            return expr
        else:
            raise SyntaxError("expected expression, found statement")

    def visit_Subscript(self, node: ast.Subscript) -> ast.Subscript:
        value = self.visit(node.value)
        if isinstance(value, ast.Name) and value.id == 'Literal':
            # Literal[...] expression; don't unstring the arguments.
            slice = node.slice
        elif isinstance(value, ast.Attribute) and value.attr == 'Literal':
            # typing.Literal[...] expression; don't unstring the arguments.
            slice = node.slice
        else:
            # Other subscript; unstring the slice.
            slice = self.visit(node.slice)
        return ast.copy_location(ast.Subscript(value, slice, node.ctx), node)

    # For Python >= 3.8:

    def visit_Constant(self, node: ast.Constant) -> ast.expr:
        value = node.value
        if isinstance(value, str):
            return ast.copy_location(self._parse_string(value), node)
        else:
            const = self.generic_visit(node)
            assert isinstance(const, ast.Constant), const
            return const

    # For Python < 3.8:

    def visit_Str(self, node: ast.Str) -> ast.expr:
        return ast.copy_location(self._parse_string(node.s), node)

TYPING_ALIAS = (
        "typing.Hashable",
        "typing.Awaitable",
        "typing.Coroutine",
        "typing.AsyncIterable",
        "typing.AsyncIterator",
        "typing.Iterable",
        "typing.Iterator",
        "typing.Reversible",
        "typing.Sized",
        "typing.Container",
        "typing.Collection",
        "typing.Callable",
        "typing.AbstractSet",
        "typing.MutableSet",
        "typing.Mapping",
        "typing.MutableMapping",
        "typing.Sequence",
        "typing.MutableSequence",
        "typing.ByteString",
        "typing.Tuple",
        "typing.List",
        "typing.Deque",
        "typing.Set",
        "typing.FrozenSet",
        "typing.MappingView",
        "typing.KeysView",
        "typing.ItemsView",
        "typing.ValuesView",
        "typing.ContextManager",
        "typing.AsyncContextManager",
        "typing.Dict",
        "typing.DefaultDict",
        "typing.OrderedDict",
        "typing.Counter",
        "typing.ChainMap",
        "typing.Generator",
        "typing.AsyncGenerator",
        "typing.Type",
        "typing.Pattern",
        "typing.Match",
        # Special forms
        "typing.Union",
        "typing.Literal",
        "typing.Optional",
    )

SUBSCRIPTABLE_CLASSES_PEP585 = (
        "tuple",
        "list",
        "dict",
        "set",
        "frozenset",
        "type",
        "collections.deque",
        "collections.defaultdict",
        "collections.OrderedDict",
        "collections.Counter",
        "collections.ChainMap",
        "collections.abc.Awaitable",
        "collections.abc.Coroutine",
        "collections.abc.AsyncIterable",
        "collections.abc.AsyncIterator",
        "collections.abc.AsyncGenerator",
        "collections.abc.Iterable",
        "collections.abc.Iterator",
        "collections.abc.Generator",
        "collections.abc.Reversible",
        "collections.abc.Container",
        "collections.abc.Collection",
        "collections.abc.Callable",
        "collections.abc.Set",
        "collections.abc.MutableSet",
        "collections.abc.Mapping",
        "collections.abc.MutableMapping",
        "collections.abc.Sequence",
        "collections.abc.MutableSequence",
        "collections.abc.ByteString",
        "collections.abc.MappingView",
        "collections.abc.KeysView",
        "collections.abc.ItemsView",
        "collections.abc.ValuesView",
        "contextlib.AbstractContextManager",
        "contextlib.AbstractAsyncContextManager",
        "re.Pattern",
        "re.Match",
    )

def is_typing_annotation(node: ast.AST, ctx: 'model.Documentable') -> bool:
    """
    Whether this annotation node refers to a typing alias.
    """
    return is_using_annotations(node, TYPING_ALIAS, ctx) or \
            is_using_annotations(node, SUBSCRIPTABLE_CLASSES_PEP585, ctx)


_string_lineno_is_end = sys.version_info < (3,8) \
                    and platform.python_implementation() != 'PyPy'
"""True iff the 'lineno' attribute of an AST string node points to the last
line in the string, rather than the first line.
"""

def extract_docstring_linenum(node: ast.Str) -> int:
    r"""
    In older CPython versions, the AST only tells us the end line
    number and we must approximate the start line number.
    This approximation is correct if the docstring does not contain
    explicit newlines ('\n') or joined lines ('\' at end of line).

    Leading blank lines are stripped by cleandoc(), so we must
    return the line number of the first non-blank line.
    """
    doc = node.s
    lineno = node.lineno
    if _string_lineno_is_end:
        # In older CPython versions, the AST only tells us the end line
        # number and we must approximate the start line number.
        # This approximation is correct if the docstring does not contain
        # explicit newlines ('\n') or joined lines ('\' at end of line).
        lineno -= doc.count('\n')

    # Leading blank lines are stripped by cleandoc(), so we must
    # return the line number of the first non-blank line.
    for ch in doc:
        if ch == '\n':
            lineno += 1
        elif not ch.isspace():
            break
    
    return lineno

def extract_docstring(node: ast.Str) -> Tuple[int, str]:
    """
    Extract docstring information from an ast node that represents the docstring.

    @returns: 
        - The line number of the first non-blank line of the docsring. See L{extract_docstring_linenum}.
        - The docstring to be parsed, cleaned by L{inspect.cleandoc}.
    """
    lineno = extract_docstring_linenum(node)
    return lineno, inspect.cleandoc(node.s)

<<<<<<< HEAD
def infer_type(expr: ast.expr) -> Optional[ast.expr]:
    """Infer a literal expression's type.
    @param expr: The expression's AST.
    @return: A type annotation, or None if the expression has no obvious type.
    """
    try:
        value: object = ast.literal_eval(expr)
    except (ValueError, TypeError):
        return None
    else:
        ann = _annotation_for_value(value)
        if ann is None:
            return None
        else:
            return ast.fix_missing_locations(ast.copy_location(ann, expr))

def _annotation_for_value(value: object) -> Optional[ast.expr]:
    if value is None:
        return None
    name = type(value).__name__
    if isinstance(value, (dict, list, set, tuple)):
        ann_elem = _annotation_for_elements(value)
        if isinstance(value, dict):
            ann_value = _annotation_for_elements(value.values())
            if ann_value is None:
                ann_elem = None
            elif ann_elem is not None:
                ann_elem = ast.Tuple(elts=[ann_elem, ann_value])
        if ann_elem is not None:
            if name == 'tuple':
                ann_elem = ast.Tuple(elts=[ann_elem, ast.Ellipsis()])
            return ast.Subscript(value=ast.Name(id=name),
                                 slice=ast.Index(value=ann_elem))
    return ast.Name(id=name)

def _annotation_for_elements(sequence: Iterable[object]) -> Optional[ast.expr]:
    names = set()
    for elem in sequence:
        ann = _annotation_for_value(elem)
        if isinstance(ann, ast.Name):
            names.add(ann.id)
        else:
            # Nested sequences are too complex.
            return None
    if len(names) == 1:
        name = names.pop()
        return ast.Name(id=name)
    else:
        # Empty sequence or no uniform type.
        return None
=======
class Parentage(ast.NodeTransformer):
    """
    Add C{parent} attribute to ast nodes instances.
    """
    # stolen from https://stackoverflow.com/a/68845448
    parent: Optional[ast.AST] = None

    def visit(self, node: ast.AST) -> ast.AST:
        setattr(node, 'parent', self.parent)
        self.parent = node
        node = super().visit(node)
        if isinstance(node, ast.AST):
            self.parent = getattr(node, 'parent')
        return node

def get_parents(node:ast.AST) -> Iterator[ast.AST]:
    """
    Once nodes have the C{.parent} attribute with {Parentage}, use this function
    to get a iterator on all parents of the given node up to the root module.
    """
    def _yield_parents(n:Optional[ast.AST]) -> Iterator[ast.AST]:
        if n:
            yield n
            p = cast(ast.AST, getattr(n, 'parent', None))
            yield from _yield_parents(p)
    yield from _yield_parents(getattr(node, 'parent', None))
>>>>>>> 0eab64f9
<|MERGE_RESOLUTION|>--- conflicted
+++ resolved
@@ -404,7 +404,7 @@
     lineno = extract_docstring_linenum(node)
     return lineno, inspect.cleandoc(node.s)
 
-<<<<<<< HEAD
+
 def infer_type(expr: ast.expr) -> Optional[ast.expr]:
     """Infer a literal expression's type.
     @param expr: The expression's AST.
@@ -455,7 +455,8 @@
     else:
         # Empty sequence or no uniform type.
         return None
-=======
+
+      
 class Parentage(ast.NodeTransformer):
     """
     Add C{parent} attribute to ast nodes instances.
@@ -482,4 +483,3 @@
             p = cast(ast.AST, getattr(n, 'parent', None))
             yield from _yield_parents(p)
     yield from _yield_parents(getattr(node, 'parent', None))
->>>>>>> 0eab64f9
