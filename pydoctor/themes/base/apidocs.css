--- conflicted
+++ resolved
@@ -13,15 +13,6 @@
 nav.navbar {
     width:100%;
     margin-bottom: 0;
-}
-
-<<<<<<< HEAD
-nav.navbar > .navbar-header {
-    margin-right: 0;
-    margin-left: 0;
-    height: 100%;
-    display: inline-block;
-    margin-right: 50px;
 }
 
 nav.mainnavbar > div.container-fluid {
@@ -35,12 +26,12 @@
     align-items: end;
     margin-left: auto;
     padding-top:11px;
-=======
-.navbar-header {
+}
+
+nav.navbar .navbar-header {
     float: none;
     width: 100%;
     position: relative;
->>>>>>> 63b6f3d5
 }
 
 .page-header {
@@ -54,12 +45,8 @@
     background-color: #fff;
     margin-bottom: 3px;
     border-bottom: 0;
-<<<<<<< HEAD
-    box-shadow: 5px 0px 8px 8px #fff;
-=======
     box-shadow: 0 0 8px 8px #fff;
     z-index: 99;
->>>>>>> 63b6f3d5
 }
 
 .navbar-brand {
@@ -481,14 +468,10 @@
 body.private-hidden #splitTables .private,
 body.private-hidden #childList .private,
 body.private-hidden #summaryTree .private,
-<<<<<<< HEAD
-body.private-hidden nav.sidebar .private {
-    display: none;
-=======
+body.private-hidden nav.sidebar .private,
 body.private-hidden #search-results .private,
 body.private-hidden .container > .private {
     display: none!important;
->>>>>>> 63b6f3d5
 }
 
 /* Show private and other options */ 
