--- conflicted
+++ resolved
@@ -36,15 +36,11 @@
         linktext = link(p) + '#' + urllib.quote(o.name)
     elif o.documentation_location == model.DocLocation.OWN_PAGE:
         linktext = link(o)
-<<<<<<< HEAD
+    else:
+        raise AssertionError(
+            "Unknown documentation_location: %s" % o.documentation_location)
     import nevow.tags
     if isinstance(tags.a, nevow.tags.Tag):
         return tags.a(href=linktext)[label]
     else:
-        return tags.a(href=linktext)(label)
-=======
-    else:
-        raise AssertionError(
-            "Unknown documentation_location: %s" % o.documentation_location)
-    return tags.a(href=linktext)[label]
->>>>>>> 2b410813
+        return tags.a(href=linktext)(label)