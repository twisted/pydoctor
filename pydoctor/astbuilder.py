"""Convert ASTs into L{pydoctor.model.Documentable} instances."""
from __future__ import annotations

import ast
import sys

from functools import partial
from inspect import Parameter, Signature
from itertools import chain
from pathlib import Path
from typing import (
    Any, Callable, Collection, Dict, Iterable, Iterator, List, Mapping, Optional, Sequence, Tuple,
    Type, TypeVar, Union, cast
)

import astor
from pydoctor import epydoc2stan, model, node2stan, extensions, astutils, linker
from pydoctor.epydoc.markup._pyval_repr import colorize_inline_pyval
from pydoctor.astutils import (is_none_literal, is_typing_annotation, is_using_annotations, is_using_typing_final, node2dottedname, node2fullname, 
                               is__name__equals__main__, unstring_annotation, iterassign, extract_docstring_linenum, infer_type, get_parents,
                               get_docstring_node, NodeVisitor, Parentage, Str)


def parseFile(path: Path) -> ast.Module:
    """Parse the contents of a Python source file."""
    with open(path, 'rb') as f:
        src = f.read() + b'\n'
    return _parse(src, filename=str(path))

if sys.version_info >= (3,8):
    _parse = partial(ast.parse, type_comments=True)
else:
    _parse = ast.parse

_property_signature = Signature((Parameter('fget', Parameter.POSITIONAL_OR_KEYWORD, default=None),
                                 Parameter('fset', Parameter.POSITIONAL_OR_KEYWORD, default=None),
                                 Parameter('fdel', Parameter.POSITIONAL_OR_KEYWORD, default=None),
                                 Parameter('doc', Parameter.POSITIONAL_OR_KEYWORD, default=None)))

def _maybeAttribute(cls: model.Class, name: str) -> bool:
    """Check whether a name is a potential attribute of the given class.
    This is used to prevent an assignment that wraps a method from
    creating an attribute that would overwrite or shadow that method.

    @return: L{True} if the name does not exist or is an existing (possibly
        inherited) attribute, L{False} if this name defines something else than an L{Attribute}. 
    """
    obj = cls.find(name)
    return obj is None or isinstance(obj, model.Attribute)


def _handleAliasing(
        ctx: model.CanContainImportsDocumentable,
        target: str,
        expr: Optional[ast.expr]
        ) -> bool:
    """If the given expression is a name assigned to a target that is not yet
    in use, create an alias.
    @return: L{True} iff an alias was created.
    """
    if target in ctx.contents:
        return False
    full_name = node2fullname(expr, ctx)
    if full_name is None:
        return False
    ctx._localNameToFullName_map[target] = full_name
    return True


_CONTROL_FLOW_BLOCKS:Tuple[Type[ast.stmt],...] = (ast.If, ast.While, ast.For, ast.Try, 
                                            ast.AsyncFor, ast.With, ast.AsyncWith)
"""
AST types that introduces a new control flow block, potentially conditionnal.
"""
if sys.version_info >= (3, 10):
    _CONTROL_FLOW_BLOCKS += (ast.Match,)
if sys.version_info >= (3, 11):
    _CONTROL_FLOW_BLOCKS += (ast.TryStar,)

def is_constant(obj: model.Attribute, 
                annotation:Optional[ast.expr], 
                value:Optional[ast.expr]) -> bool:
    """
    Detect if the given assignment is a constant. 

    For an assignment to be detected as constant, it should: 
        - have all-caps variable name or using L{typing.Final} annotation
        - not be overriden
        - not be defined in a conditionnal block or any other kind of control flow blocks
    
    @note: Must be called after setting obj.annotation to detect variables using Final.
    """
    if not is_attribute_overridden(obj, value) and value:
        if not any(isinstance(n, _CONTROL_FLOW_BLOCKS) for n in get_parents(value)):
            return obj.name.isupper() or is_using_typing_final(annotation, obj)
    return False

class TypeAliasVisitorExt(extensions.ModuleVisitorExt):
    """
    This visitor implements the handling of type aliases and type variables.
    """
    def _isTypeVariable(self, ob: model.Attribute) -> bool:
        if ob.value is not None:
            if isinstance(ob.value, ast.Call) and \
                node2fullname(ob.value.func, ob) in ('typing.TypeVar', 
                                                     'typing_extensions.TypeVar',
                                                     'typing.TypeVarTuple', 
                                                     'typing_extensions.TypeVarTuple'):
                return True
        return False
    
    def _isTypeAlias(self, ob: model.Attribute) -> bool:
        """
        Return C{True} if the Attribute is a type alias.
        """
        if ob.value is not None:
            if is_using_annotations(ob.annotation, ('typing.TypeAlias', 
                                                    'typing_extensions.TypeAlias'), ob):
                return True
            if is_typing_annotation(ob.value, ob.parent):
                return True
        return False

    def visit_Assign(self, node: Union[ast.Assign, ast.AnnAssign]) -> None:
        current = self.visitor.builder.current
        for dottedname in iterassign(node): 
            if dottedname and len(dottedname)==1:
                attr = current.contents.get(dottedname[0])
                if attr is None:
                    return
                if not isinstance(attr, model.Attribute):
                    return
                if self._isTypeAlias(attr) is True:
                    attr.kind = model.DocumentableKind.TYPE_ALIAS
                    # unstring type aliases
                    attr.value = unstring_annotation(
                        # this cast() is safe because _isTypeAlias() return True only if value is not None
                        cast(ast.expr, attr.value), attr, section='type alias')
                elif self._isTypeVariable(attr) is True:
                    # TODO: unstring bound argument of type variables
                    attr.kind = model.DocumentableKind.TYPE_VARIABLE
    
    visit_AnnAssign = visit_Assign

def is_attribute_overridden(obj: model.Attribute, new_value: Optional[ast.expr]) -> bool:
    """
    Detect if the optional C{new_value} expression override the one already stored in the L{Attribute.value} attribute.
    """
    return obj.value is not None and new_value is not None

def _extract_annotation_subscript(annotation: ast.Subscript) -> ast.AST:
    """
    Extract the "str, bytes" part from annotations like  "Union[str, bytes]".
    """
    ann_slice = annotation.slice
    if sys.version_info < (3,9) and isinstance(ann_slice, ast.Index):
        return ann_slice.value
    else:
        return ann_slice

def extract_final_subscript(annotation: ast.Subscript) -> ast.expr:
    """
    Extract the "str" part from annotations like  "Final[str]".

    @raises ValueError: If the "Final" annotation is not valid.
    """ 
    ann_slice = _extract_annotation_subscript(annotation)
    if isinstance(ann_slice, (ast.ExtSlice, ast.Slice, ast.Tuple)):
        raise ValueError("Annotation is invalid, it should not contain slices.")
    else:
        assert isinstance(ann_slice, ast.expr)
        return ann_slice

def _is_property_decorator(dottedname:Sequence[str], ctx:model.Documentable) -> bool:
    """
    Whether the last element of the list of names finishes by "property" or "Property".
    """
    if len(dottedname) >= 1 and (dottedname[-1].endswith('property') or dottedname[-1].endswith('Property')):
        # TODO: Support property subclasses.
        return True
    return False

def _get_property_function_kind(dottedname:Sequence[str]) -> Optional[model.Property.Kind]:
    """
    What kind of property function this decorator declares?
    None if we can't make sens of the decorator.

    @note: the dottedname must have at least two elements.
    """
    if len(dottedname) >= 2:
        if dottedname[-1] == 'setter':
            return model.Property.Kind.SETTER
        if dottedname[-1] == 'getter':
            return model.Property.Kind.GETTER
        if dottedname[-1] == 'deleter':
            return model.Property.Kind.DELETER
    return None

class ModuleVistor(NodeVisitor):

    def __init__(self, builder: 'ASTBuilder', module: model.Module):
        super().__init__()
        self.builder = builder
        self.system = builder.system
        self.module = module

    def _infer_attr_annotations(self, scope: model.Documentable) -> None:
        # Infer annotation when leaving scope so explicit
        # annotations take precedence.
        for attrib in scope.contents.values():
            if not isinstance(attrib, model.Attribute):
                continue
            # If this attribute has not explicit annotation, 
            # infer its type from it's ast expression.
            if attrib.annotation is None and attrib.value is not None:
                # do not override explicit annotation
                attrib.annotation = infer_type(attrib.value)

    def visit_If(self, node: ast.If) -> None:
        if isinstance(node.test, ast.Compare):
            if is__name__equals__main__(node.test):
                # skip if __name__ == '__main__': blocks since
                # whatever is declared in them cannot be imported
                # and thus is not part of the API
                raise self.SkipNode()

    def visit_Module(self, node: ast.Module) -> None:
        assert self.module.docstring is None
        Parentage().visit(node)

        self.builder.push(self.module, 0)
        doc_node = get_docstring_node(node)
        if doc_node is not None:
            self.module.setDocstring(doc_node)
            epydoc2stan.extract_fields(self.module)

    def depart_Module(self, node: ast.Module) -> None:
        self._infer_attr_annotations(self.builder.current)
        self.builder.pop(self.module)

    def visit_ClassDef(self, node: ast.ClassDef) -> None:
        # Ignore classes within functions.
        parent = self.builder.current
        if isinstance(parent, model.Function):
            raise self.SkipNode()

        rawbases = []
        initialbases = []
        initialbaseobjects = []

        for base_node in node.bases:
            # This handles generics in MRO, by extracting the first
            # subscript value::
            #   class Visitor(MyGeneric[T]):...
            # 'MyGeneric' will be added to rawbases instead 
            # of 'MyGeneric[T]' which cannot resolve to anything.
            name_node = base_node
            if isinstance(base_node, ast.Subscript):
                name_node = base_node.value
            
            str_base = '.'.join(node2dottedname(name_node) or \
                # Fallback on astor if the expression is unknown by node2dottedname().
                [astor.to_source(base_node).strip()]) 
                
            # Store the base as string and as ast.expr in rawbases list.
            rawbases += [(str_base, base_node)]
            
            # Try to resolve the base, put None if could not resolve it,
            # if we can't resolve it now, it most likely mean that there are
            # import cycles (maybe in TYPE_CHECKING blocks). 
            # None bases will be re-resolved in post-processing.
            expandbase = parent.expandName(str_base)
            baseobj = self.system.objForFullName(expandbase)
            
            if not isinstance(baseobj, model.Class):
                baseobj = None
                
            initialbases.append(expandbase)
            initialbaseobjects.append(baseobj)

        lineno = node.lineno
        if node.decorator_list:
            lineno = node.decorator_list[0].lineno

        cls: model.Class = self.builder.pushClass(node.name, lineno)
        cls.decorators = []
        cls.rawbases = rawbases
        cls._initialbaseobjects = initialbaseobjects
        cls._initialbases = initialbases

        doc_node = get_docstring_node(node)
        if doc_node is not None:
            cls.setDocstring(doc_node)
            epydoc2stan.extract_fields(cls)

        if node.decorator_list:
            
            cls.raw_decorators = node.decorator_list
        
            for decnode in node.decorator_list:
                args: Optional[Sequence[ast.expr]]
                if isinstance(decnode, ast.Call):
                    base = node2fullname(decnode.func, parent)
                    args = decnode.args
                else:
                    base = node2fullname(decnode, parent)
                    args = None
                if base is None:  # pragma: no cover
                    # There are expressions for which node2data() returns None,
                    # but I cannot find any that don't lead to a SyntaxError
                    # when used in a decorator.
                    cls.report("cannot make sense of class decorator")
                else:
                    cls.decorators.append((base, args))

            
        # We're not resolving the subclasses at this point yet because all 
        # modules might not have been processed, and since subclasses are only used in the presentation,
        # it's better to resolve them in the post-processing instead.


    def depart_ClassDef(self, node: ast.ClassDef) -> None:
        self._infer_attr_annotations(self.builder.current)
        self.builder.popClass()


    def visit_ImportFrom(self, node: ast.ImportFrom) -> None:
        ctx = self.builder.current
        if not isinstance(ctx, model.CanContainImportsDocumentable):
            # processing import statement in odd context
            return

        modname = node.module
        level = node.level
        if level:
            # Relative import.
            parent: Optional[model.Documentable] = ctx.parentMod
            if isinstance(ctx.module, model.Package):
                level -= 1
            for _ in range(level):
                if parent is None:
                    break
                parent = parent.parent
            if parent is None:
                assert ctx.parentMod is not None
                ctx.parentMod.report(
                    "relative import level (%d) too high" % node.level,
                    lineno_offset=node.lineno
                    )
                return
            if modname is None:
                modname = parent.fullName()
            else:
                modname = f'{parent.fullName()}.{modname}'
        else:
            # The module name can only be omitted on relative imports.
            assert modname is not None

        if node.names[0].name == '*':
            self._importAll(modname)
        else:
            self._importNames(modname, node.names)

    def _importAll(self, modname: str) -> None:
        """Handle a C{from <modname> import *} statement."""

        mod = self.system.getProcessedModule(modname)
        if mod is None:
            # We don't have any information about the module, so we don't know
            # what names to import.
            self.builder.current.report(f"import * from unknown {modname}", thresh=1)
            return

        self.builder.current.report(f"import * from {modname}", thresh=1)

        # Get names to import: use __all__ if available, otherwise take all
        # names that are not private.
        names = mod.all
        if names is None:
            names = [
                name
                for name in chain(mod.contents.keys(),
                                  mod._localNameToFullName_map.keys())
                if not name.startswith('_')
                ]

        # Fetch names to export.
        exports = self._getCurrentModuleExports()

        # Add imported names to our module namespace.
        assert isinstance(self.builder.current, model.CanContainImportsDocumentable)
        _localNameToFullName = self.builder.current._localNameToFullName_map
        expandName = mod.expandName
        for name in names:

            if self._handleReExport(exports, name, name, mod) is True:
                continue

            _localNameToFullName[name] = expandName(name)

    def _getCurrentModuleExports(self) -> Collection[str]:
        # Fetch names to export.
        current = self.builder.current
        if isinstance(current, model.Module):
            exports = current.all
            if exports is None:
                exports = []
        else:
            # Don't export names imported inside classes or functions.
            exports = []
        return exports

    def _handleReExport(self, curr_mod_exports:Collection[str], 
                        origin_name:str, as_name:str,
                        origin_module:model.Module) -> bool:
        """
        Move re-exported objects into current module.

        @returns: True if the imported name has been sucessfully re-exported.
        """
        # Move re-exported objects into current module.
        current = self.builder.current
        modname = origin_module.fullName()
        if as_name in curr_mod_exports:
            # In case of duplicates names, we can't rely on resolveName,
            # So we use content.get first to resolve non-alias names. 
            ob = origin_module.contents.get(origin_name) or origin_module.resolveName(origin_name)
            if ob is None:
                current.report("cannot resolve re-exported name :"
                                        f'{modname}.{origin_name}', thresh=1)
            else:
                if origin_module.all is None or origin_name not in origin_module.all:
                    self.system.msg(
                        "astbuilder",
                        "moving %r into %r" % (ob.fullName(), current.fullName())
                        )
                    # Must be a Module since the exports is set to an empty list if it's not.
                    assert isinstance(current, model.Module)
                    ob.reparent(current, as_name)
                    return True
        return False

    def _importNames(self, modname: str, names: Iterable[ast.alias]) -> None:
        """Handle a C{from <modname> import <names>} statement."""

        # Process the module we're importing from.
        mod = self.system.getProcessedModule(modname)

        # Fetch names to export.
        exports = self._getCurrentModuleExports()

        current = self.builder.current
        assert isinstance(current, model.CanContainImportsDocumentable)
        _localNameToFullName = current._localNameToFullName_map
        for al in names:
            orgname, asname = al.name, al.asname
            if asname is None:
                asname = orgname

            if mod is not None and self._handleReExport(exports, orgname, asname, mod) is True:
                continue

            # If we're importing from a package, make sure imported modules
            # are processed (getProcessedModule() ignores non-modules).
            if isinstance(mod, model.Package):
                self.system.getProcessedModule(f'{modname}.{orgname}')

            _localNameToFullName[asname] = f'{modname}.{orgname}'

    def visit_Import(self, node: ast.Import) -> None:
        """Process an import statement.

        The grammar for the statement is roughly:

        mod_as := DOTTEDNAME ['as' NAME]
        import_stmt := 'import' mod_as (',' mod_as)*

        and this is translated into a node which is an instance of Import wih
        an attribute 'names', which is in turn a list of 2-tuples
        (dotted_name, as_name) where as_name is None if there was no 'as foo'
        part of the statement.
        """
        if not isinstance(self.builder.current, model.CanContainImportsDocumentable):
            # processing import statement in odd context
            return
        _localNameToFullName = self.builder.current._localNameToFullName_map
        for al in node.names:
            targetname, asname = al.name, al.asname
            if asname is None:
                # we're keeping track of all defined names
                asname = targetname = targetname.split('.')[0]
            _localNameToFullName[asname] = targetname

    def _handleOldSchoolMethodDecoration(self, target: str, expr: Optional[ast.expr]) -> bool:
        if not isinstance(expr, ast.Call):
            return False
        func = expr.func
        if not isinstance(func, ast.Name):
            return False
        func_name = func.id
        if func_name == 'property':
            return self._handleOldSchoolPropertyDecoration(target, expr)
        args = expr.args
        if len(args) != 1:
            return False
        arg, = args
        if not isinstance(arg, ast.Name):
            return False
        if target == arg.id and func_name in ['staticmethod', 'classmethod']:
            target_obj = self.builder.current.contents.get(target)
            if isinstance(target_obj, model.Function):

                # _handleOldSchoolMethodDecoration must only be called in a class scope.
                assert target_obj.kind is model.DocumentableKind.METHOD

                if func_name == 'staticmethod':
                    target_obj.kind = model.DocumentableKind.STATIC_METHOD
                elif func_name == 'classmethod':
                    target_obj.kind = model.DocumentableKind.CLASS_METHOD
                return True
        return False
    
    def _handleOldSchoolPropertyDecoration(self, target: str, expr: ast.Call) -> bool:
        try:
            bound_args = astutils.bind_args(_property_signature, expr)
        except:
            return False
        
        cls = self.builder.current

        attr = self._addProperty(target, cls, expr.lineno)
        for arg, prop_kind in zip(('fget', 'fset', 'fdel'),
                             (model.Property.Kind.GETTER, 
                              model.Property.Kind.SETTER, 
                              model.Property.Kind.DELETER),
                             ):
            definition = node2dottedname(bound_args.arguments.get(arg))
            if not len(definition or ())==1:
                continue
            # the subscript indexing is safe since we've checked len(x)==1
            fn = cls.contents.get(definition[0]) # type:ignore[index]
            if not isinstance(fn, model.Function):
                continue
            attr.store_function(prop_kind, fn)
        
        doc = bound_args.arguments.get('doc')
        if doc:
            if attr.getter:
                # the warning message in case of overriden docstrings makes
                # more sens when relative to the getter docstring. so use that when available.
                attr.getter.setDocstring(doc)
            else:
                attr.setDocstring(doc)
        
        self.builder.currentAttr = attr
        return True

    def _warnsConstantAssigmentOverride(self, obj: model.Attribute, lineno_offset: int) -> None:
        obj.report(f'Assignment to constant "{obj.name}" overrides previous assignment '
                    f'at line {obj.linenumber}, the original value will not be part of the docs.', 
                            section='ast', lineno_offset=lineno_offset)
                            
    def _warnsConstantReAssigmentInInstance(self, obj: model.Attribute, lineno_offset: int = 0) -> None:
        obj.report(f'Assignment to constant "{obj.name}" inside an instance is ignored, this value will not be part of the docs.', 
                        section='ast', lineno_offset=lineno_offset)

    def _handleConstant(self, obj: model.Attribute, value: Optional[ast.expr], lineno: int) -> None:
        """Must be called after obj.setLineNumber() to have the right line number in the warning."""
        
        if is_attribute_overridden(obj, value):
            
            if obj.kind in (model.DocumentableKind.CONSTANT, 
                                model.DocumentableKind.VARIABLE, 
                                model.DocumentableKind.CLASS_VARIABLE):
                # Module/Class level warning, regular override.
                self._warnsConstantAssigmentOverride(obj=obj, lineno_offset=lineno-obj.linenumber)
            else:
                # Instance level warning caught at the time of the constant detection.
                self._warnsConstantReAssigmentInInstance(obj)

    @classmethod
    def _handleConstant(cls, obj:model.Attribute, 
                             annotation:Optional[ast.expr], 
                             value:Optional[ast.expr],
                             lineno:int, 
                             defaultKind:model.DocumentableKind) -> None:
        if is_constant(obj, annotation=annotation, value=value):
            obj.kind = model.DocumentableKind.CONSTANT
            cls._tweakConstantAnnotation(obj=obj, annotation=annotation, 
                                value=value, lineno=lineno)
        elif obj.kind is model.DocumentableKind.CONSTANT:
            obj.kind = defaultKind
    
    @staticmethod
    def _tweakConstantAnnotation(obj: model.Attribute, annotation:Optional[ast.expr], 
                        value: Optional[ast.expr], lineno: int) -> None:
        # Display variables annotated with Final with the real type instead.
        if is_using_typing_final(annotation, obj):
            if isinstance(annotation, ast.Subscript):
                try:
                    annotation = extract_final_subscript(annotation)
                except ValueError as e:
                    obj.report(str(e), section='ast', lineno_offset=lineno-obj.linenumber)
                    obj.annotation = infer_type(value) if value else None
                else:
                    # Will not display as "Final[str]" but rather only "str"
                    obj.annotation = annotation
            else:
                # Just plain "Final" annotation.
                # Simply ignore it because it's duplication of information.
                obj.annotation = infer_type(value) if value else None

    @staticmethod
    def _setAttributeAnnotation(obj: model.Attribute, 
                                annotation: Optional[ast.expr],) -> None:
        if annotation is not None:
            # TODO: What to do when an attribute has several explicit annotations?
            # (mypy reports a warning in these kind of cases)
            obj.annotation = annotation

    @staticmethod
    def _storeAttrValue(obj:model.Attribute, new_value:Optional[ast.expr], 
                        augassign:Optional[ast.operator]=None) -> None:
        if new_value:
            if augassign: 
                if obj.value:
                    # We're storing the value of augmented assignemnt value as binop for the sake 
                    # of correctness, but we're not doing anything special with it at the
                    # moment, nonethless this could be useful for future developments.
                    # We don't bother reporting warnings, pydoctor is not a checker.
                    obj.value = ast.BinOp(left=obj.value, op=augassign, right=new_value)
            else:
                obj.value = new_value
    
    def _storeCurrentAttr(self, obj:model.Attribute, 
                          augassign:Optional[object]=None) -> None:
        if not augassign:
            self.builder.currentAttr = obj
        else:
            self.builder.currentAttr = None

    def _handleModuleVar(self,
            target: str,
            annotation: Optional[ast.expr],
            expr: Optional[ast.expr],
            lineno: int,
            augassign:Optional[ast.operator],
            ) -> None:
        if target in MODULE_VARIABLES_META_PARSERS:
            # This is metadata, not a variable that needs to be documented,
            # and therefore doesn't need an Attribute instance.
            return
        parent = self.builder.current
        obj = parent.contents.get(target)
        if obj is None:
            if augassign:
                return
            obj = self.builder.addAttribute(name=target, 
                                            kind=model.DocumentableKind.VARIABLE, 
                                            parent=parent)
        
        # If it's not an attribute it means that the name is already denifed as function/class 
        # probably meaning that this attribute is a bound callable. 
        #
        #   def func(value, stock) -> int:...
        #   var = 2
        #   func = partial(func, value=var)
        #
        # We don't know how to handle this,
        # so we ignore it to document the original object. This means that we might document arguments 
        # that are in reality not existing because they have values in a partial() call for instance.

        if not isinstance(obj, model.Attribute):
            return
        
        self._setAttributeAnnotation(obj, annotation)
        
        obj.setLineNumber(lineno)
        
        self._handleConstant(obj, annotation, expr, lineno, 
                                  model.DocumentableKind.VARIABLE)
        self._storeAttrValue(obj, expr, augassign)
        self._storeCurrentAttr(obj, augassign)

    def _handleAssignmentInModule(self,
            target: str,
            annotation: Optional[ast.expr],
            expr: Optional[ast.expr],
            lineno: int,
            augassign:Optional[ast.operator],
            ) -> None:
        module = self.builder.current
        assert isinstance(module, model.Module)
        if not _handleAliasing(module, target, expr):
            self._handleModuleVar(target, annotation, expr, lineno, augassign=augassign)

    def _handleClassVar(self,
            name: str,
            annotation: Optional[ast.expr],
            expr: Optional[ast.expr],
            lineno: int,
            augassign:Optional[ast.operator],
            ) -> None:
        cls = self.builder.current
        assert isinstance(cls, model.Class)
        if not _maybeAttribute(cls, name):
            return

        # Class variables can only be Attribute, so it's OK to cast
        obj = cast(Optional[model.Attribute], cls.contents.get(name))

        if obj is None:
            if augassign:
                return
            obj = self.builder.addAttribute(name=name, kind=None, parent=cls)

        if obj.kind is None:
            obj.kind = model.DocumentableKind.CLASS_VARIABLE

        self._setAttributeAnnotation(obj, annotation)

        obj.setLineNumber(lineno)

        self._handleConstant(obj, annotation, expr, lineno, 
                                  model.DocumentableKind.CLASS_VARIABLE)
        self._storeAttrValue(obj, expr, augassign)
        self._storeCurrentAttr(obj, augassign)

    def _handleInstanceVar(self,
            name: str,
            annotation: Optional[ast.expr],
            expr: Optional[ast.expr],
            lineno: int
            ) -> None:
        func = self.builder.current
        if not isinstance(func, model.Function):
            return
        cls = func.parent
        if not isinstance(cls, model.Class):
            return
        if not _maybeAttribute(cls, name):
            return

        # Class variables can only be Attribute, so it's OK to cast because we used _maybeAttribute() above.
        obj = cast(Optional[model.Attribute], cls.contents.get(name))
        if obj is None:
            obj = self.builder.addAttribute(name=name, kind=None, parent=cls)

        self._setAttributeAnnotation(obj, annotation)

        obj.setLineNumber(lineno)
        # undonditionnaly set the kind to ivar
        obj.kind = model.DocumentableKind.INSTANCE_VARIABLE
        self._storeAttrValue(obj, expr)
        self._storeCurrentAttr(obj)

    def _handleAssignmentInClass(self,
            target: str,
            annotation: Optional[ast.expr],
            expr: Optional[ast.expr],
            lineno: int,
            augassign:Optional[ast.operator],
            ) -> None:
        cls = self.builder.current
        assert isinstance(cls, model.Class)
        if not _handleAliasing(cls, target, expr):
            self._handleClassVar(target, annotation, expr, lineno, augassign=augassign)

    def _handleDocstringUpdate(self,
            targetNode: ast.expr,
            expr: Optional[ast.expr],
            lineno: int
            ) -> None:
        def warn(msg: str) -> None:
            module = self.builder.currentMod
            assert module is not None
            module.report(msg, section='ast', lineno_offset=lineno)

        # Ignore docstring updates in functions.
        scope = self.builder.current
        if isinstance(scope, model.Function):
            return

        # Figure out target object.
        full_name = node2fullname(targetNode, scope)
        if full_name is None:
            warn("Unable to figure out target for __doc__ assignment")
            # Don't return yet: we might have to warn about the value too.
            obj = None
        else:
            obj = self.system.objForFullName(full_name)
            if obj is None:
                warn("Unable to figure out target for __doc__ assignment: "
                     "computed full name not found: " + full_name)

        # Determine docstring value.
        try:
            if expr is None:
                # The expr is None for detupling assignments, which can
                # be described as "too complex".
                raise ValueError()
            docstring: object = ast.literal_eval(expr)
        except ValueError:
            warn("Unable to figure out value for __doc__ assignment, "
                 "maybe too complex")
            return
        if not isinstance(docstring, str):
            warn("Ignoring value assigned to __doc__: not a string")
            return

        if obj is not None:
            obj.docstring = docstring
            # TODO: It might be better to not perform docstring parsing until
            #       we have the final docstrings for all objects.
            obj.parsed_docstring = None

    def _handleAssignment(self,
            targetNode: ast.expr,
            annotation: Optional[ast.expr],
            expr: Optional[ast.expr],
            lineno: int,
            augassign:Optional[ast.operator]=None,
            ) -> None:
        if isinstance(targetNode, ast.Name):
            target = targetNode.id
            scope = self.builder.current
            if isinstance(scope, model.Module):
                self._handleAssignmentInModule(target, annotation, expr, lineno, augassign=augassign)
            elif isinstance(scope, model.Class):
                if augassign or not self._handleOldSchoolMethodDecoration(target, expr):
                    self._handleAssignmentInClass(target, annotation, expr, lineno, augassign=augassign)
        elif isinstance(targetNode, ast.Attribute) and not augassign:
            value = targetNode.value
            if targetNode.attr == '__doc__':
                self._handleDocstringUpdate(value, expr, lineno)
            elif isinstance(value, ast.Name) and value.id == 'self':
                self._handleInstanceVar(targetNode.attr, annotation, expr, lineno)

    def visit_Assign(self, node: ast.Assign) -> None:
        lineno = node.lineno
        expr = node.value

        type_comment: Optional[str] = getattr(node, 'type_comment', None)
        if type_comment is None:
            annotation = None
        else:
            annotation = unstring_annotation(ast.Constant(type_comment, lineno=lineno), self.builder.current)

        for target in node.targets:
            if isinstance(target, ast.Tuple):
                for elem in target.elts:
                    # Note: We skip type and aliasing analysis for this case,
                    #       but we do record line numbers.
                    self._handleAssignment(elem, None, None, lineno)
            else:
                self._handleAssignment(target, annotation, expr, lineno)

    def visit_AnnAssign(self, node: ast.AnnAssign) -> None:
        annotation = unstring_annotation(node.annotation, self.builder.current)
        self._handleAssignment(node.target, annotation, node.value, node.lineno)
    
    def visit_AugAssign(self, node:ast.AugAssign) -> None:
        self._handleAssignment(node.target, None, node.value, 
                               node.lineno, augassign=node.op)

    def visit_Expr(self, node: ast.Expr) -> None:
        value = node.value
        if isinstance(value, Str):
            attr = self.builder.currentAttr
            if attr is not None:
                attr.setDocstring(value)
                self.builder.currentAttr = None
        self.generic_visit(node)


    def visit_AsyncFunctionDef(self, node: ast.AsyncFunctionDef) -> None:
        self._handleFunctionDef(node, is_async=True)

    def visit_FunctionDef(self, node: ast.FunctionDef) -> None:
        self._handleFunctionDef(node, is_async=False)

    def _addProperty(self, name:str, parent:model.Documentable, lineno:int,) -> model.Property:
        attribute = self.builder.addAttribute(name, 
                                 model.DocumentableKind.PROPERTY, 
                                 parent)
        attribute.setLineNumber(lineno)
        assert isinstance(attribute, model.Property)
        return attribute

    def _handleFunctionDef(self,
            node: Union[ast.AsyncFunctionDef, ast.FunctionDef],
            is_async: bool
            ) -> None:
        # Ignore inner functions.
        parent = self.builder.current
        if isinstance(parent, model.Function):
            raise self.SkipNode()

        lineno = node.lineno

        # setting linenumber from the start of the decorations
        if node.decorator_list:
            lineno = node.decorator_list[0].lineno

        # extracting docstring
        doc_node = get_docstring_node(node)
        func_name = node.name

        # determine the function's kind
       
        is_classmethod = False
        is_staticmethod = False
        is_overload_func = False

        is_property = False
        property_deco: Optional[List[str]] = None
        property_function_kind: Optional[model.Property.Kind] = None

        if node.decorator_list:
            for deco_name, _ in astutils.iter_decorator_list(node.decorator_list):
                if deco_name is None:
                    continue
                if isinstance(parent, model.Class):
                    if _is_property_decorator(deco_name, parent):
                        is_property = True
                    elif deco_name == ['classmethod']:
                        is_classmethod = True
                    elif deco_name == ['staticmethod']:
                        is_staticmethod = True
                    else:
                        # Pre-handle property elements
                        property_function_kind = _get_property_function_kind(deco_name)
                        if property_function_kind:
                            # Setters and deleters should have the same name as the property function,
                            # otherwise ignore it.
                            # This pollutes the namespace unnecessarily and is generally not recommended. 
                            # Therefore it makes sense to stick to a single name, 
                            # which is consistent with the former property definition.
                            if not deco_name[-2] == func_name:
                                continue 
                            
                            # Rename the setter/deleter, so it doesn't replace
                            # the property object.
                            func_name = '.'.join(deco_name[-2:])
                            property_deco = deco_name
                
                # Determine if the function is decorated with overload
                if parent.expandName('.'.join(deco_name)) in ('typing.overload', 
                                                              'typing_extensions.overload'):
                    is_overload_func = True

<<<<<<< HEAD
        # Determine if this function is a property of some kind
        property_model: Optional[model.Property] = None
        is_new_property: bool = is_property
        
        if property_deco:
            if len(property_deco)==2:
                # This is a property getter or deleter
                # We don't support non local properties definitions (when len(property_deco)>2)
                # I've only saw this in cpython test cases.
                _maybe_prop = self.builder.current.contents.get(node.name)
                if isinstance(_maybe_prop, model.Property):
                    property_model = _maybe_prop
                # We don't report warnings if we can't figure out the property model.
        
        elif is_property:
            # This is a new property definition
            property_model = self._addProperty(node.name, parent, lineno)
            property_function_kind = model.Property.Kind.GETTER
            # Rename the getter function as well, since both the Property and the Function will
            # live side by side until properties are post-processed.
            func_name = node.name + '.getter'
        
        # Push and analyse function 
=======
        if is_property:
            # handle property and skip child nodes.
            attr = self._handlePropertyDef(node, doc_node, lineno)
            if is_classmethod:
                attr.report(f'{attr.fullName()} is both property and classmethod')
            if is_staticmethod:
                attr.report(f'{attr.fullName()} is both property and staticmethod')
            raise self.SkipNode()
>>>>>>> 922f81e0

        # Check if it's a new func or exists with an overload
        existing_func = parent.contents.get(func_name)
        if isinstance(existing_func, model.Function) and existing_func.overloads:
            # If the existing function has a signature and this function is an
            # overload, then the overload came _after_ the primary function
            # which we do not allow. This also ensures that func will have
            # properties set for the primary function and not overloads.
            if existing_func.signature and is_overload_func:
                existing_func.report(f'{existing_func.fullName()} overload appeared after primary function', 
                                     lineno_offset=lineno-existing_func.linenumber)
                raise self.SkipNode()
            # Do not recreate function object, just re-push it
            self.builder.push(existing_func, lineno)
            func = existing_func
        elif isinstance(existing_func, model.Function) and property_model is not None and not is_new_property:
            # Check if this property function is overriding a previously defined
            # property function on the same scope before pushing the new function
            # If it does override something, just re-push the function, do not override it.
            self.builder.push(existing_func, lineno)
            func = existing_func
        else:
            # create new function
            func = self.builder.pushFunction(func_name, lineno)

        func.is_async = is_async
        if doc_node is not None:
            # Docstring not allowed on overload
            if is_overload_func:
                docline = extract_docstring_linenum(doc_node)
                func.report(f'{func.fullName()} overload has docstring, unsupported', lineno_offset=docline-func.linenumber)
            else:
                func.setDocstring(doc_node)
        func.decorators = node.decorator_list
        if is_staticmethod:
            if is_classmethod:
                func.report(f'{func.fullName()} is both classmethod and staticmethod')
            else:
                func.kind = model.DocumentableKind.STATIC_METHOD
        elif is_classmethod:
            func.kind = model.DocumentableKind.CLASS_METHOD

        # Position-only arguments were introduced in Python 3.8.
        posonlyargs: Sequence[ast.arg] = getattr(node.args, 'posonlyargs', ())

        num_pos_args = len(posonlyargs) + len(node.args.args)
        defaults = node.args.defaults
        default_offset = num_pos_args - len(defaults)
        annotations = self._annotations_from_function(node)

        def get_default(index: int) -> Optional[ast.expr]:
            assert 0 <= index < num_pos_args, index
            index -= default_offset
            return None if index < 0 else defaults[index]

        parameters: List[Parameter] = []
        def add_arg(name: str, kind: Any, default: Optional[ast.expr]) -> None:
            default_val = Parameter.empty if default is None else _ValueFormatter(default, ctx=func)
                                                                               # this cast() is safe since we're checking if annotations.get(name) is None first
            annotation = Parameter.empty if annotations.get(name) is None else _AnnotationValueFormatter(cast(ast.expr, annotations[name]), ctx=func)
            parameters.append(Parameter(name, kind, default=default_val, annotation=annotation))

        for index, arg in enumerate(posonlyargs):
            add_arg(arg.arg, Parameter.POSITIONAL_ONLY, get_default(index))

        for index, arg in enumerate(node.args.args, start=len(posonlyargs)):
            add_arg(arg.arg, Parameter.POSITIONAL_OR_KEYWORD, get_default(index))

        vararg = node.args.vararg
        if vararg is not None:
            add_arg(vararg.arg, Parameter.VAR_POSITIONAL, None)

        assert len(node.args.kwonlyargs) == len(node.args.kw_defaults)
        for arg, default in zip(node.args.kwonlyargs, node.args.kw_defaults):
            add_arg(arg.arg, Parameter.KEYWORD_ONLY, default)

        kwarg = node.args.kwarg
        if kwarg is not None:
            add_arg(kwarg.arg, Parameter.VAR_KEYWORD, None)

        return_type = annotations.get('return')
        return_annotation = Parameter.empty if return_type is None or is_none_literal(return_type) else _AnnotationValueFormatter(return_type, ctx=func)
        try:
            signature = Signature(parameters, return_annotation=return_annotation)
        except ValueError as ex:
            func.report(f'{func.fullName()} has invalid parameters: {ex}')
            signature = Signature()

        func.annotations = annotations

        # Only set main function signature if it is a non-overload
        if is_overload_func:
            func.overloads.append(model.FunctionOverload(primary=func, signature=signature, decorators=node.decorator_list))
        else:
            func.signature = signature
        
        if property_model is not None:
            
            if is_classmethod:
                property_model.report(f'{property_model.fullName()} is both property and classmethod')
            if is_staticmethod:
                property_model.report(f'{property_model.fullName()} is both property and staticmethod')
            
            assert property_function_kind is not None
            # Save the fact that this function implements one of the getter/setter/deleter
            property_model.store_function(property_function_kind, func)
    

    def depart_AsyncFunctionDef(self, node: ast.AsyncFunctionDef) -> None:
        self.builder.popFunction()

    def depart_FunctionDef(self, node: ast.FunctionDef) -> None:
        self.builder.popFunction()

<<<<<<< HEAD
=======
    def _handlePropertyDef(self,
            node: Union[ast.AsyncFunctionDef, ast.FunctionDef],
            doc_node: Optional[Str],
            lineno: int
            ) -> model.Attribute:

        attr = self.builder.addAttribute(name=node.name, 
                                         kind=model.DocumentableKind.PROPERTY, 
                                         parent=self.builder.current)
        attr.setLineNumber(lineno)

        if doc_node is not None:
            attr.setDocstring(doc_node)
            assert attr.docstring is not None
            pdoc = epydoc2stan.parse_docstring(attr, attr.docstring, attr)
            other_fields = []
            for field in pdoc.fields:
                tag = field.tag()
                if tag == 'return':
                    if not pdoc.has_body:
                        pdoc = field.body()
                        # Avoid format_summary() going back to the original
                        # empty-body docstring.
                        attr.docstring = ''
                elif tag == 'rtype':
                    attr.parsed_type = field.body()
                else:
                    other_fields.append(field)
            pdoc.fields = other_fields
            attr.parsed_docstring = pdoc

        if node.returns is not None:
            attr.annotation = unstring_annotation(node.returns, attr)
        attr.decorators = node.decorator_list

        return attr

>>>>>>> 922f81e0
    def _annotations_from_function(
            self, func: Union[ast.AsyncFunctionDef, ast.FunctionDef]
            ) -> Mapping[str, Optional[ast.expr]]:
        """Get annotations from a function definition.
        @param func: The function definition's AST.
        @return: Mapping from argument name to annotation.
            The name C{return} is used for the return type.
            Unannotated arguments are omitted.
        """
        def _get_all_args() -> Iterator[ast.arg]:
            base_args = func.args
            # New on Python 3.8 -- handle absence gracefully
            try:
                yield from base_args.posonlyargs
            except AttributeError:
                pass
            yield from base_args.args
            varargs = base_args.vararg
            if varargs:
                varargs.arg = epydoc2stan.VariableArgument(varargs.arg)
                yield varargs
            yield from base_args.kwonlyargs
            kwargs = base_args.kwarg
            if kwargs:
                kwargs.arg = epydoc2stan.KeywordArgument(kwargs.arg)
                yield kwargs
        def _get_all_ast_annotations() -> Iterator[Tuple[str, Optional[ast.expr]]]:
            for arg in _get_all_args():
                yield arg.arg, arg.annotation
            returns = func.returns
            if returns:
                yield 'return', returns
        return {
            # Include parameter names even if they're not annotated, so that
            # we can use the key set to know which parameters exist and warn
            # when non-existing parameters are documented.
            name: None if value is None else unstring_annotation(value, self.builder.current)
            for name, value in _get_all_ast_annotations()
            }
    
class _ValueFormatter:
    """
    Class to encapsulate a python value and translate it to HTML when calling L{repr()} on the L{_ValueFormatter}.
    Used for presenting default values of parameters.
    """

    def __init__(self, value: ast.expr, ctx: model.Documentable):
        self._colorized = colorize_inline_pyval(value)
        """
        The colorized value as L{ParsedDocstring}.
        """

        self._linker = ctx.docstring_linker
        """
        Linker.
        """

    def __repr__(self) -> str:
        """
        Present the python value as HTML. 
        Without the englobing <code> tags.
        """
        # Using node2stan.node2html instead of flatten(to_stan()). 
        # This avoids calling flatten() twice, 
        # but potential XML parser errors caused by XMLString needs to be handled later.
        return ''.join(node2stan.node2html(self._colorized.to_node(), self._linker))

class _AnnotationValueFormatter(_ValueFormatter):
    """
    Special L{_ValueFormatter} for function annotations.
    """
    def __init__(self, value: ast.expr, ctx: model.Function):
        super().__init__(value, ctx)
        self._linker = linker._AnnotationLinker(ctx)
    
    def __repr__(self) -> str:
        """
        Present the annotation wrapped inside <code> tags.
        """
        return '<code>%s</code>' % super().__repr__()

DocumentableT = TypeVar('DocumentableT', bound=model.Documentable)

class ASTBuilder:
    """
    Keeps tracks of the state of the AST build, creates documentable and adds objects to the system.
    """
    ModuleVistor = ModuleVistor

    def __init__(self, system: model.System):
        self.system = system
        
        self.current = cast(model.Documentable, None) # current visited object
        self.currentMod: Optional[model.Module] = None # module, set when visiting ast.Module
        self.currentAttr: Optional[model.Documentable] = None # recently visited attribute object
        
        self._stack: List[model.Documentable] = []
        self.ast_cache: Dict[Path, Optional[ast.Module]] = {}


    def _push(self, cls: Type[DocumentableT], name: str, lineno: int) -> DocumentableT:
        """
        Create and enter a new object of the given type and add it to the system.
        """
        obj = cls(self.system, name, self.current)
        self.push(obj, lineno)
        self.system.addObject(obj)
        self.currentAttr = None
        return obj

    def _pop(self, cls: Type[model.Documentable]) -> None:
        assert isinstance(self.current, cls)
        self.pop(self.current)
        self.currentAttr = None

    def push(self, obj: model.Documentable, lineno: int) -> None:
        """
        Enter a documentable.
        """
        self._stack.append(self.current)
        self.current = obj
        if isinstance(obj, model.Module):
            assert self.currentMod is None
            obj.parentMod = self.currentMod = obj
        elif self.currentMod is not None:
            if obj.parentMod is not None:
                assert obj.parentMod is self.currentMod
            else:
                obj.parentMod = self.currentMod
        else:
            assert obj.parentMod is None
        if lineno:
            obj.setLineNumber(lineno)

    def pop(self, obj: model.Documentable) -> None:
        """
        Leave a documentable.
        """
        assert self.current is obj, f"{self.current!r} is not {obj!r}"
        self.current = self._stack.pop()
        if isinstance(obj, model.Module):
            self.currentMod = None

    def pushClass(self, name: str, lineno: int) -> model.Class:
        """
        Create and a new class in the system.
        """
        return self._push(self.system.Class, name, lineno)

    def popClass(self) -> None:
        """
        Leave a class.
        """
        self._pop(self.system.Class)

    def pushFunction(self, name: str, lineno: int) -> model.Function:
        """
        Create and enter a new function in the system.
        """
        return self._push(self.system.Function, name, lineno)

    def popFunction(self) -> None:
        """
        Leave a function.
        """
        self._pop(self.system.Function)

    def addAttribute(self,
            name: str, kind: Optional[model.DocumentableKind], parent: model.Documentable
            ) -> model.Attribute:
        """
        Add a new attribute to the system, attributes cannot be "entered".
        """
        system = self.system
        parentMod = self.currentMod
        if kind is model.DocumentableKind.PROPERTY:
            attr:model.Attribute = system.Property(system, name, parent)
            assert attr.kind is model.DocumentableKind.PROPERTY
        else:
            attr = system.Attribute(system, name, parent)
            attr.kind = kind
        attr.parentMod = parentMod
        system.addObject(attr)
        self.currentAttr = attr
        return attr

    def processModuleAST(self, mod_ast: ast.Module, mod: model.Module) -> None:

        for name, node in findModuleLevelAssign(mod_ast):
            try:
                module_var_parser = MODULE_VARIABLES_META_PARSERS[name]
            except KeyError:
                continue
            else:
                module_var_parser(node, mod)

        vis = self.ModuleVistor(self, mod)
        vis.extensions.add(*self.system._astbuilder_visitors)
        vis.extensions.attach_visitor(vis)
        vis.walkabout(mod_ast)

    def parseFile(self, path: Path, ctx: model.Module) -> Optional[ast.Module]:
        try:
            return self.ast_cache[path]
        except KeyError:
            mod: Optional[ast.Module] = None
            try:
                mod = parseFile(path)
            except (SyntaxError, ValueError) as e:
                ctx.report(f"cannot parse file, {e}")

            self.ast_cache[path] = mod
            return mod
    
    def parseString(self, py_string:str, ctx: model.Module) -> Optional[ast.Module]:
        mod = None
        try:
            mod = _parse(py_string)
        except (SyntaxError, ValueError):
            ctx.report("cannot parse string")
        return mod

model.System.defaultBuilder = ASTBuilder

def findModuleLevelAssign(mod_ast: ast.Module) -> Iterator[Tuple[str, ast.Assign]]:
    """
    Find module level Assign. 
    Yields tuples containing the assigment name and the Assign node.
    """
    for node in mod_ast.body:
        if isinstance(node, ast.Assign) and \
            len(node.targets) == 1 and \
            isinstance(node.targets[0], ast.Name):
                yield (node.targets[0].id, node)

def parseAll(node: ast.Assign, mod: model.Module) -> None:
    """Find and attempt to parse into a list of names the 
    C{__all__} variable of a module's AST and set L{Module.all} accordingly."""

    if not isinstance(node.value, (ast.List, ast.Tuple)):
        mod.report(
            'Cannot parse value assigned to "__all__"',
            section='all', lineno_offset=node.lineno)
        return

    names = []
    for idx, item in enumerate(node.value.elts):
        try:
            name: object = ast.literal_eval(item)
        except ValueError:
            mod.report(
                f'Cannot parse element {idx} of "__all__"',
                section='all', lineno_offset=node.lineno)
        else:
            if isinstance(name, str):
                names.append(name)
            else:
                mod.report(
                    f'Element {idx} of "__all__" has '
                    f'type "{type(name).__name__}", expected "str"',
                    section='all', lineno_offset=node.lineno)

    if mod.all is not None:
        mod.report(
            'Assignment to "__all__" overrides previous assignment',
            section='all', lineno_offset=node.lineno)
    mod.all = names

def parseDocformat(node: ast.Assign, mod: model.Module) -> None:
    """
    Find C{__docformat__} variable of this 
    module's AST and set L{Module.docformat} accordingly.
        
    This is all valid::

        __docformat__ = "reStructuredText en"
        __docformat__ = "epytext"
        __docformat__ = "restructuredtext"
    """

    try:
        value = ast.literal_eval(node.value)
    except ValueError:
        mod.report(
            'Cannot parse value assigned to "__docformat__": not a string',
            section='docformat', lineno_offset=node.lineno)
        return
    
    if not isinstance(value, str):
        mod.report(
            'Cannot parse value assigned to "__docformat__": not a string',
            section='docformat', lineno_offset=node.lineno)
        return
        
    if not value.strip():
        mod.report(
            'Cannot parse value assigned to "__docformat__": empty value',
            section='docformat', lineno_offset=node.lineno)
        return
    
    # Language is ignored and parser name is lowercased.
    value = value.split(" ", 1)[0].lower()

    if mod._docformat is not None:
        mod.report(
            'Assignment to "__docformat__" overrides previous assignment',
            section='docformat', lineno_offset=node.lineno)

    mod.docformat = value

MODULE_VARIABLES_META_PARSERS: Mapping[str, Callable[[ast.Assign, model.Module], None]] = {
    '__all__': parseAll,
    '__docformat__': parseDocformat
}


def setup_pydoctor_extension(r:extensions.ExtRegistrar) -> None:
    r.register_astbuilder_visitor(TypeAliasVisitorExt)
    r.register_post_processor(model.defaultPostProcess, priority=200)<|MERGE_RESOLUTION|>--- conflicted
+++ resolved
@@ -949,7 +949,6 @@
                                                               'typing_extensions.overload'):
                     is_overload_func = True
 
-<<<<<<< HEAD
         # Determine if this function is a property of some kind
         property_model: Optional[model.Property] = None
         is_new_property: bool = is_property
@@ -973,16 +972,6 @@
             func_name = node.name + '.getter'
         
         # Push and analyse function 
-=======
-        if is_property:
-            # handle property and skip child nodes.
-            attr = self._handlePropertyDef(node, doc_node, lineno)
-            if is_classmethod:
-                attr.report(f'{attr.fullName()} is both property and classmethod')
-            if is_staticmethod:
-                attr.report(f'{attr.fullName()} is both property and staticmethod')
-            raise self.SkipNode()
->>>>>>> 922f81e0
 
         # Check if it's a new func or exists with an overload
         existing_func = parent.contents.get(func_name)
@@ -1097,46 +1086,6 @@
     def depart_FunctionDef(self, node: ast.FunctionDef) -> None:
         self.builder.popFunction()
 
-<<<<<<< HEAD
-=======
-    def _handlePropertyDef(self,
-            node: Union[ast.AsyncFunctionDef, ast.FunctionDef],
-            doc_node: Optional[Str],
-            lineno: int
-            ) -> model.Attribute:
-
-        attr = self.builder.addAttribute(name=node.name, 
-                                         kind=model.DocumentableKind.PROPERTY, 
-                                         parent=self.builder.current)
-        attr.setLineNumber(lineno)
-
-        if doc_node is not None:
-            attr.setDocstring(doc_node)
-            assert attr.docstring is not None
-            pdoc = epydoc2stan.parse_docstring(attr, attr.docstring, attr)
-            other_fields = []
-            for field in pdoc.fields:
-                tag = field.tag()
-                if tag == 'return':
-                    if not pdoc.has_body:
-                        pdoc = field.body()
-                        # Avoid format_summary() going back to the original
-                        # empty-body docstring.
-                        attr.docstring = ''
-                elif tag == 'rtype':
-                    attr.parsed_type = field.body()
-                else:
-                    other_fields.append(field)
-            pdoc.fields = other_fields
-            attr.parsed_docstring = pdoc
-
-        if node.returns is not None:
-            attr.annotation = unstring_annotation(node.returns, attr)
-        attr.decorators = node.decorator_list
-
-        return attr
-
->>>>>>> 922f81e0
     def _annotations_from_function(
             self, func: Union[ast.AsyncFunctionDef, ast.FunctionDef]
             ) -> Mapping[str, Optional[ast.expr]]:
