"""Convert ASTs into L{pydoctor.model.Documentable} instances."""

import ast
import sys

from functools import partial
from inspect import Parameter, Signature
from itertools import chain
from pathlib import Path
from typing import (
    Any, Callable, Collection, Dict, Iterable, Iterator, List, Mapping, Optional, Sequence, Tuple,
    Type, TypeVar, Union, cast
)

import astor
from pydoctor import epydoc2stan, model, node2stan
from pydoctor.epydoc.markup._pyval_repr import colorize_inline_pyval
from pydoctor.astutils import NodeVisitor, node2dottedname, node2fullname, is__name__equals__main__, is_using_typing_final

def parseFile(path: Path) -> ast.Module:
    """Parse the contents of a Python source file."""
    with open(path, 'rb') as f:
        src = f.read() + b'\n'
    return _parse(src, filename=str(path))

if sys.version_info >= (3,8):
    _parse = partial(ast.parse, type_comments=True)
else:
    _parse = ast.parse


def _maybeAttribute(cls: model.Class, name: str) -> bool:
    """Check whether a name is a potential attribute of the given class.
    This is used to prevent an assignment that wraps a method from
    creating an attribute that would overwrite or shadow that method.

    @return: L{True} if the name does not exist or is an existing (possibly
        inherited) attribute, L{False} if this name defines something else than an L{Attribute}. 
    """
    obj = cls.find(name)
    return obj is None or isinstance(obj, model.Attribute)

<<<<<<< HEAD
_attrs_decorator_signature = signature(attrs)
"""Signature of the L{attr.s} class decorator."""

def _uses_auto_attribs(call: ast.Call, module: model.Module) -> bool:
    """Does the given L{attr.s()} decoration contain C{auto_attribs=True}?
    @param call: AST of the call to L{attr.s()}.
        This function will assume that L{attr.s()} is called without
        verifying that.
    @param module: Module that contains the call, used for error reporting.
    @return: L{True} if L{True} is passed for C{auto_attribs},
        L{False} in all other cases: if C{auto_attribs} is not passed,
        if an explicit L{False} is passed or if an error was reported.
    """
    try:
        args = bind_args(_attrs_decorator_signature, call)
    except TypeError as ex:
        message = str(ex).replace("'", '"')
        module.report(
            f"Invalid arguments for attr.s(): {message}",
            lineno_offset=call.lineno
            )
        return False

    auto_attribs_expr = args.arguments.get('auto_attribs')
    if auto_attribs_expr is None:
        return False

    try:
        value = ast.literal_eval(auto_attribs_expr)
    except ValueError:
        module.report(
            'Unable to figure out value for "auto_attribs" argument '
            'to attr.s(), maybe too complex',
            lineno_offset=call.lineno
            )
        return False

    if not isinstance(value, bool):
        module.report(
            f'Value for "auto_attribs" argument to attr.s() '
            f'has type "{type(value).__name__}", expected "bool"',
            lineno_offset=call.lineno
            )
        return False

    return value


def is_attrib(expr: Optional[ast.expr], ctx: model.Documentable) -> bool:
    """Does this expression return an C{attr.ib}?"""
    return isinstance(expr, ast.Call) and node2fullname(expr.func, ctx) in (
        'attr.ib', 'attr.attrib', 'attr.attr'
        )


_attrib_signature = signature(attrib)
"""Signature of the L{attr.ib} function for defining class attributes."""

def attrib_args(expr: ast.expr, ctx: model.Documentable) -> Optional[BoundArguments]:
    """Get the arguments passed to an C{attr.ib} definition.
    @return: The arguments, or L{None} if C{expr} does not look like
        an C{attr.ib} definition or the arguments passed to it are invalid.
    """
    if isinstance(expr, ast.Call) and node2fullname(expr.func, ctx) in (
            'attr.ib', 'attr.attrib', 'attr.attr'
            ):
        try:
            return bind_args(_attrib_signature, expr)
        except TypeError as ex:
            message = str(ex).replace("'", '"')
            ctx.module.report(
                f"Invalid arguments for attr.ib(): {message}",
                lineno_offset=expr.lineno
                )
    return None

def is_using_typing_final(obj: model.Attribute) -> bool:
    """
    Detect if C{obj}'s L{Attribute.annotation} is using L{typing.Final}.
    """
    final_qualifiers = ("typing.Final", "typing_extensions.Final")
    fullName = node2fullname(obj.annotation, obj)
    if fullName in final_qualifiers:
        return True
    if isinstance(obj.annotation, ast.Subscript):
        # Final[...] or typing.Final[...] expressions
        if isinstance(obj.annotation.value, (ast.Name, ast.Attribute)):
            value = obj.annotation.value
            fullName = node2fullname(value, obj)
            if fullName in final_qualifiers:
                return True

    return False
=======

def _handleAliasing(
        ctx: model.CanContainImportsDocumentable,
        target: str,
        expr: Optional[ast.expr]
        ) -> bool:
    """If the given expression is a name assigned to a target that is not yet
    in use, create an alias.
    @return: L{True} iff an alias was created.
    """
    if target in ctx.contents:
        return False
    full_name = node2fullname(expr, ctx)
    if full_name is None:
        return False
    ctx._localNameToFullName_map[target] = full_name
    return True
>>>>>>> 44972b77

def is_constant(obj: model.Attribute) -> bool:
    """
    Detect if the given assignment is a constant. 

    To detect whether a assignment is a constant, this checks two things:
        - all-caps variable name
        - typing.Final annotation
    
    @note: Must be called after setting obj.annotation to detect variables using Final.
    """

    return obj.name.isupper() or is_using_typing_final(obj.annotation, obj)

def is_attribute_overridden(obj: model.Attribute, new_value: Optional[ast.expr]) -> bool:
    """
    Detect if the optional C{new_value} expression override the one already stored in the L{Attribute.value} attribute.
    """
    return obj.value is not None and new_value is not None

def _extract_annotation_subscript(annotation: ast.Subscript) -> ast.AST:
    """
    Extract the "str, bytes" part from annotations like  "Union[str, bytes]".
    """
    ann_slice = annotation.slice
    if sys.version_info < (3,9) and isinstance(ann_slice, ast.Index):
        return ann_slice.value
    else:
        return ann_slice

def extract_final_subscript(annotation: ast.Subscript) -> ast.expr:
    """
    Extract the "str" part from annotations like  "Final[str]".

    @raises ValueError: If the "Final" annotation is not valid.
    """ 
    ann_slice = _extract_annotation_subscript(annotation)
    if isinstance(ann_slice, (ast.ExtSlice, ast.Slice, ast.Tuple)):
        raise ValueError("Annotation is invalid, it should not contain slices.")
    else:
        assert isinstance(ann_slice, ast.expr)
        return ann_slice

def is_alias(value: Optional[ast.expr]) -> bool:
    return node2dottedname(value) is not None


class ModuleVistor(NodeVisitor):

    def __init__(self, builder: 'ASTBuilder', module: model.Module):
        super().__init__()
        self.builder = builder
        self.system = builder.system
        self.module = module
        self._moduleLevelAssigns: List[str] = []


    def visit_If(self, node: ast.If) -> None:
        if isinstance(node.test, ast.Compare):
            if is__name__equals__main__(node.test):
                # skip if __name__ == '__main__': blocks since
                # whatever is declared in them cannot be imported
                # and thus is not part of the API
                raise self.SkipNode()

    def visit_Module(self, node: ast.Module) -> None:
        assert self.module.docstring is None

        self.builder.push(self.module, 0)
        if len(node.body) > 0 and isinstance(node.body[0], ast.Expr) and isinstance(node.body[0].value, ast.Str):
            self.module.setDocstring(node.body[0].value)
            epydoc2stan.extract_fields(self.module)

    def depart_Module(self, node: ast.Module) -> None:
        self.builder.pop(self.module)

    def visit_ClassDef(self, node: ast.ClassDef) -> None:
        # Ignore classes within functions.
        parent = self.builder.current
        if isinstance(parent, model.Function):
            raise self.SkipNode()

        rawbases = []
        initialbases = []
        initialbaseobjects = []

        for base_node in node.bases:
            # This handles generics in MRO, by extracting the first
            # subscript value::
            #   class Visitor(MyGeneric[T]):...
            # 'MyGeneric' will be added to rawbases instead 
            # of 'MyGeneric[T]' which cannot resolve to anything.
            name_node = base_node
            if isinstance(base_node, ast.Subscript):
                name_node = base_node.value
            
            str_base = '.'.join(node2dottedname(name_node) or \
                # Fallback on astor if the expression is unknown by node2dottedname().
                [astor.to_source(base_node).strip()]) 
                
            # Store the base as string and as ast.expr in rawbases list.
            rawbases += [(str_base, base_node)]
            
            # Try to resolve the base, put None if could not resolve it,
            # if we can't resolve it now, it most likely mean that there are
            # import cycles (maybe in TYPE_CHECKING blocks). 
            # None bases will be re-resolved in post-processing.
            expandbase = parent.expandName(str_base)
            baseobj = self.system.objForFullName(expandbase)
            
            if not isinstance(baseobj, model.Class):
                baseobj = None
                
            initialbases.append(expandbase)
            initialbaseobjects.append(baseobj)

        lineno = node.lineno
        if node.decorator_list:
            lineno = node.decorator_list[0].lineno

        cls: model.Class = self.builder.pushClass(node.name, lineno)
        cls.decorators = []
        cls.rawbases = rawbases
        cls._initialbaseobjects = initialbaseobjects
        cls._initialbases = initialbases

        if len(node.body) > 0 and isinstance(node.body[0], ast.Expr) and isinstance(node.body[0].value, ast.Str):
            cls.setDocstring(node.body[0].value)
            epydoc2stan.extract_fields(cls)

        if node.decorator_list:
            
            cls.raw_decorators = node.decorator_list
        
            for decnode in node.decorator_list:
                args: Optional[Sequence[ast.expr]]
                if isinstance(decnode, ast.Call):
                    base = node2fullname(decnode.func, parent)
                    args = decnode.args
                else:
                    base = node2fullname(decnode, parent)
                    args = None
                if base is None:  # pragma: no cover
                    # There are expressions for which node2data() returns None,
                    # but I cannot find any that don't lead to a SyntaxError
                    # when used in a decorator.
                    cls.report("cannot make sense of class decorator")
                else:
                    cls.decorators.append((base, args))

            
        # We're not resolving the subclasses at this point yet because all 
        # modules might not have been processed, and since subclasses are only used in the presentation,
        # it's better to resolve them in the post-processing instead.


    def depart_ClassDef(self, node: ast.ClassDef) -> None:
        self.builder.popClass()


    def visit_ImportFrom(self, node: ast.ImportFrom) -> None:
        ctx = self.builder.current
        if not isinstance(ctx, model.CanContainImportsDocumentable):
            self.builder.warning("processing import statement in odd context", str(ctx))
            return

        modname = node.module
        level = node.level
        if level:
            # Relative import.
            parent: Optional[model.Documentable] = ctx.parentMod
            if isinstance(ctx.module, model.Package):
                level -= 1
            for _ in range(level):
                if parent is None:
                    break
                parent = parent.parent
            if parent is None:
                assert ctx.parentMod is not None
                ctx.parentMod.report(
                    "relative import level (%d) too high" % node.level,
                    lineno_offset=node.lineno
                    )
                return
            if modname is None:
                modname = parent.fullName()
            else:
                modname = f'{parent.fullName()}.{modname}'
        else:
            # The module name can only be omitted on relative imports.
            assert modname is not None

        if node.names[0].name == '*':
            self._importAll(modname)
        else:
            self._importNames(modname, node.names)

    def _importAll(self, modname: str) -> None:
        """Handle a C{from <modname> import *} statement."""

        mod = self.system.getProcessedModule(modname)
        if mod is None:
            # We don't have any information about the module, so we don't know
            # what names to import.
            self.builder.warning("import * from unknown", modname)
            return

        self.builder.warning("import *", modname)

        # Get names to import: use __all__ if available, otherwise take all
        # names that are not private.
        names = mod.all
        if names is None:
            names = [
                name
                for name in chain(mod.contents.keys(),
                                  mod._localNameToFullName_map.keys())
                if not name.startswith('_')
                ]

        # Fetch names to export.
        exports = self._getCurrentModuleExports()

        # Add imported names to our module namespace.
        assert isinstance(self.builder.current, model.CanContainImportsDocumentable)
        _localNameToFullName = self.builder.current._localNameToFullName_map
        expandName = mod.expandName
        for name in names:

            if self._handleReExport(exports, name, name, mod) is True:
                continue

            _localNameToFullName[name] = expandName(name)

    def _getCurrentModuleExports(self) -> Collection[str]:
        # Fetch names to export.
        current = self.builder.current
        if isinstance(current, model.Module):
            exports = current.all
            if exports is None:
                exports = []
        else:
            # Don't export names imported inside classes or functions.
            exports = []
        return exports

    def _handleReExport(self, curr_mod_exports:Collection[str], 
                        origin_name:str, as_name:str,
                        origin_module:Union[model.Module, str]) -> bool:
        """
        Move re-exported objects into current module.

        @param origin_module: None if the module is unknown to this system.
        @returns: True if the imported name has been sucessfully re-exported.
        """
        # Move re-exported objects into current module.
        current = self.builder.current
        if isinstance(origin_module, model.Module):
            modname = origin_module.fullName()
            known_module = True
        else:
            modname = origin_module
            known_module = False
        if as_name in curr_mod_exports:
            # In case of duplicates names, we can't rely on resolveName,
            # So we use content.get first to resolve non-alias names. 
            if known_module:
                assert isinstance(origin_module, model.Module)
                ob = origin_module.contents.get(origin_name) or origin_module.resolveName(origin_name)
                if ob is None:
                    self.builder.warning("cannot resolve re-exported name",
                                            f'{modname}.{origin_name}')
                else:
                    if origin_module.all is None or origin_name not in origin_module.all:
                        self.system.msg(
                            "astbuilder",
                            "moving %r into %r" % (ob.fullName(), current.fullName())
                            )
                        # Must be a Module since the exports is set to an empty list if it's not.
                        assert isinstance(current, model.Module)
                        ob.reparent(current, as_name)
                        return True
            else:
                # re-export names that are not part of the current system with an alias
                attr = self.builder.addAttribute(name=as_name, kind=model.DocumentableKind.ALIAS, parent=current)
                attr.alias = f'{modname}.{origin_name}'
                # This is only for the HTML repr
                attr.value=ast.Name(attr.alias, ast.Load()) # passing ctx is required for python 3.6
                return True
 
        return False

    def _importNames(self, modname: str, names: Iterable[ast.alias]) -> None:
        """Handle a C{from <modname> import <names>} statement."""

        # Process the module we're importing from.
        mod = self.system.getProcessedModule(modname)

        # Fetch names to export.
        exports = self._getCurrentModuleExports()

        current = self.builder.current
        assert isinstance(current, model.CanContainImportsDocumentable)
        _localNameToFullName = current._localNameToFullName_map
        for al in names:
            orgname, asname = al.name, al.asname
            if asname is None:
                asname = orgname

            if self._handleReExport(exports, orgname, asname, mod or modname) is True:
                continue

            # If we're importing from a package, make sure imported modules
            # are processed (getProcessedModule() ignores non-modules).
            if isinstance(mod, model.Package):
                self.system.getProcessedModule(f'{modname}.{orgname}')

            _localNameToFullName[asname] = f'{modname}.{orgname}'

    def visit_Import(self, node: ast.Import) -> None:
        """Process an import statement.

        The grammar for the statement is roughly:

        mod_as := DOTTEDNAME ['as' NAME]
        import_stmt := 'import' mod_as (',' mod_as)*

        and this is translated into a node which is an instance of Import wih
        an attribute 'names', which is in turn a list of 2-tuples
        (dotted_name, as_name) where as_name is None if there was no 'as foo'
        part of the statement.
        """
        if not isinstance(self.builder.current, model.CanContainImportsDocumentable):
            self.builder.warning("processing import statement in odd context",
                                 str(self.builder.current))
            return
        _localNameToFullName = self.builder.current._localNameToFullName_map
        for al in node.names:
            fullname, asname = al.name, al.asname
            if asname is not None:
                _localNameToFullName[asname] = fullname


    def _handleOldSchoolMethodDecoration(self, target: str, expr: Optional[ast.expr]) -> bool:
        if not isinstance(expr, ast.Call):
            return False
        func = expr.func
        if not isinstance(func, ast.Name):
            return False
        func_name = func.id
        args = expr.args
        if len(args) != 1:
            return False
        arg, = args
        if not isinstance(arg, ast.Name):
            return False
        if target == arg.id and func_name in ['staticmethod', 'classmethod']:
            target_obj = self.builder.current.contents.get(target)
            if isinstance(target_obj, model.Function):

                # _handleOldSchoolMethodDecoration must only be called in a class scope.
                assert target_obj.kind is model.DocumentableKind.METHOD

                if func_name == 'staticmethod':
                    target_obj.kind = model.DocumentableKind.STATIC_METHOD
                elif func_name == 'classmethod':
                    target_obj.kind = model.DocumentableKind.CLASS_METHOD
                return True
        return False
    
    def _warnsConstantAssigmentOverride(self, obj: model.Attribute, lineno_offset: int) -> None:
        obj.report(f'Assignment to constant "{obj.name}" overrides previous assignment '
                    f'at line {obj.linenumber}, the original value will not be part of the docs.', 
                            section='ast', lineno_offset=lineno_offset)
                            
    def _warnsConstantReAssigmentInInstance(self, obj: model.Attribute, lineno_offset: int = 0) -> None:
        obj.report(f'Assignment to constant "{obj.name}" inside an instance is ignored, this value will not be part of the docs.', 
                        section='ast', lineno_offset=lineno_offset)

    def _handleConstant(self, obj: model.Attribute, value: Optional[ast.expr], lineno: int) -> None:
        """Must be called after obj.setLineNumber() to have the right line number in the warning."""
        
        if is_attribute_overridden(obj, value):
            
            if obj.kind in (model.DocumentableKind.CONSTANT, 
                                model.DocumentableKind.VARIABLE, 
                                model.DocumentableKind.CLASS_VARIABLE):
                # Module/Class level warning, regular override.
                self._warnsConstantAssigmentOverride(obj=obj, lineno_offset=lineno-obj.linenumber)
            else:
                # Instance level warning caught at the time of the constant detection.
                self._warnsConstantReAssigmentInInstance(obj)

        obj.value = value
        
        obj.kind = model.DocumentableKind.CONSTANT

        # A hack to to display variables annotated with Final with the real type instead.
        if is_using_typing_final(obj.annotation, obj):
            if isinstance(obj.annotation, ast.Subscript):
                try:
                    annotation = extract_final_subscript(obj.annotation)
                except ValueError as e:
                    obj.report(str(e), section='ast', lineno_offset=lineno-obj.linenumber)
                    obj.annotation = _infer_type(value) if value else None
                else:
                    # Will not display as "Final[str]" but rather only "str"
                    obj.annotation = annotation
            else:
                # Just plain "Final" annotation.
                # Simply ignore it because it's duplication of information.
                obj.annotation = _infer_type(value) if value else None
    
    def _handleAlias(self, obj: model.Attribute, value: Optional[ast.expr], lineno: int) -> None:
        """
        Must be called after obj.setLineNumber() to have the right line number in the warning.

        Create or update an alias.
        """
        
        if is_attribute_overridden(obj, value) and is_alias(obj.value):
            obj.report(f'Assignment to alias "{obj.name}" overrides previous alias '
                    f'at line {obj.linenumber}.', 
                            section='ast', lineno_offset=lineno-obj.linenumber)
        # obj.system.msg(msg=f'Processing alias {obj.name!r} at {obj.module.name}:{obj.linenumber}.', 
        #             section='ast', 
        #             thresh=2)

        obj.kind = model.DocumentableKind.ALIAS
        # This will be used for HTML repr of the alias.
        obj.value = value
        dottedname = node2dottedname(value)
        # It cannot be None, because we call _handleAlias() only if is_alias() is True.
        assert dottedname is not None
        name = '.'.join(dottedname)
        # Store the alias value as string now, this avoids doing it in _resolveAlias().
        obj.alias = name


    def _handleModuleVar(self,
            target: str,
            annotation: Optional[ast.expr],
            expr: Optional[ast.expr],
            lineno: int
            ) -> None:
        if target in MODULE_VARIABLES_META_PARSERS:
            # This is metadata, not a variable that needs to be documented,
            # and therefore doesn't need an Attribute instance.
            return
        parent = self.builder.current
        obj = parent.contents.get(target)
        
        if obj is None:
            obj = self.builder.addAttribute(name=target, kind=None, parent=parent)
        
        # If it's not an attribute it means that the name is already denifed as function/class 
        # probably meaning that this attribute is a bound callable. 
        #
        #   def func(value, stock) -> int:...
        #   var = 2
        #   func = partial(func, value=var)
        #
        # We don't know how to handle this,
        # so we ignore it to document the original object. This means that we might document arguments 
        # that are in reality not existing because they have values in a partial() call for instance.

        if not isinstance(obj, model.Attribute):
            return
            
        if annotation is None and expr is not None:
            annotation = _infer_type(expr)
        
        obj.annotation = annotation
        obj.setLineNumber(lineno)
        
        if is_alias(expr):
            self._handleAlias(obj=obj, value=expr, lineno=lineno)
        elif is_constant(obj):
            self._handleConstant(obj=obj, value=expr, lineno=lineno)
        else:
            obj.kind = model.DocumentableKind.VARIABLE
            # We store the expr value for all Attribute in order to be able to 
            # check if they have been initialized or not.
            obj.value = expr

        self.builder.currentAttr = obj

    def _handleAssignmentInModule(self,
            target: str,
            annotation: Optional[ast.expr],
            expr: Optional[ast.expr],
            lineno: int
            ) -> None:
        module = self.builder.current
        assert isinstance(module, model.Module)
        self._handleModuleVar(target, annotation, expr, lineno)

    def _handleClassVar(self,
            name: str,
            annotation: Optional[ast.expr],
            expr: Optional[ast.expr],
            lineno: int
            ) -> None:
        cls = self.builder.current
        assert isinstance(cls, model.Class)
        if not _maybeAttribute(cls, name):
            return

        # Class variables can only be Attribute, so it's OK to cast
        obj = cast(Optional[model.Attribute], cls.contents.get(name))

        if obj is None:
            obj = self.builder.addAttribute(name=name, kind=None, parent=cls)

        if obj.kind is None:
            obj.kind = model.DocumentableKind.CLASS_VARIABLE

        if expr is not None:
            if annotation is None:
                annotation = _infer_type(expr)
        
        obj.annotation = annotation
        obj.setLineNumber(lineno)

        if is_alias(expr):
            self._handleAlias(obj=obj, value=expr, lineno=lineno)
        elif is_constant(obj):
            self._handleConstant(obj=obj, value=expr, lineno=lineno)
        else:
            obj.value = expr

        self.builder.currentAttr = obj

    def _handleInstanceVar(self,
            name: str,
            annotation: Optional[ast.expr],
            expr: Optional[ast.expr],
            lineno: int
            ) -> None:
        func = self.builder.current
        if not isinstance(func, model.Function):
            return
        cls = func.parent
        if not isinstance(cls, model.Class):
            return
        if not _maybeAttribute(cls, name):
            return

        # Class variables can only be Attribute, so it's OK to cast because we used _maybeAttribute() above.
        obj = cast(Optional[model.Attribute], cls.contents.get(name))
        if obj is None:

            obj = self.builder.addAttribute(name=name, kind=None, parent=cls)

        if annotation is None and expr is not None:
            annotation = _infer_type(expr)
        
        obj.annotation = annotation
        obj.setLineNumber(lineno)

        # Maybe an instance variable overrides a constant, 
        # so we check before setting the kind to INSTANCE_VARIABLE.
        if obj.kind is model.DocumentableKind.CONSTANT:
            self._warnsConstantReAssigmentInInstance(obj, lineno_offset=lineno-obj.linenumber)
        else:
            obj.kind = model.DocumentableKind.INSTANCE_VARIABLE
            obj.value = expr
        
        self.builder.currentAttr = obj

    def _handleAssignmentInClass(self,
            target: str,
            annotation: Optional[ast.expr],
            expr: Optional[ast.expr],
            lineno: int
            ) -> None:
        cls = self.builder.current
        assert isinstance(cls, model.Class)
        self._handleClassVar(target, annotation, expr, lineno)

    def _handleDocstringUpdate(self,
            targetNode: ast.expr,
            expr: Optional[ast.expr],
            lineno: int
            ) -> None:
        def warn(msg: str) -> None:
            module = self.builder.currentMod
            assert module is not None
            module.report(msg, section='ast', lineno_offset=lineno)

        # Ignore docstring updates in functions.
        scope = self.builder.current
        if isinstance(scope, model.Function):
            return

        # Figure out target object.
        full_name = node2fullname(targetNode, scope)
        if full_name is None:
            warn("Unable to figure out target for __doc__ assignment")
            # Don't return yet: we might have to warn about the value too.
            obj = None
        else:
            obj = self.system.objForFullName(full_name)
            if obj is None:
                warn("Unable to figure out target for __doc__ assignment: "
                     "computed full name not found: " + full_name)

        # Determine docstring value.
        try:
            if expr is None:
                # The expr is None for detupling assignments, which can
                # be described as "too complex".
                raise ValueError()
            docstring: object = ast.literal_eval(expr)
        except ValueError:
            warn("Unable to figure out value for __doc__ assignment, "
                 "maybe too complex")
            return
        if not isinstance(docstring, str):
            warn("Ignoring value assigned to __doc__: not a string")
            return

        if obj is not None:
            obj.docstring = docstring
            # TODO: It might be better to not perform docstring parsing until
            #       we have the final docstrings for all objects.
            obj.parsed_docstring = None

    def _handleAssignment(self,
            targetNode: ast.expr,
            annotation: Optional[ast.expr],
            expr: Optional[ast.expr],
            lineno: int
            ) -> None:
        if isinstance(targetNode, ast.Name):
            target = targetNode.id
            scope = self.builder.current
            if isinstance(scope, model.Module):
                self._handleAssignmentInModule(target, annotation, expr, lineno)
            elif isinstance(scope, model.Class):
                if not self._handleOldSchoolMethodDecoration(target, expr):
                    self._handleAssignmentInClass(target, annotation, expr, lineno)
        elif isinstance(targetNode, ast.Attribute):
            value = targetNode.value
            if targetNode.attr == '__doc__':
                self._handleDocstringUpdate(value, expr, lineno)
            elif isinstance(value, ast.Name) and value.id == 'self':
                self._handleInstanceVar(targetNode.attr, annotation, expr, lineno)
            # TODO: Fix https://github.com/twisted/pydoctor/issues/13

    def visit_Assign(self, node: ast.Assign) -> None:
        lineno = node.lineno
        expr = node.value

        type_comment: Optional[str] = getattr(node, 'type_comment', None)
        if type_comment is None:
            annotation = None
        else:
            annotation = self._unstring_annotation(ast.Str(type_comment, lineno=lineno))

        for target in node.targets:
            if isinstance(target, ast.Tuple):
                for elem in target.elts:
                    # Note: We skip type and aliasing analysis for this case,
                    #       but we do record line numbers.
                    self._handleAssignment(elem, None, None, lineno)
            else:
                self._handleAssignment(target, annotation, expr, lineno)

    def visit_AnnAssign(self, node: ast.AnnAssign) -> None:
        annotation = self._unstring_annotation(node.annotation)
        self._handleAssignment(node.target, annotation, node.value, node.lineno)

    def visit_Expr(self, node: ast.Expr) -> None:
        value = node.value
        if isinstance(value, ast.Str):
            attr = self.builder.currentAttr
            if attr is not None:
                attr.setDocstring(value)
                self.builder.currentAttr = None
        self.generic_visit(node)


    def visit_AsyncFunctionDef(self, node: ast.AsyncFunctionDef) -> None:
        self._handleFunctionDef(node, is_async=True)

    def visit_FunctionDef(self, node: ast.FunctionDef) -> None:
        self._handleFunctionDef(node, is_async=False)

    def _handleFunctionDef(self,
            node: Union[ast.AsyncFunctionDef, ast.FunctionDef],
            is_async: bool
            ) -> None:
        # Ignore inner functions.
        parent = self.builder.current
        if isinstance(parent, model.Function):
            raise self.SkipNode()

        lineno = node.lineno

        # setting linenumber from the start of the decorations
        if node.decorator_list:
            lineno = node.decorator_list[0].lineno

        # extracting docstring
        docstring: Optional[ast.Str] = None
        if len(node.body) > 0 and isinstance(node.body[0], ast.Expr) \
                              and isinstance(node.body[0].value, ast.Str):
            docstring = node.body[0].value

        func_name = node.name

        # determine the function's kind
        is_property = False
        is_classmethod = False
        is_staticmethod = False
        if isinstance(parent, model.Class) and node.decorator_list:
            for d in node.decorator_list:
                if isinstance(d, ast.Call):
                    deco_name = node2dottedname(d.func)
                else:
                    deco_name = node2dottedname(d)
                if deco_name is None:
                    continue
                if deco_name[-1].endswith('property') or deco_name[-1].endswith('Property'):
                    is_property = True
                elif deco_name == ['classmethod']:
                    is_classmethod = True
                elif deco_name == ['staticmethod']:
                    is_staticmethod = True
                elif len(deco_name) >= 2 and deco_name[-1] in ('setter', 'deleter'):
                    # Rename the setter/deleter, so it doesn't replace
                    # the property object.
                    func_name = '.'.join(deco_name[-2:])

        if is_property:
            # handle property and skip child nodes.
            attr = self._handlePropertyDef(node, docstring, lineno)
            if is_classmethod:
                attr.report(f'{attr.fullName()} is both property and classmethod')
            if is_staticmethod:
                attr.report(f'{attr.fullName()} is both property and staticmethod')
            raise self.SkipNode()

        func = self.builder.pushFunction(func_name, lineno)
        func.is_async = is_async
        if docstring is not None:
            func.setDocstring(docstring)
        func.decorators = node.decorator_list
        if is_staticmethod:
            if is_classmethod:
                func.report(f'{func.fullName()} is both classmethod and staticmethod')
            else:
                func.kind = model.DocumentableKind.STATIC_METHOD
        elif is_classmethod:
            func.kind = model.DocumentableKind.CLASS_METHOD

        # Position-only arguments were introduced in Python 3.8.
        posonlyargs: Sequence[ast.arg] = getattr(node.args, 'posonlyargs', ())

        num_pos_args = len(posonlyargs) + len(node.args.args)
        defaults = node.args.defaults
        default_offset = num_pos_args - len(defaults)
        def get_default(index: int) -> Optional[ast.expr]:
            assert 0 <= index < num_pos_args, index
            index -= default_offset
            return None if index < 0 else defaults[index]

        parameters: List[Parameter] = []
        def add_arg(name: str, kind: Any, default: Optional[ast.expr]) -> None:
            default_val = Parameter.empty if default is None else _ValueFormatter(default, ctx=func)
            parameters.append(Parameter(name, kind, default=default_val))

        for index, arg in enumerate(posonlyargs):
            add_arg(arg.arg, Parameter.POSITIONAL_ONLY, get_default(index))

        for index, arg in enumerate(node.args.args, start=len(posonlyargs)):
            add_arg(arg.arg, Parameter.POSITIONAL_OR_KEYWORD, get_default(index))

        vararg = node.args.vararg
        if vararg is not None:
            add_arg(vararg.arg, Parameter.VAR_POSITIONAL, None)

        assert len(node.args.kwonlyargs) == len(node.args.kw_defaults)
        for arg, default in zip(node.args.kwonlyargs, node.args.kw_defaults):
            add_arg(arg.arg, Parameter.KEYWORD_ONLY, default)

        kwarg = node.args.kwarg
        if kwarg is not None:
            add_arg(kwarg.arg, Parameter.VAR_KEYWORD, None)

        try:
            signature = Signature(parameters)
        except ValueError as ex:
            func.report(f'{func.fullName()} has invalid parameters: {ex}')
            signature = Signature()

        func.signature = signature
        func.annotations = self._annotations_from_function(node)
    
    def depart_AsyncFunctionDef(self, node: ast.AsyncFunctionDef) -> None:
        self.builder.popFunction()

    def depart_FunctionDef(self, node: ast.FunctionDef) -> None:
        self.builder.popFunction()

    def _handlePropertyDef(self,
            node: Union[ast.AsyncFunctionDef, ast.FunctionDef],
            docstring: Optional[ast.Str],
            lineno: int
            ) -> model.Attribute:

        attr = self.builder.addAttribute(name=node.name, kind=model.DocumentableKind.PROPERTY, parent=self.builder.current)
        attr.setLineNumber(lineno)

        if docstring is not None:
            attr.setDocstring(docstring)
            assert attr.docstring is not None
            pdoc = epydoc2stan.parse_docstring(attr, attr.docstring, attr)
            other_fields = []
            for field in pdoc.fields:
                tag = field.tag()
                if tag == 'return':
                    if not pdoc.has_body:
                        pdoc = field.body()
                        # Avoid format_summary() going back to the original
                        # empty-body docstring.
                        attr.docstring = ''
                elif tag == 'rtype':
                    attr.parsed_type = field.body()
                else:
                    other_fields.append(field)
            pdoc.fields = other_fields
            attr.parsed_docstring = pdoc

        if node.returns is not None:
            attr.annotation = self._unstring_annotation(node.returns)
        attr.decorators = node.decorator_list

        return attr

    def _annotations_from_function(
            self, func: Union[ast.AsyncFunctionDef, ast.FunctionDef]
            ) -> Mapping[str, Optional[ast.expr]]:
        """Get annotations from a function definition.
        @param func: The function definition's AST.
        @return: Mapping from argument name to annotation.
            The name C{return} is used for the return type.
            Unannotated arguments are omitted.
        """
        def _get_all_args() -> Iterator[ast.arg]:
            base_args = func.args
            # New on Python 3.8 -- handle absence gracefully
            try:
                yield from base_args.posonlyargs
            except AttributeError:
                pass
            yield from base_args.args
            varargs = base_args.vararg
            if varargs:
                varargs.arg = epydoc2stan.VariableArgument(varargs.arg)
                yield varargs
            yield from base_args.kwonlyargs
            kwargs = base_args.kwarg
            if kwargs:
                kwargs.arg = epydoc2stan.KeywordArgument(kwargs.arg)
                yield kwargs
        def _get_all_ast_annotations() -> Iterator[Tuple[str, Optional[ast.expr]]]:
            for arg in _get_all_args():
                yield arg.arg, arg.annotation
            returns = func.returns
            if returns:
                yield 'return', returns
        return {
            # Include parameter names even if they're not annotated, so that
            # we can use the key set to know which parameters exist and warn
            # when non-existing parameters are documented.
            name: None if value is None else self._unstring_annotation(value)
            for name, value in _get_all_ast_annotations()
            }

    def _unstring_annotation(self, node: ast.expr) -> ast.expr:
        """Replace all strings in the given expression by parsed versions.
        @return: The unstringed node. If parsing fails, an error is logged
            and the original node is returned.
        """
        try:
            expr = _AnnotationStringParser().visit(node)
        except SyntaxError as ex:
            module = self.builder.currentMod
            assert module is not None
            module.report(f'syntax error in annotation: {ex}', lineno_offset=node.lineno)
            return node
        else:
            assert isinstance(expr, ast.expr), expr
            return expr

class _ValueFormatter:
    """
    Class to encapsulate a python value and translate it to HTML when calling L{repr()} on the L{_ValueFormatter}.
    Used for presenting default values of parameters.
    """

    def __init__(self, value: Any, ctx: model.Documentable):
        self._colorized = colorize_inline_pyval(value)
        """
        The colorized value as L{ParsedDocstring}.
        """

        self._linker = ctx.docstring_linker
        """
        Linker.
        """

    def __repr__(self) -> str:
        """
        Present the python value as HTML. 
        Without the englobing <code> tags.
        """
        # Using node2stan.node2html instead of flatten(to_stan()). 
        # This avoids calling flatten() twice.
        return ''.join(node2stan.node2html(self._colorized.to_node(), self._linker))

class _AnnotationStringParser(ast.NodeTransformer):
    """Implementation of L{ModuleVistor._unstring_annotation()}.

    When given an expression, the node returned by L{ast.NodeVisitor.visit()}
    will also be an expression.
    If any string literal contained in the original expression is either
    invalid Python or not a singular expression, L{SyntaxError} is raised.
    """

    def _parse_string(self, value: str) -> ast.expr:
        statements = ast.parse(value).body
        if len(statements) != 1:
            raise SyntaxError("expected expression, found multiple statements")
        stmt, = statements
        if isinstance(stmt, ast.Expr):
            # Expression wrapped in an Expr statement.
            expr = self.visit(stmt.value)
            assert isinstance(expr, ast.expr), expr
            return expr
        else:
            raise SyntaxError("expected expression, found statement")

    def visit_Subscript(self, node: ast.Subscript) -> ast.Subscript:
        value = self.visit(node.value)
        if isinstance(value, ast.Name) and value.id == 'Literal':
            # Literal[...] expression; don't unstring the arguments.
            slice = node.slice
        elif isinstance(value, ast.Attribute) and value.attr == 'Literal':
            # typing.Literal[...] expression; don't unstring the arguments.
            slice = node.slice
        else:
            # Other subscript; unstring the slice.
            slice = self.visit(node.slice)
        return ast.copy_location(ast.Subscript(value, slice, node.ctx), node)

    # For Python >= 3.8:

    def visit_Constant(self, node: ast.Constant) -> ast.expr:
        value = node.value
        if isinstance(value, str):
            return ast.copy_location(self._parse_string(value), node)
        else:
            const = self.generic_visit(node)
            assert isinstance(const, ast.Constant), const
            return const

    # For Python < 3.8:

    def visit_Str(self, node: ast.Str) -> ast.expr:
        return ast.copy_location(self._parse_string(node.s), node)

def _infer_type(expr: ast.expr) -> Optional[ast.expr]:
    """Infer an expression's type.
    @param expr: The expression's AST.
    @return: A type annotation, or None if the expression has no obvious type.
    """
    try:
        value: object = ast.literal_eval(expr)
    except ValueError:
        return None
    else:
        ann = _annotation_for_value(value)
        if ann is None:
            return None
        else:
            return ast.fix_missing_locations(ast.copy_location(ann, expr))

def _annotation_for_value(value: object) -> Optional[ast.expr]:
    if value is None:
        return None
    name = type(value).__name__
    if isinstance(value, (dict, list, set, tuple)):
        ann_elem = _annotation_for_elements(value)
        if isinstance(value, dict):
            ann_value = _annotation_for_elements(value.values())
            if ann_value is None:
                ann_elem = None
            elif ann_elem is not None:
                ann_elem = ast.Tuple(elts=[ann_elem, ann_value])
        if ann_elem is not None:
            if name == 'tuple':
                ann_elem = ast.Tuple(elts=[ann_elem, ast.Ellipsis()])
            return ast.Subscript(value=ast.Name(id=name),
                                 slice=ast.Index(value=ann_elem))
    return ast.Name(id=name)

def _annotation_for_elements(sequence: Iterable[object]) -> Optional[ast.expr]:
    names = set()
    for elem in sequence:
        ann = _annotation_for_value(elem)
        if isinstance(ann, ast.Name):
            names.add(ann.id)
        else:
            # Nested sequences are too complex.
            return None
    if len(names) == 1:
        name = names.pop()
        return ast.Name(id=name)
    else:
        # Empty sequence or no uniform type.
        return None


DocumentableT = TypeVar('DocumentableT', bound=model.Documentable)

class ASTBuilder:
    """
    Keeps tracks of the state of the AST build, creates documentable and adds objects to the system.
    """
    ModuleVistor = ModuleVistor

    def __init__(self, system: model.System):
        self.system = system
        
        self.current = cast(model.Documentable, None) # current visited object
        self.currentMod: Optional[model.Module] = None # module, set when visiting ast.Module
        self.currentAttr: Optional[model.Documentable] = None # recently visited attribute object
        
        self._stack: List[model.Documentable] = []
        self.ast_cache: Dict[Path, Optional[ast.Module]] = {}


    def _push(self, cls: Type[DocumentableT], name: str, lineno: int) -> DocumentableT:
        """
        Create and enter a new object of the given type and add it to the system.
        """
        obj = cls(self.system, name, self.current)
        self.system.addObject(obj)
        self.push(obj, lineno)
        self.currentAttr = None
        return obj

    def _pop(self, cls: Type[model.Documentable]) -> None:
        assert isinstance(self.current, cls)
        self.pop(self.current)
        self.currentAttr = None

    def push(self, obj: model.Documentable, lineno: int) -> None:
        """
        Enter a documentable.
        """
        self._stack.append(self.current)
        self.current = obj
        if isinstance(obj, model.Module):
            assert self.currentMod is None
            obj.parentMod = self.currentMod = obj
        elif self.currentMod is not None:
            if obj.parentMod is not None:
                assert obj.parentMod is self.currentMod
            else:
                obj.parentMod = self.currentMod
        else:
            assert obj.parentMod is None
        if lineno:
            obj.setLineNumber(lineno)

    def pop(self, obj: model.Documentable) -> None:
        """
        Leave a documentable.
        """
        assert self.current is obj, f"{self.current!r} is not {obj!r}"
        self.current = self._stack.pop()
        if isinstance(obj, model.Module):
            self.currentMod = None

    def pushClass(self, name: str, lineno: int) -> model.Class:
        """
        Create and a new class in the system.
        """
        return self._push(self.system.Class, name, lineno)

    def popClass(self) -> None:
        """
        Leave a class.
        """
        self._pop(self.system.Class)

    def pushFunction(self, name: str, lineno: int) -> model.Function:
        """
        Create and enter a new function in the system.
        """
        return self._push(self.system.Function, name, lineno)

    def popFunction(self) -> None:
        """
        Leave a function.
        """
        self._pop(self.system.Function)

    def addAttribute(self,
            name: str, kind: Optional[model.DocumentableKind], parent: model.Documentable
            ) -> model.Attribute:
        """
        Add a new attribute to the system, attributes cannot be "entered".
        """
        system = self.system
        parentMod = self.currentMod
        attr = system.Attribute(system, name, parent)
        attr.kind = kind
        attr.parentMod = parentMod
        system.addObject(attr)
        self.currentAttr = attr
        return attr

    def warning(self, message: str, detail: str) -> None:
        self.system._warning(self.current, message, detail)

    def processModuleAST(self, mod_ast: ast.Module, mod: model.Module) -> None:

        for name, node in findModuleLevelAssign(mod_ast):
            try:
                module_var_parser = MODULE_VARIABLES_META_PARSERS[name]
            except KeyError:
                continue
            else:
                module_var_parser(node, mod)

        vis = self.ModuleVistor(self, mod)
        vis.extensions.add(*self.system._astbuilder_visitors)
        vis.extensions.attach_visitor(vis)
        vis.walkabout(mod_ast)

    def parseFile(self, path: Path) -> Optional[ast.Module]:
        try:
            return self.ast_cache[path]
        except KeyError:
            mod: Optional[ast.Module] = None
            try:
                mod = parseFile(path)
            except (SyntaxError, ValueError):
                self.warning("cannot parse", str(path))
            self.ast_cache[path] = mod
            return mod
    
    def parseString(self, py_string:str) -> Optional[ast.Module]:
        mod = None
        try:
            mod = _parse(py_string)
        except (SyntaxError, ValueError):
            self.warning("cannot parse string: ", py_string)
        return mod

model.System.defaultBuilder = ASTBuilder


def findModuleLevelAssign(mod_ast: ast.Module) -> Iterator[Tuple[str, ast.Assign]]:
    """
    Find module level Assign. 
    Yields tuples containing the assigment name and the Assign node.
    """
    for node in mod_ast.body:
        if isinstance(node, ast.Assign) and \
            len(node.targets) == 1 and \
            isinstance(node.targets[0], ast.Name):
                yield (node.targets[0].id, node)

def parseAll(node: ast.Assign, mod: model.Module) -> None:
    """Find and attempt to parse into a list of names the 
    C{__all__} variable of a module's AST and set L{Module.all} accordingly."""

    if not isinstance(node.value, (ast.List, ast.Tuple)):
        mod.report(
            'Cannot parse value assigned to "__all__"',
            section='all', lineno_offset=node.lineno)
        return

    names = []
    for idx, item in enumerate(node.value.elts):
        try:
            name: object = ast.literal_eval(item)
        except ValueError:
            mod.report(
                f'Cannot parse element {idx} of "__all__"',
                section='all', lineno_offset=node.lineno)
        else:
            if isinstance(name, str):
                names.append(name)
            else:
                mod.report(
                    f'Element {idx} of "__all__" has '
                    f'type "{type(name).__name__}", expected "str"',
                    section='all', lineno_offset=node.lineno)

    if mod.all is not None:
        mod.report(
            'Assignment to "__all__" overrides previous assignment',
            section='all', lineno_offset=node.lineno)
    mod.all = names

def parseDocformat(node: ast.Assign, mod: model.Module) -> None:
    """
    Find C{__docformat__} variable of this 
    module's AST and set L{Module.docformat} accordingly.
        
    This is all valid::

        __docformat__ = "reStructuredText en"
        __docformat__ = "epytext"
        __docformat__ = "restructuredtext"
    """

    try:
        value = ast.literal_eval(node.value)
    except ValueError:
        mod.report(
            'Cannot parse value assigned to "__docformat__": not a string',
            section='docformat', lineno_offset=node.lineno)
        return
    
    if not isinstance(value, str):
        mod.report(
            'Cannot parse value assigned to "__docformat__": not a string',
            section='docformat', lineno_offset=node.lineno)
        return
        
    if not value.strip():
        mod.report(
            'Cannot parse value assigned to "__docformat__": empty value',
            section='docformat', lineno_offset=node.lineno)
        return
    
    # Language is ignored and parser name is lowercased.
    value = value.split(" ", 1)[0].lower()

    if mod._docformat is not None:
        mod.report(
            'Assignment to "__docformat__" overrides previous assignment',
            section='docformat', lineno_offset=node.lineno)

    mod.docformat = value

MODULE_VARIABLES_META_PARSERS: Mapping[str, Callable[[ast.Assign, model.Module], None]] = {
    '__all__': parseAll,
    '__docformat__': parseDocformat
}<|MERGE_RESOLUTION|>--- conflicted
+++ resolved
@@ -39,120 +39,6 @@
     """
     obj = cls.find(name)
     return obj is None or isinstance(obj, model.Attribute)
-
-<<<<<<< HEAD
-_attrs_decorator_signature = signature(attrs)
-"""Signature of the L{attr.s} class decorator."""
-
-def _uses_auto_attribs(call: ast.Call, module: model.Module) -> bool:
-    """Does the given L{attr.s()} decoration contain C{auto_attribs=True}?
-    @param call: AST of the call to L{attr.s()}.
-        This function will assume that L{attr.s()} is called without
-        verifying that.
-    @param module: Module that contains the call, used for error reporting.
-    @return: L{True} if L{True} is passed for C{auto_attribs},
-        L{False} in all other cases: if C{auto_attribs} is not passed,
-        if an explicit L{False} is passed or if an error was reported.
-    """
-    try:
-        args = bind_args(_attrs_decorator_signature, call)
-    except TypeError as ex:
-        message = str(ex).replace("'", '"')
-        module.report(
-            f"Invalid arguments for attr.s(): {message}",
-            lineno_offset=call.lineno
-            )
-        return False
-
-    auto_attribs_expr = args.arguments.get('auto_attribs')
-    if auto_attribs_expr is None:
-        return False
-
-    try:
-        value = ast.literal_eval(auto_attribs_expr)
-    except ValueError:
-        module.report(
-            'Unable to figure out value for "auto_attribs" argument '
-            'to attr.s(), maybe too complex',
-            lineno_offset=call.lineno
-            )
-        return False
-
-    if not isinstance(value, bool):
-        module.report(
-            f'Value for "auto_attribs" argument to attr.s() '
-            f'has type "{type(value).__name__}", expected "bool"',
-            lineno_offset=call.lineno
-            )
-        return False
-
-    return value
-
-
-def is_attrib(expr: Optional[ast.expr], ctx: model.Documentable) -> bool:
-    """Does this expression return an C{attr.ib}?"""
-    return isinstance(expr, ast.Call) and node2fullname(expr.func, ctx) in (
-        'attr.ib', 'attr.attrib', 'attr.attr'
-        )
-
-
-_attrib_signature = signature(attrib)
-"""Signature of the L{attr.ib} function for defining class attributes."""
-
-def attrib_args(expr: ast.expr, ctx: model.Documentable) -> Optional[BoundArguments]:
-    """Get the arguments passed to an C{attr.ib} definition.
-    @return: The arguments, or L{None} if C{expr} does not look like
-        an C{attr.ib} definition or the arguments passed to it are invalid.
-    """
-    if isinstance(expr, ast.Call) and node2fullname(expr.func, ctx) in (
-            'attr.ib', 'attr.attrib', 'attr.attr'
-            ):
-        try:
-            return bind_args(_attrib_signature, expr)
-        except TypeError as ex:
-            message = str(ex).replace("'", '"')
-            ctx.module.report(
-                f"Invalid arguments for attr.ib(): {message}",
-                lineno_offset=expr.lineno
-                )
-    return None
-
-def is_using_typing_final(obj: model.Attribute) -> bool:
-    """
-    Detect if C{obj}'s L{Attribute.annotation} is using L{typing.Final}.
-    """
-    final_qualifiers = ("typing.Final", "typing_extensions.Final")
-    fullName = node2fullname(obj.annotation, obj)
-    if fullName in final_qualifiers:
-        return True
-    if isinstance(obj.annotation, ast.Subscript):
-        # Final[...] or typing.Final[...] expressions
-        if isinstance(obj.annotation.value, (ast.Name, ast.Attribute)):
-            value = obj.annotation.value
-            fullName = node2fullname(value, obj)
-            if fullName in final_qualifiers:
-                return True
-
-    return False
-=======
-
-def _handleAliasing(
-        ctx: model.CanContainImportsDocumentable,
-        target: str,
-        expr: Optional[ast.expr]
-        ) -> bool:
-    """If the given expression is a name assigned to a target that is not yet
-    in use, create an alias.
-    @return: L{True} iff an alias was created.
-    """
-    if target in ctx.contents:
-        return False
-    full_name = node2fullname(expr, ctx)
-    if full_name is None:
-        return False
-    ctx._localNameToFullName_map[target] = full_name
-    return True
->>>>>>> 44972b77
 
 def is_constant(obj: model.Attribute) -> bool:
     """
