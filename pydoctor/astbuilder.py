--- conflicted
+++ resolved
@@ -4,14 +4,13 @@
 import sys
 
 from functools import partial
-from inspect import Parameter, Signature, _ParameterKind
+from inspect import Parameter, Signature
 from itertools import chain
 from pathlib import Path
 from typing import (
     Any, Callable, Collection, Dict, Iterable, Iterator, List, Mapping, Optional, Sequence, Tuple,
     Type, TypeVar, Union, cast, TYPE_CHECKING
 )
-import attr
 import astor
 from pydoctor import epydoc2stan, model, node2stan, extensions, linker
 from pydoctor.epydoc.markup._pyval_repr import colorize_inline_pyval
@@ -842,63 +841,9 @@
         elif is_classmethod:
             func.kind = model.DocumentableKind.CLASS_METHOD
 
-<<<<<<< HEAD
-        try:
-            signature = signature_from_functiondef(node, func)
-        except ValueError as ex:
-            func.report(f'{func.fullName()} has invalid parameters: {ex}')
-            signature = Signature()
-        
+        annotations, signature = signature_from_functiondef(node, func)
+
         func.signature = signature
-        func.annotations = self._annotations_from_function(node)
-    
-=======
-        # Position-only arguments were introduced in Python 3.8.
-        posonlyargs: Sequence[ast.arg] = getattr(node.args, 'posonlyargs', ())
-
-        num_pos_args = len(posonlyargs) + len(node.args.args)
-        defaults = node.args.defaults
-        default_offset = num_pos_args - len(defaults)
-        annotations = self._annotations_from_function(node)
-
-        def get_default(index: int) -> Optional[ast.expr]:
-            assert 0 <= index < num_pos_args, index
-            index -= default_offset
-            return None if index < 0 else defaults[index]
-
-        parameters: List[Parameter] = []
-        def add_arg(name: str, kind: Any, default: Optional[ast.expr]) -> None:
-            default_val = Parameter.empty if default is None else _ValueFormatter(default, ctx=func)
-                                                                               # this cast() is safe since we're checking if annotations.get(name) is None first
-            annotation = Parameter.empty if annotations.get(name) is None else _AnnotationValueFormatter(cast(ast.expr, annotations[name]), ctx=func)
-            parameters.append(Parameter(name, kind, default=default_val, annotation=annotation))
-
-        for index, arg in enumerate(posonlyargs):
-            add_arg(arg.arg, Parameter.POSITIONAL_ONLY, get_default(index))
-
-        for index, arg in enumerate(node.args.args, start=len(posonlyargs)):
-            add_arg(arg.arg, Parameter.POSITIONAL_OR_KEYWORD, get_default(index))
-
-        vararg = node.args.vararg
-        if vararg is not None:
-            add_arg(vararg.arg, Parameter.VAR_POSITIONAL, None)
-
-        assert len(node.args.kwonlyargs) == len(node.args.kw_defaults)
-        for arg, default in zip(node.args.kwonlyargs, node.args.kw_defaults):
-            add_arg(arg.arg, Parameter.KEYWORD_ONLY, default)
-
-        kwarg = node.args.kwarg
-        if kwarg is not None:
-            add_arg(kwarg.arg, Parameter.VAR_KEYWORD, None)
-
-        return_type = annotations.get('return')
-        return_annotation = Parameter.empty if return_type is None or is_none_literal(return_type) else _AnnotationValueFormatter(return_type, ctx=func)
-        try:
-            signature = Signature(parameters, return_annotation=return_annotation)
-        except ValueError as ex:
-            func.report(f'{func.fullName()} has invalid parameters: {ex}')
-            signature = Signature()
-
         func.annotations = annotations
 
         # Only set main function signature if it is a non-overload
@@ -907,7 +852,6 @@
         else:
             func.signature = signature
 
->>>>>>> 0636f0d9
     def depart_AsyncFunctionDef(self, node: ast.AsyncFunctionDef) -> None:
         self.builder.popFunction()
 
@@ -949,49 +893,46 @@
 
         return attr
 
-    def _annotations_from_function(
-            self, func: Union[ast.AsyncFunctionDef, ast.FunctionDef]
-            ) -> Mapping[str, Optional[ast.expr]]:
-        """Get annotations from a function definition.
-        @param func: The function definition's AST.
-        @return: Mapping from argument name to annotation.
-            The name C{return} is used for the return type.
-            Unannotated arguments are omitted.
-        """
-        def _get_all_args() -> Iterator[ast.arg]:
-            base_args = func.args
-            # New on Python 3.8 -- handle absence gracefully
-            try:
-                yield from base_args.posonlyargs
-            except AttributeError:
-                pass
-            yield from base_args.args
-            varargs = base_args.vararg
-            if varargs:
-                varargs.arg = epydoc2stan.VariableArgument(varargs.arg)
-                yield varargs
-            yield from base_args.kwonlyargs
-            kwargs = base_args.kwarg
-            if kwargs:
-                kwargs.arg = epydoc2stan.KeywordArgument(kwargs.arg)
-                yield kwargs
-        def _get_all_ast_annotations() -> Iterator[Tuple[str, Optional[ast.expr]]]:
-            for arg in _get_all_args():
-                yield arg.arg, arg.annotation
-            returns = func.returns
-            if returns:
-                yield 'return', returns
-        return {
-            # Include parameter names even if they're not annotated, so that
-            # we can use the key set to know which parameters exist and warn
-            # when non-existing parameters are documented.
-            name: None if value is None else unstring_annotation(value, self.builder.current)
-            for name, value in _get_all_ast_annotations()
-            }
-
-class _ValueFormatterT(Protocol):
-    def __init__(self, value: Any, ctx: model.Documentable):...
-    def __repr__(self) -> str: ...
+def _annotations_from_function(
+        func: Union[ast.AsyncFunctionDef, ast.FunctionDef],
+        ctx: model.Documentable, 
+        ) -> Mapping[str, Optional[ast.expr]]:
+    """Get annotations from a function definition.
+    @param func: The function definition's AST.
+    @return: Mapping from argument name to annotation.
+        The name C{return} is used for the return type.
+        Unannotated arguments are omitted.
+    """
+    def _get_all_args() -> Iterator[ast.arg]:
+        base_args = func.args
+        # New on Python 3.8 -- handle absence gracefully
+        try:
+            yield from base_args.posonlyargs
+        except AttributeError:
+            pass
+        yield from base_args.args
+        varargs = base_args.vararg
+        if varargs:
+            varargs.arg = epydoc2stan.VariableArgument(varargs.arg)
+            yield varargs
+        yield from base_args.kwonlyargs
+        kwargs = base_args.kwarg
+        if kwargs:
+            kwargs.arg = epydoc2stan.KeywordArgument(kwargs.arg)
+            yield kwargs
+    def _get_all_ast_annotations() -> Iterator[Tuple[str, Optional[ast.expr]]]:
+        for arg in _get_all_args():
+            yield arg.arg, arg.annotation
+        returns = func.returns
+        if returns:
+            yield 'return', returns
+    return {
+        # Include parameter names even if they're not annotated, so that
+        # we can use the key set to know which parameters exist and warn
+        # when non-existing parameters are documented.
+        name: None if value is None else unstring_annotation(value, ctx)
+        for name, value in _get_all_ast_annotations()
+        }
 
 class _ValueFormatter:
     """
@@ -1020,76 +961,56 @@
         # but potential XML parser errors caused by XMLString needs to be handled later.
         return ''.join(node2stan.node2html(self._colorized.to_node(), self._linker))
 
-<<<<<<< HEAD
-def signature_from_functiondef(node: Union[ast.AsyncFunctionDef, ast.FunctionDef], ctx: model.Documentable) -> Signature:
-    # Currently ignores type hints.
-    
+def signature_from_functiondef(node: Union[ast.AsyncFunctionDef, ast.FunctionDef], 
+                               ctx: model.Function) -> Signature:
     # Position-only arguments were introduced in Python 3.8.
     posonlyargs: Sequence[ast.arg] = getattr(node.args, 'posonlyargs', ())
 
     num_pos_args = len(posonlyargs) + len(node.args.args)
     defaults = node.args.defaults
     default_offset = num_pos_args - len(defaults)
-    
+    annotations = _annotations_from_function(node, ctx)
+
     def get_default(index: int) -> Optional[ast.expr]:
-        """
-        Get the default value of the parameter, by index.
-        """
         assert 0 <= index < num_pos_args, index
         index -= default_offset
         return None if index < 0 else defaults[index]
 
-    sigbuilder = SignatureBuilder(ctx=ctx)
+    parameters: List[Parameter] = []
+    def add_arg(name: str, kind: Any, default: Optional[ast.expr]) -> None:
+        default_val = Parameter.empty if default is None else _ValueFormatter(default, ctx=ctx)
+                                                                            # this cast() is safe since we're checking if annotations.get(name) is None first
+        annotation = Parameter.empty if annotations.get(name) is None else _AnnotationValueFormatter(cast(ast.expr, annotations[name]), ctx=ctx)
+        parameters.append(Parameter(name, kind, default=default_val, annotation=annotation))
 
     for index, arg in enumerate(posonlyargs):
-        sigbuilder.add_param(arg.arg, Parameter.POSITIONAL_ONLY, get_default(index))
+        add_arg(arg.arg, Parameter.POSITIONAL_ONLY, get_default(index))
 
     for index, arg in enumerate(node.args.args, start=len(posonlyargs)):
-        sigbuilder.add_param(arg.arg, Parameter.POSITIONAL_OR_KEYWORD, get_default(index))
+        add_arg(arg.arg, Parameter.POSITIONAL_OR_KEYWORD, get_default(index))
 
     vararg = node.args.vararg
     if vararg is not None:
-        sigbuilder.add_param(vararg.arg, Parameter.VAR_POSITIONAL)
+        add_arg(vararg.arg, Parameter.VAR_POSITIONAL, None)
 
     assert len(node.args.kwonlyargs) == len(node.args.kw_defaults)
     for arg, default in zip(node.args.kwonlyargs, node.args.kw_defaults):
-        sigbuilder.add_param(arg.arg, Parameter.KEYWORD_ONLY, default)
+        add_arg(arg.arg, Parameter.KEYWORD_ONLY, default)
 
     kwarg = node.args.kwarg
     if kwarg is not None:
-        sigbuilder.add_param(kwarg.arg, Parameter.VAR_KEYWORD)
-
-    return sigbuilder.get_signature()
-
-@attr.s(auto_attribs=True)
-class SignatureBuilder:
-    """
-    Builds a signature, parameter by parameter, with customizable value formatter and signature classes.
-    """
-    ctx: model.Documentable
-    signature_class: Type['Signature'] = attr.ib(default=Signature)
-    value_formatter_class: Type['_ValueFormatterT'] = attr.ib(default=_ValueFormatter)
-    _parameters: List[Parameter] = attr.ib(factory=list, init=False)
-    _return_annotation: Any = attr.ib(default=Signature.empty, init=False)
-
-    def add_param(self, name: str, 
-                  kind: _ParameterKind, 
-                  default: Optional[Any]=None,
-                  annotation: Optional[Any]=None) -> None:
-                    
-        default_val = Parameter.empty if default is None else self.value_formatter_class(default, self.ctx)
-        annotation_val = Parameter.empty if annotation is None else self.value_formatter_class(annotation, self.ctx)
-        self._parameters.append(Parameter(name, kind, default=default_val, annotation=annotation_val))
-
-    def set_return_annotation(self, annotation: Optional[Any]) -> None:
-        self._return_annotation = Signature.empty if annotation is None else self.value_formatter_class(annotation, self.ctx)
-
-    def get_signature(self) -> Signature:
-        """
-        @raises ValueError: If Signature() call fails.
-        """
-        return self.signature_class(self._parameters, return_annotation=self._return_annotation)
-=======
+        add_arg(kwarg.arg, Parameter.VAR_KEYWORD, None)
+
+    return_type = annotations.get('return')
+    return_annotation = Parameter.empty if return_type is None or is_none_literal(return_type) else _AnnotationValueFormatter(return_type, ctx=ctx)
+    try:
+        signature = Signature(parameters, return_annotation=return_annotation)
+    except ValueError as ex:
+        ctx.report(f'{ctx.fullName()} has invalid parameters: {ex}')
+        signature = Signature()
+    
+    return annotations, signature
+
 class _AnnotationValueFormatter(_ValueFormatter):
     """
     Special L{_ValueFormatter} for function annotations.
@@ -1104,7 +1025,6 @@
         """
         return '<code>%s</code>' % super().__repr__()
 
->>>>>>> 0636f0d9
 
 def _infer_type(expr: ast.expr) -> Optional[ast.expr]:
     """Infer an expression's type.
