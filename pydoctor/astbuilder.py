"""Convert ASTs into L{pydoctor.model.Documentable} instances."""

import ast
import sys

from functools import partial
from inspect import Parameter, Signature
from itertools import chain
from pathlib import Path
from typing import (
    Any, Callable, Collection, Dict, Iterable, Iterator, List, Mapping, Optional, Sequence, Tuple,
    Type, TypeVar, Union, cast
)

import astor
import attr
from pydoctor import epydoc2stan, model, node2stan, extensions, astutils
from pydoctor.epydoc.markup._pyval_repr import colorize_inline_pyval
from pydoctor.astutils import (is_none_literal, is_typing_annotation, is_using_annotations, is_using_typing_final, node2dottedname, node2fullname, 
                               is__name__equals__main__, unstring_annotation, iterassign, extract_docstring_linenum,  
                               NodeVisitor)

def parseFile(path: Path) -> ast.Module:
    """Parse the contents of a Python source file."""
    with open(path, 'rb') as f:
        src = f.read() + b'\n'
    return _parse(src, filename=str(path))

if sys.version_info >= (3,8):
    _parse = partial(ast.parse, type_comments=True)
else:
    _parse = ast.parse


def _maybeAttribute(cls: model.Class, name: str) -> bool:
    """Check whether a name is a potential attribute of the given class.
    This is used to prevent an assignment that wraps a method from
    creating an attribute that would overwrite or shadow that method.

    @return: L{True} if the name does not exist or is an existing (possibly
        inherited) attribute, L{False} if this name defines something else than an L{Attribute}. 
    """
    obj = cls.find(name)
    return obj is None or isinstance(obj, model.Attribute)


def _handleAliasing(
        ctx: model.CanContainImportsDocumentable,
        target: str,
        expr: Optional[ast.expr]
        ) -> bool:
    """If the given expression is a name assigned to a target that is not yet
    in use, create an alias.
    @return: L{True} iff an alias was created.
    """
    if target in ctx.contents:
        return False
    full_name = node2fullname(expr, ctx)
    if full_name is None:
        return False
    ctx._localNameToFullName_map[target] = full_name
    return True

def is_constant(obj: model.Attribute) -> bool:
    """
    Detect if the given assignment is a constant. 

    To detect whether a assignment is a constant, this checks two things:
        - all-caps variable name
        - typing.Final annotation
    
    @note: Must be called after setting obj.annotation to detect variables using Final.
    """

    return obj.name.isupper() or is_using_typing_final(obj.annotation, obj)

class TypeAliasVisitorExt(extensions.ModuleVisitorExt):
    """
    This visitor implements the handling of type aliases and type variables.
    """
    def _isTypeVariable(self, ob: model.Attribute) -> bool:
        if ob.value is not None:
            if isinstance(ob.value, ast.Call) and node2fullname(ob.value.func, ob) in ('typing.TypeVar', 'typing_extensions.TypeVar'):
                return True
        return False
    
    def _isTypeAlias(self, ob: model.Attribute) -> bool:
        """
        Return C{True} if the Attribute is a type alias.
        """
        if ob.value is not None:

            if is_using_annotations(ob.annotation, ('typing.TypeAlias', 'typing_extensions.TypeAlias'), ob):
                try:
                    ob.value = unstring_annotation(ob.value, ob)
                except SyntaxError as e:
                    ob.report(f"invalid type alias: {e}")
                    return False
                return True
            
            if is_typing_annotation(ob.value, ob.parent):
                return True
        
        return False

    def visit_Assign(self, node: Union[ast.Assign, ast.AnnAssign]) -> None:
        current = self.visitor.builder.current
        for dottedname in iterassign(node): 
            if dottedname and len(dottedname)==1:
                attr = current.contents.get(dottedname[0])
                if attr is None:
                    return
                if not isinstance(attr, model.Attribute):
                    return
                if self._isTypeAlias(attr) is True:
                    attr.kind = model.DocumentableKind.TYPE_ALIAS
                elif self._isTypeVariable(attr) is True:
                    attr.kind = model.DocumentableKind.TYPE_VARIABLE
    
    visit_AnnAssign = visit_Assign

def is_attribute_overridden(obj: model.Attribute, new_value: Optional[ast.expr]) -> bool:
    """
    Detect if the optional C{new_value} expression override the one already stored in the L{Attribute.value} attribute.
    """
    return obj.value is not None and new_value is not None

def _extract_annotation_subscript(annotation: ast.Subscript) -> ast.AST:
    """
    Extract the "str, bytes" part from annotations like  "Union[str, bytes]".
    """
    ann_slice = annotation.slice
    if sys.version_info < (3,9) and isinstance(ann_slice, ast.Index):
        return ann_slice.value
    else:
        return ann_slice

def extract_final_subscript(annotation: ast.Subscript) -> ast.expr:
    """
    Extract the "str" part from annotations like  "Final[str]".

    @raises ValueError: If the "Final" annotation is not valid.
    """ 
    ann_slice = _extract_annotation_subscript(annotation)
    if isinstance(ann_slice, (ast.ExtSlice, ast.Slice, ast.Tuple)):
        raise ValueError("Annotation is invalid, it should not contain slices.")
    else:
        assert isinstance(ann_slice, ast.expr)
        return ann_slice

def is_property_def_decorator(dottedname:List[str], ctx:model.Documentable) -> bool:
    if dottedname[-1].endswith('property') or dottedname[-1].endswith('Property'):
        # TODO: Support property subclasses.
        return True
    return False

def looks_like_property_func_decorator(deco_name:List[str], ctx:model.Documentable) -> bool:
    if len(deco_name) >= 2 and deco_name[-1] in ('getter' ,'setter', 'deleter'):
        return True
    return False

def get_inherited_property(_property_decorator:ast.expr, _parent: model.Documentable) -> Optional[model.Attribute]:
    """
    Fetch the inherited property that this new decorator overrides.
    None if it doesn't exist.
    """
    if not get_property_function_kind(_property_decorator):
        return None
    (deco_name,_), = astutils.iter_decorator_list((_property_decorator,))
    assert deco_name is not None

    _property_name = deco_name[:-1]
    
    if len(_property_name) <= 1 or _property_name[-1] in _parent.contents:
        # the property already exist
        return None

    # property_def can be a getter/setter/deleter
    _cls = _parent.resolveName('.'.join(_property_name[:-1]))
    if _cls is None or not isinstance(_cls, model.Class):
        # Can't make sens of property decorator
        # the property decorator is pointing to something external OR 
        # not found in the system yet because of cyclic imports
        # OR to something else than a class :/
        # Don't rename it.
        return None
    
    # The class on which the property is defined (_cls) does not have
    # to be in the MRO of the parent
    property_def = _cls.find(_property_name[-1])
    if not isinstance(property_def, model.Attribute):
        return None
    
    return property_def

def get_property_function_kind(_property_decorator:ast.expr) -> Optional[model.PropertyFunctionKind]:
    """
    What kind of property function this decorator declares?
    None if we can't make sens of the decorator.
    """
    (deco_name,_), = astutils.iter_decorator_list((_property_decorator,))
    if deco_name:
        if deco_name[-1] == 'setter':
            return model.PropertyFunctionKind.SETTER
        if deco_name[-1] == 'getter':
            return model.PropertyFunctionKind.GETTER
        if deco_name[-1] == 'deleter':
            return model.PropertyFunctionKind.DELETER
    return None

class ModuleVistor(NodeVisitor):

    def __init__(self, builder: 'ASTBuilder', module: model.Module):
        super().__init__()
        self.builder = builder
        self.system = builder.system
        self.module = module


    def visit_If(self, node: ast.If) -> None:
        if isinstance(node.test, ast.Compare):
            if is__name__equals__main__(node.test):
                # skip if __name__ == '__main__': blocks since
                # whatever is declared in them cannot be imported
                # and thus is not part of the API
                raise self.SkipNode()

    def visit_Module(self, node: ast.Module) -> None:
        assert self.module.docstring is None

        self.builder.push(self.module, 0)
        if len(node.body) > 0 and isinstance(node.body[0], ast.Expr) and isinstance(node.body[0].value, ast.Str):
            self.module.setDocstring(node.body[0].value)
            epydoc2stan.extract_fields(self.module)

    def depart_Module(self, node: ast.Module) -> None:
        self.builder.pop(self.module)

    def visit_ClassDef(self, node: ast.ClassDef) -> None:
        # Ignore classes within functions.
        parent = self.builder.current
        if isinstance(parent, model.Function):
            raise self.SkipNode()

        rawbases = []
        initialbases = []
        initialbaseobjects = []

        for base_node in node.bases:
            # This handles generics in MRO, by extracting the first
            # subscript value::
            #   class Visitor(MyGeneric[T]):...
            # 'MyGeneric' will be added to rawbases instead 
            # of 'MyGeneric[T]' which cannot resolve to anything.
            name_node = base_node
            if isinstance(base_node, ast.Subscript):
                name_node = base_node.value
            
            str_base = '.'.join(node2dottedname(name_node) or \
                # Fallback on astor if the expression is unknown by node2dottedname().
                [astor.to_source(base_node).strip()]) 
                
            # Store the base as string and as ast.expr in rawbases list.
            rawbases += [(str_base, base_node)]
            
            # Try to resolve the base, put None if could not resolve it,
            # if we can't resolve it now, it most likely mean that there are
            # import cycles (maybe in TYPE_CHECKING blocks). 
            # None bases will be re-resolved in post-processing.
            expandbase = parent.expandName(str_base)
            baseobj = self.system.objForFullName(expandbase)
            
            if not isinstance(baseobj, model.Class):
                baseobj = None
                
            initialbases.append(expandbase)
            initialbaseobjects.append(baseobj)

        lineno = node.lineno
        if node.decorator_list:
            lineno = node.decorator_list[0].lineno

        cls: model.Class = self.builder.pushClass(node.name, lineno)
        cls.decorators = []
        cls.rawbases = rawbases
        cls._initialbaseobjects = initialbaseobjects
        cls._initialbases = initialbases

        if len(node.body) > 0 and isinstance(node.body[0], ast.Expr) and isinstance(node.body[0].value, ast.Str):
            cls.setDocstring(node.body[0].value)
            epydoc2stan.extract_fields(cls)

        if node.decorator_list:
            
            cls.raw_decorators = node.decorator_list
        
            for decnode in node.decorator_list:
                args: Optional[Sequence[ast.expr]]
                if isinstance(decnode, ast.Call):
                    base = node2fullname(decnode.func, parent)
                    args = decnode.args
                else:
                    base = node2fullname(decnode, parent)
                    args = None
                if base is None:  # pragma: no cover
                    # There are expressions for which node2data() returns None,
                    # but I cannot find any that don't lead to a SyntaxError
                    # when used in a decorator.
                    cls.report("cannot make sense of class decorator")
                else:
                    cls.decorators.append((base, args))

            
        # We're not resolving the subclasses at this point yet because all 
        # modules might not have been processed, and since subclasses are only used in the presentation,
        # it's better to resolve them in the post-processing instead.


    def depart_ClassDef(self, node: ast.ClassDef) -> None:
        self.builder.popClass()


    def visit_ImportFrom(self, node: ast.ImportFrom) -> None:
        ctx = self.builder.current
        if not isinstance(ctx, model.CanContainImportsDocumentable):
            # processing import statement in odd context
            return

        modname = node.module
        level = node.level
        if level:
            # Relative import.
            parent: Optional[model.Documentable] = ctx.parentMod
            if isinstance(ctx.module, model.Package):
                level -= 1
            for _ in range(level):
                if parent is None:
                    break
                parent = parent.parent
            if parent is None:
                assert ctx.parentMod is not None
                ctx.parentMod.report(
                    "relative import level (%d) too high" % node.level,
                    lineno_offset=node.lineno
                    )
                return
            if modname is None:
                modname = parent.fullName()
            else:
                modname = f'{parent.fullName()}.{modname}'
        else:
            # The module name can only be omitted on relative imports.
            assert modname is not None

        if node.names[0].name == '*':
            self._importAll(modname)
        else:
            self._importNames(modname, node.names)

    def _importAll(self, modname: str) -> None:
        """Handle a C{from <modname> import *} statement."""

        mod = self.system.getProcessedModule(modname)
        if mod is None:
            # We don't have any information about the module, so we don't know
            # what names to import.
            self.builder.current.report(f"import * from unknown {modname}", thresh=1)
            return

        self.builder.current.report(f"import * from {modname}", thresh=1)

        # Get names to import: use __all__ if available, otherwise take all
        # names that are not private.
        names = mod.all
        if names is None:
            names = [
                name
                for name in chain(mod.contents.keys(),
                                  mod._localNameToFullName_map.keys())
                if not name.startswith('_')
                ]

        # Fetch names to export.
        exports = self._getCurrentModuleExports()

        # Add imported names to our module namespace.
        assert isinstance(self.builder.current, model.CanContainImportsDocumentable)
        _localNameToFullName = self.builder.current._localNameToFullName_map
        expandName = mod.expandName
        for name in names:

            if self._handleReExport(exports, name, name, mod) is True:
                continue

            _localNameToFullName[name] = expandName(name)

    def _getCurrentModuleExports(self) -> Collection[str]:
        # Fetch names to export.
        current = self.builder.current
        if isinstance(current, model.Module):
            exports = current.all
            if exports is None:
                exports = []
        else:
            # Don't export names imported inside classes or functions.
            exports = []
        return exports

    def _handleReExport(self, curr_mod_exports:Collection[str], 
                        origin_name:str, as_name:str,
                        origin_module:model.Module) -> bool:
        """
        Move re-exported objects into current module.

        @returns: True if the imported name has been sucessfully re-exported.
        """
        # Move re-exported objects into current module.
        current = self.builder.current
        modname = origin_module.fullName()
        if as_name in curr_mod_exports:
            # In case of duplicates names, we can't rely on resolveName,
            # So we use content.get first to resolve non-alias names. 
            ob = origin_module.contents.get(origin_name) or origin_module.resolveName(origin_name)
            if ob is None:
                current.report("cannot resolve re-exported name :"
                                        f'{modname}.{origin_name}', thresh=1)
            else:
                if origin_module.all is None or origin_name not in origin_module.all:
                    self.system.msg(
                        "astbuilder",
                        "moving %r into %r" % (ob.fullName(), current.fullName())
                        )
                    # Must be a Module since the exports is set to an empty list if it's not.
                    assert isinstance(current, model.Module)
                    ob.reparent(current, as_name)
                    return True
        return False

    def _importNames(self, modname: str, names: Iterable[ast.alias]) -> None:
        """Handle a C{from <modname> import <names>} statement."""

        # Process the module we're importing from.
        mod = self.system.getProcessedModule(modname)

        # Fetch names to export.
        exports = self._getCurrentModuleExports()

        current = self.builder.current
        assert isinstance(current, model.CanContainImportsDocumentable)
        _localNameToFullName = current._localNameToFullName_map
        for al in names:
            orgname, asname = al.name, al.asname
            if asname is None:
                asname = orgname

            if mod is not None and self._handleReExport(exports, orgname, asname, mod) is True:
                continue

            # If we're importing from a package, make sure imported modules
            # are processed (getProcessedModule() ignores non-modules).
            if isinstance(mod, model.Package):
                self.system.getProcessedModule(f'{modname}.{orgname}')

            _localNameToFullName[asname] = f'{modname}.{orgname}'

    def visit_Import(self, node: ast.Import) -> None:
        """Process an import statement.

        The grammar for the statement is roughly:

        mod_as := DOTTEDNAME ['as' NAME]
        import_stmt := 'import' mod_as (',' mod_as)*

        and this is translated into a node which is an instance of Import wih
        an attribute 'names', which is in turn a list of 2-tuples
        (dotted_name, as_name) where as_name is None if there was no 'as foo'
        part of the statement.
        """
        if not isinstance(self.builder.current, model.CanContainImportsDocumentable):
            # processing import statement in odd context
            return
        _localNameToFullName = self.builder.current._localNameToFullName_map
        for al in node.names:
            fullname, asname = al.name, al.asname
            if asname is not None:
                _localNameToFullName[asname] = fullname


    def _handleOldSchoolMethodDecoration(self, target: str, expr: Optional[ast.expr]) -> bool:
        if not isinstance(expr, ast.Call):
            return False
        func = expr.func
        if not isinstance(func, ast.Name):
            return False
        func_name = func.id
        args = expr.args
        if len(args) != 1:
            return False
        arg, = args
        if not isinstance(arg, ast.Name):
            return False
        if target == arg.id and func_name in ['staticmethod', 'classmethod']:
            target_obj = self.builder.current.contents.get(target)
            if isinstance(target_obj, model.Function):

                # _handleOldSchoolMethodDecoration must only be called in a class scope.
                assert target_obj.kind is model.DocumentableKind.METHOD

                if func_name == 'staticmethod':
                    target_obj.kind = model.DocumentableKind.STATIC_METHOD
                elif func_name == 'classmethod':
                    target_obj.kind = model.DocumentableKind.CLASS_METHOD
                return True
        return False
    
    def _warnsConstantAssigmentOverride(self, obj: model.Attribute, lineno_offset: int) -> None:
        obj.report(f'Assignment to constant "{obj.name}" overrides previous assignment '
                    f'at line {obj.linenumber}, the original value will not be part of the docs.', 
                            section='ast', lineno_offset=lineno_offset)
                            
    def _warnsConstantReAssigmentInInstance(self, obj: model.Attribute, lineno_offset: int = 0) -> None:
        obj.report(f'Assignment to constant "{obj.name}" inside an instance is ignored, this value will not be part of the docs.', 
                        section='ast', lineno_offset=lineno_offset)

    def _handleConstant(self, obj: model.Attribute, value: Optional[ast.expr], lineno: int) -> None:
        """Must be called after obj.setLineNumber() to have the right line number in the warning."""
        
        if is_attribute_overridden(obj, value):
            
            if obj.kind in (model.DocumentableKind.CONSTANT, 
                                model.DocumentableKind.VARIABLE, 
                                model.DocumentableKind.CLASS_VARIABLE):
                # Module/Class level warning, regular override.
                self._warnsConstantAssigmentOverride(obj=obj, lineno_offset=lineno-obj.linenumber)
            else:
                # Instance level warning caught at the time of the constant detection.
                self._warnsConstantReAssigmentInInstance(obj)

        obj.value = value
        
        obj.kind = model.DocumentableKind.CONSTANT

        # A hack to to display variables annotated with Final with the real type instead.
        if is_using_typing_final(obj.annotation, obj):
            if isinstance(obj.annotation, ast.Subscript):
                try:
                    annotation = extract_final_subscript(obj.annotation)
                except ValueError as e:
                    obj.report(str(e), section='ast', lineno_offset=lineno-obj.linenumber)
                    obj.annotation = _infer_type(value) if value else None
                else:
                    # Will not display as "Final[str]" but rather only "str"
                    obj.annotation = annotation
            else:
                # Just plain "Final" annotation.
                # Simply ignore it because it's duplication of information.
                obj.annotation = _infer_type(value) if value else None

    def _handleModuleVar(self,
            target: str,
            annotation: Optional[ast.expr],
            expr: Optional[ast.expr],
            lineno: int
            ) -> None:
        if target in MODULE_VARIABLES_META_PARSERS:
            # This is metadata, not a variable that needs to be documented,
            # and therefore doesn't need an Attribute instance.
            return
        parent = self.builder.current
        obj = parent.contents.get(target)
        
        if obj is None:
            obj = self.builder.addAttribute(name=target, kind=None, parent=parent)
        
        # If it's not an attribute it means that the name is already denifed as function/class 
        # probably meaning that this attribute is a bound callable. 
        #
        #   def func(value, stock) -> int:...
        #   var = 2
        #   func = partial(func, value=var)
        #
        # We don't know how to handle this,
        # so we ignore it to document the original object. This means that we might document arguments 
        # that are in reality not existing because they have values in a partial() call for instance.

        if not isinstance(obj, model.Attribute):
            return
            
        if annotation is None and expr is not None:
            annotation = _infer_type(expr)
        
        obj.annotation = annotation
        obj.setLineNumber(lineno)
        
        if is_constant(obj):
            self._handleConstant(obj=obj, value=expr, lineno=lineno)
        else:
            obj.kind = model.DocumentableKind.VARIABLE
            # We store the expr value for all Attribute in order to be able to 
            # check if they have been initialized or not.
            obj.value = expr

        self.builder.currentAttr = obj

    def _handleAssignmentInModule(self,
            target: str,
            annotation: Optional[ast.expr],
            expr: Optional[ast.expr],
            lineno: int
            ) -> None:
        module = self.builder.current
        assert isinstance(module, model.Module)
        if not _handleAliasing(module, target, expr):
            self._handleModuleVar(target, annotation, expr, lineno)

    def _handleClassVar(self,
            name: str,
            annotation: Optional[ast.expr],
            expr: Optional[ast.expr],
            lineno: int
            ) -> None:
        cls = self.builder.current
        assert isinstance(cls, model.Class)
        if not _maybeAttribute(cls, name):
            return

        # Class variables can only be Attribute, so it's OK to cast
        obj = cast(Optional[model.Attribute], cls.contents.get(name))

        if obj is None:
            obj = self.builder.addAttribute(name=name, kind=None, parent=cls)

        if obj.kind is None:
            obj.kind = model.DocumentableKind.CLASS_VARIABLE

        if expr is not None:
            if annotation is None:
                annotation = _infer_type(expr)
        
        obj.annotation = annotation
        obj.setLineNumber(lineno)

        if is_constant(obj):
            self._handleConstant(obj=obj, value=expr, lineno=lineno)
        else:
            obj.value = expr

        self.builder.currentAttr = obj

    def _handleInstanceVar(self,
            name: str,
            annotation: Optional[ast.expr],
            expr: Optional[ast.expr],
            lineno: int
            ) -> None:
        func = self.builder.current
        if not isinstance(func, model.Function):
            return
        cls = func.parent
        if not isinstance(cls, model.Class):
            return
        if not _maybeAttribute(cls, name):
            return

        # Class variables can only be Attribute, so it's OK to cast because we used _maybeAttribute() above.
        obj = cast(Optional[model.Attribute], cls.contents.get(name))
        if obj is None:

            obj = self.builder.addAttribute(name=name, kind=None, parent=cls)

        if annotation is None and expr is not None:
            annotation = _infer_type(expr)
        
        obj.annotation = annotation
        obj.setLineNumber(lineno)

        # Maybe an instance variable overrides a constant, 
        # so we check before setting the kind to INSTANCE_VARIABLE.
        if obj.kind is model.DocumentableKind.CONSTANT:
            self._warnsConstantReAssigmentInInstance(obj, lineno_offset=lineno-obj.linenumber)
        else:
            obj.kind = model.DocumentableKind.INSTANCE_VARIABLE
            obj.value = expr
        
        self.builder.currentAttr = obj

    def _handleAssignmentInClass(self,
            target: str,
            annotation: Optional[ast.expr],
            expr: Optional[ast.expr],
            lineno: int
            ) -> None:
        cls = self.builder.current
        assert isinstance(cls, model.Class)
        if not _handleAliasing(cls, target, expr):
            self._handleClassVar(target, annotation, expr, lineno)

    def _handleDocstringUpdate(self,
            targetNode: ast.expr,
            expr: Optional[ast.expr],
            lineno: int
            ) -> None:
        def warn(msg: str) -> None:
            module = self.builder.currentMod
            assert module is not None
            module.report(msg, section='ast', lineno_offset=lineno)

        # Ignore docstring updates in functions.
        scope = self.builder.current
        if isinstance(scope, model.Function):
            return

        # Figure out target object.
        full_name = node2fullname(targetNode, scope)
        if full_name is None:
            warn("Unable to figure out target for __doc__ assignment")
            # Don't return yet: we might have to warn about the value too.
            obj = None
        else:
            obj = self.system.objForFullName(full_name)
            if obj is None:
                warn("Unable to figure out target for __doc__ assignment: "
                     "computed full name not found: " + full_name)

        # Determine docstring value.
        try:
            if expr is None:
                # The expr is None for detupling assignments, which can
                # be described as "too complex".
                raise ValueError()
            docstring: object = ast.literal_eval(expr)
        except ValueError:
            warn("Unable to figure out value for __doc__ assignment, "
                 "maybe too complex")
            return
        if not isinstance(docstring, str):
            warn("Ignoring value assigned to __doc__: not a string")
            return

        if obj is not None:
            obj.docstring = docstring
            # TODO: It might be better to not perform docstring parsing until
            #       we have the final docstrings for all objects.
            obj.parsed_docstring = None

    def _handleAssignment(self,
            targetNode: ast.expr,
            annotation: Optional[ast.expr],
            expr: Optional[ast.expr],
            lineno: int
            ) -> None:
        if isinstance(targetNode, ast.Name):
            target = targetNode.id
            scope = self.builder.current
            if isinstance(scope, model.Module):
                self._handleAssignmentInModule(target, annotation, expr, lineno)
            elif isinstance(scope, model.Class):
                if not self._handleOldSchoolMethodDecoration(target, expr):
                    self._handleAssignmentInClass(target, annotation, expr, lineno)
        elif isinstance(targetNode, ast.Attribute):
            value = targetNode.value
            if targetNode.attr == '__doc__':
                self._handleDocstringUpdate(value, expr, lineno)
            elif isinstance(value, ast.Name) and value.id == 'self':
                self._handleInstanceVar(targetNode.attr, annotation, expr, lineno)

    def visit_Assign(self, node: ast.Assign) -> None:
        lineno = node.lineno
        expr = node.value

        type_comment: Optional[str] = getattr(node, 'type_comment', None)
        if type_comment is None:
            annotation = None
        else:
            annotation = unstring_annotation(ast.Str(type_comment, lineno=lineno), self.builder.current)

        for target in node.targets:
            if isinstance(target, ast.Tuple):
                for elem in target.elts:
                    # Note: We skip type and aliasing analysis for this case,
                    #       but we do record line numbers.
                    self._handleAssignment(elem, None, None, lineno)
            else:
                self._handleAssignment(target, annotation, expr, lineno)

    def visit_AnnAssign(self, node: ast.AnnAssign) -> None:
        annotation = unstring_annotation(node.annotation, self.builder.current)
        self._handleAssignment(node.target, annotation, node.value, node.lineno)

    def visit_Expr(self, node: ast.Expr) -> None:
        value = node.value
        if isinstance(value, ast.Str):
            attr = self.builder.currentAttr
            if attr is not None:
                attr.setDocstring(value)
                self.builder.currentAttr = None
        self.generic_visit(node)


    def visit_AsyncFunctionDef(self, node: ast.AsyncFunctionDef) -> None:
        self._handleFunctionDef(node, is_async=True)

    def visit_FunctionDef(self, node: ast.FunctionDef) -> None:
        self._handleFunctionDef(node, is_async=False)

    def _handleFunctionDef(self,
            node: Union[ast.AsyncFunctionDef, ast.FunctionDef],
            is_async: bool
            ) -> None:
        # Ignore inner functions.
        parent = self.builder.current
        if isinstance(parent, model.Function):
            raise self.SkipNode()

        lineno = node.lineno

        # setting linenumber from the start of the decorations
        if node.decorator_list:
            lineno = node.decorator_list[0].lineno

        # extracting docstring
        docstring: Optional[ast.Str] = None
        if len(node.body) > 0 and isinstance(node.body[0], ast.Expr) \
                              and isinstance(node.body[0].value, ast.Str):
            docstring = node.body[0].value

        func_name = node.name

        # determine the function's kind
       
        is_classmethod = False
        is_staticmethod = False
<<<<<<< HEAD

        is_property = False # True if is_property_def_decorator()
        has_property_decorator = False # True if looks_like_property_func_decorator()
        property_decorator: Optional[ast.expr] = None

        if isinstance(parent, model.Class) and node.decorator_list:
            for deco_name,decnode in astutils.iter_decorator_list(node.decorator_list):
                if deco_name is None:
                    continue
                if is_property_def_decorator(deco_name, parent):
                    is_property = True
                    property_decorator = decnode
                elif deco_name == ['classmethod']:
                    is_classmethod = True
                elif deco_name == ['staticmethod']:
                    is_staticmethod = True
                # Pre-handle property elements
                elif looks_like_property_func_decorator(deco_name, parent):
                    # Setters and deleters should have the same name as the property function,
                    # otherwise ignore it.
                    # This pollutes the namespace unnecessarily and is generally not recommended. 
                    # Therefore it makes sense to stick to a single name, 
                    # which is consistent with the former property definition.
                    if not deco_name[-2] == func_name:
                        continue 
                    
                    # Rename the setter/deleter, so it doesn't replace
                    # the property object.

                    func_name = '.'.join(deco_name[-2:])
                    has_property_decorator = True
                    property_decorator = decnode
=======
        is_overload_func = False
        if node.decorator_list:
            for d in node.decorator_list:
                if isinstance(d, ast.Call):
                    deco_name = node2dottedname(d.func)
                else:
                    deco_name = node2dottedname(d)
                if deco_name is None:
                    continue
                if isinstance(parent, model.Class):
                    if deco_name[-1].endswith('property') or deco_name[-1].endswith('Property'):
                        is_property = True
                    elif deco_name == ['classmethod']:
                        is_classmethod = True
                    elif deco_name == ['staticmethod']:
                        is_staticmethod = True
                    elif len(deco_name) >= 2 and deco_name[-1] in ('setter', 'deleter'):
                        # Rename the setter/deleter, so it doesn't replace
                        # the property object.
                        func_name = '.'.join(deco_name[-2:])
                # Determine if the function is decorated with overload
                if parent.expandName('.'.join(deco_name)) in ('typing.overload', 'typing_extensions.overload'):
                    is_overload_func = True
>>>>>>> 3cb84767

        prop: Optional[model.Attribute] = None
        prop_func_kind: Optional[model.PropertyFunctionKind] = None
        is_new_property: bool = is_property

        if is_property and has_property_decorator:
            # The function has both @property and @name.getter/setter/delter decorators
            pass
        
        elif is_property:
            prop = self.builder.addAttribute(node.name, 
                        kind=model.DocumentableKind.PROPERTY, 
                        parent=parent)
            prop.setLineNumber(lineno)
            prop.decorators = node.decorator_list
            prop_func_kind = model.PropertyFunctionKind.GETTER
            # rename func, this might create conflict if some overrides the .getter
            func_name = node.name+'.getter'
        
        elif has_property_decorator:
            assert property_decorator is not None

            (deco_name,_), = astutils.iter_decorator_list((property_decorator,))
            prop_func_kind = get_property_function_kind(property_decorator)
            inherited_property = get_inherited_property(property_decorator, parent)

            # Looks like inherited property
            assert deco_name
            if len(deco_name)>2:
                if inherited_property and inherited_property._property_info:
                    prop = self.builder.addAttribute(node.name, 
                            kind=model.DocumentableKind.PROPERTY, 
                            parent=parent)
                    prop.setLineNumber(lineno)
                    prop.decorators = node.decorator_list
                    # copy property info
                    prop._property_info = model.PropertyInfo(
                                            **attr.asdict(inherited_property._property_info))
                    is_new_property = True
            
            elif not prop_func_kind:
                # should never go there since the deocrator should looks_like_property_func_decorator()
                pass
            else:
                # fetch property info to add this info to it
                maybe_prop = self.builder.current.contents.get(node.name)
                if not maybe_prop:
                    # can't find property
                    pass
                elif not isinstance(maybe_prop, model.Attribute):
                    # object is not a Attribute
                    prop = None
                elif not maybe_prop._property_info:
                    # Attribute is not a property
                    prop = None
                else:
                    prop = maybe_prop
        
        # Check if this property function is overriding a previously defined
        # property function on the same scope before pushing the new function
        # If it does override something, delete it before handleDuplicate() trigger a unseless warning.

        if prop is not None and not is_new_property \
          and func_name in parent.contents:            
            self.system._remove(parent.contents[func_name])
            del parent.contents[func_name]
        
        # Push and analyse function 

        # Check if it's a new func or exists with an overload
        existing_func = parent.contents.get(func_name)
        if isinstance(existing_func, model.Function) and existing_func.overloads:
            # If the existing function has a signature and this function is an
            # overload, then the overload came _after_ the primary function
            # which we do not allow. This also ensures that func will have
            # properties set for the primary function and not overloads.
            if existing_func.signature and is_overload_func:
                existing_func.report(f'{existing_func.fullName()} overload appeared after primary function', lineno_offset=lineno-existing_func.linenumber)
                raise self.SkipNode()
            # Do not recreate function object, just re-push it
            self.builder.push(existing_func, lineno)
            func = existing_func
        else:
            func = self.builder.pushFunction(func_name, lineno)

        func.is_async = is_async
        if docstring is not None:
            # Docstring not allowed on overload
            if is_overload_func:
                docline = extract_docstring_linenum(docstring)
                func.report(f'{func.fullName()} overload has docstring, unsupported', lineno_offset=docline-func.linenumber)
            else:
                func.setDocstring(docstring)
        func.decorators = node.decorator_list
        if is_staticmethod:
            if is_classmethod:
                func.report(f'{func.fullName()} is both classmethod and staticmethod')
            else:
                func.kind = model.DocumentableKind.STATIC_METHOD
        elif is_classmethod:
            func.kind = model.DocumentableKind.CLASS_METHOD

        # Position-only arguments were introduced in Python 3.8.
        posonlyargs: Sequence[ast.arg] = getattr(node.args, 'posonlyargs', ())

        num_pos_args = len(posonlyargs) + len(node.args.args)
        defaults = node.args.defaults
        default_offset = num_pos_args - len(defaults)
        annotations = self._annotations_from_function(node)

        def get_default(index: int) -> Optional[ast.expr]:
            assert 0 <= index < num_pos_args, index
            index -= default_offset
            return None if index < 0 else defaults[index]

        parameters: List[Parameter] = []
        def add_arg(name: str, kind: Any, default: Optional[ast.expr]) -> None:
            default_val = Parameter.empty if default is None else _ValueFormatter(default, ctx=func)
            annotation = Parameter.empty if annotations.get(name) is None else _AnnotationValueFormatter(annotations[name], ctx=func)
            parameters.append(Parameter(name, kind, default=default_val, annotation=annotation))

        for index, arg in enumerate(posonlyargs):
            add_arg(arg.arg, Parameter.POSITIONAL_ONLY, get_default(index))

        for index, arg in enumerate(node.args.args, start=len(posonlyargs)):
            add_arg(arg.arg, Parameter.POSITIONAL_OR_KEYWORD, get_default(index))

        vararg = node.args.vararg
        if vararg is not None:
            add_arg(vararg.arg, Parameter.VAR_POSITIONAL, None)

        assert len(node.args.kwonlyargs) == len(node.args.kw_defaults)
        for arg, default in zip(node.args.kwonlyargs, node.args.kw_defaults):
            add_arg(arg.arg, Parameter.KEYWORD_ONLY, default)

        kwarg = node.args.kwarg
        if kwarg is not None:
            add_arg(kwarg.arg, Parameter.VAR_KEYWORD, None)

        return_type = annotations.get('return')
        return_annotation = Parameter.empty if return_type is None or is_none_literal(return_type) else _AnnotationValueFormatter(return_type, ctx=func)
        try:
            signature = Signature(parameters, return_annotation=return_annotation)
        except ValueError as ex:
            func.report(f'{func.fullName()} has invalid parameters: {ex}')
            signature = Signature()

<<<<<<< HEAD
        func.signature = signature
        func.annotations = self._annotations_from_function(node)

        
        if prop is not None:
            
            if is_classmethod:
                prop.report(f'{prop.fullName()} is both property and classmethod')
            if is_staticmethod:
                prop.report(f'{prop.fullName()} is both property and staticmethod')
            
            assert property_decorator is not None

            # TODO: maybe deleter this attribute
            func.property_decorator = property_decorator

            if prop_func_kind is not None:
                # Store the fact that this function implements one of the getter/setter/deleter
                # of the property 'prop'.
                assert prop._property_info is not None
                prop._property_info.set(prop_func_kind, func)

                # Store the fact that this function declares a 
                # new property vs adding new functionality on top of getter
                if is_new_property:
                    prop._property_info.declaration = func
    
=======
        func.annotations = annotations

        # Only set main function signature if it is a non-overload
        if is_overload_func:
            func.overloads.append(model.FunctionOverload(primary=func, signature=signature, decorators=node.decorator_list))
        else:
            func.signature = signature

>>>>>>> 3cb84767
    def depart_AsyncFunctionDef(self, node: ast.AsyncFunctionDef) -> None:
        self.builder.popFunction()

    def depart_FunctionDef(self, node: ast.FunctionDef) -> None:
        self.builder.popFunction()

    def _annotations_from_function(
            self, func: Union[ast.AsyncFunctionDef, ast.FunctionDef]
            ) -> Mapping[str, Optional[ast.expr]]:
        """Get annotations from a function definition.
        @param func: The function definition's AST.
        @return: Mapping from argument name to annotation.
            The name C{return} is used for the return type.
            Unannotated arguments are omitted.
        """
        def _get_all_args() -> Iterator[ast.arg]:
            base_args = func.args
            # New on Python 3.8 -- handle absence gracefully
            try:
                yield from base_args.posonlyargs
            except AttributeError:
                pass
            yield from base_args.args
            varargs = base_args.vararg
            if varargs:
                varargs.arg = epydoc2stan.VariableArgument(varargs.arg)
                yield varargs
            yield from base_args.kwonlyargs
            kwargs = base_args.kwarg
            if kwargs:
                kwargs.arg = epydoc2stan.KeywordArgument(kwargs.arg)
                yield kwargs
        def _get_all_ast_annotations() -> Iterator[Tuple[str, Optional[ast.expr]]]:
            for arg in _get_all_args():
                yield arg.arg, arg.annotation
            returns = func.returns
            if returns:
                yield 'return', returns
        return {
            # Include parameter names even if they're not annotated, so that
            # we can use the key set to know which parameters exist and warn
            # when non-existing parameters are documented.
            name: None if value is None else unstring_annotation(value, self.builder.current)
            for name, value in _get_all_ast_annotations()
            }
    
class _ValueFormatter:
    """
    Class to encapsulate a python value and translate it to HTML when calling L{repr()} on the L{_ValueFormatter}.
    Used for presenting default values of parameters.
    """

    def __init__(self, value: Any, ctx: model.Documentable):
        self._colorized = colorize_inline_pyval(value)
        """
        The colorized value as L{ParsedDocstring}.
        """

        self._linker = ctx.docstring_linker
        """
        Linker.
        """

    def __repr__(self) -> str:
        """
        Present the python value as HTML. 
        Without the englobing <code> tags.
        """
        # Using node2stan.node2html instead of flatten(to_stan()). 
        # This avoids calling flatten() twice, 
        # but potential XML parser errors caused by XMLString needs to be handled later.
        return ''.join(node2stan.node2html(self._colorized.to_node(), self._linker))

class _AnnotationValueFormatter(_ValueFormatter):
    """
    Special L{_ValueFormatter} for annotations.
    """
    def __repr__(self) -> str:
        """
        Present the annotation wrapped inside <code> tags.
        """
        return '<code>%s</code>' % super().__repr__()


def _infer_type(expr: ast.expr) -> Optional[ast.expr]:
    """Infer an expression's type.
    @param expr: The expression's AST.
    @return: A type annotation, or None if the expression has no obvious type.
    """
    try:
        value: object = ast.literal_eval(expr)
    except ValueError:
        return None
    else:
        ann = _annotation_for_value(value)
        if ann is None:
            return None
        else:
            return ast.fix_missing_locations(ast.copy_location(ann, expr))

def _annotation_for_value(value: object) -> Optional[ast.expr]:
    if value is None:
        return None
    name = type(value).__name__
    if isinstance(value, (dict, list, set, tuple)):
        ann_elem = _annotation_for_elements(value)
        if isinstance(value, dict):
            ann_value = _annotation_for_elements(value.values())
            if ann_value is None:
                ann_elem = None
            elif ann_elem is not None:
                ann_elem = ast.Tuple(elts=[ann_elem, ann_value])
        if ann_elem is not None:
            if name == 'tuple':
                ann_elem = ast.Tuple(elts=[ann_elem, ast.Ellipsis()])
            return ast.Subscript(value=ast.Name(id=name),
                                 slice=ast.Index(value=ann_elem))
    return ast.Name(id=name)

def _annotation_for_elements(sequence: Iterable[object]) -> Optional[ast.expr]:
    names = set()
    for elem in sequence:
        ann = _annotation_for_value(elem)
        if isinstance(ann, ast.Name):
            names.add(ann.id)
        else:
            # Nested sequences are too complex.
            return None
    if len(names) == 1:
        name = names.pop()
        return ast.Name(id=name)
    else:
        # Empty sequence or no uniform type.
        return None


DocumentableT = TypeVar('DocumentableT', bound=model.Documentable)

class ASTBuilder:
    """
    Keeps tracks of the state of the AST build, creates documentable and adds objects to the system.
    """
    ModuleVistor = ModuleVistor

    def __init__(self, system: model.System):
        self.system = system
        
        self.current = cast(model.Documentable, None) # current visited object
        self.currentMod: Optional[model.Module] = None # module, set when visiting ast.Module
        self.currentAttr: Optional[model.Documentable] = None # recently visited attribute object
        
        self._stack: List[model.Documentable] = []
        self.ast_cache: Dict[Path, Optional[ast.Module]] = {}


    def _push(self, cls: Type[DocumentableT], name: str, lineno: int) -> DocumentableT:
        """
        Create and enter a new object of the given type and add it to the system.
        """
        obj = cls(self.system, name, self.current)
        self.push(obj, lineno)
        self.system.addObject(obj)
        self.currentAttr = None
        return obj

    def _pop(self, cls: Type[model.Documentable]) -> None:
        assert isinstance(self.current, cls)
        self.pop(self.current)
        self.currentAttr = None

    def push(self, obj: model.Documentable, lineno: int) -> None:
        """
        Enter a documentable.
        """
        self._stack.append(self.current)
        self.current = obj
        if isinstance(obj, model.Module):
            assert self.currentMod is None
            obj.parentMod = self.currentMod = obj
        elif self.currentMod is not None:
            if obj.parentMod is not None:
                assert obj.parentMod is self.currentMod
            else:
                obj.parentMod = self.currentMod
        else:
            assert obj.parentMod is None
        if lineno:
            obj.setLineNumber(lineno)

    def pop(self, obj: model.Documentable) -> None:
        """
        Leave a documentable.
        """
        assert self.current is obj, f"{self.current!r} is not {obj!r}"
        self.current = self._stack.pop()
        if isinstance(obj, model.Module):
            self.currentMod = None

    def pushClass(self, name: str, lineno: int) -> model.Class:
        """
        Create and a new class in the system.
        """
        return self._push(self.system.Class, name, lineno)

    def popClass(self) -> None:
        """
        Leave a class.
        """
        self._pop(self.system.Class)

    def pushFunction(self, name: str, lineno: int) -> model.Function:
        """
        Create and enter a new function in the system.
        """
        return self._push(self.system.Function, name, lineno)

    def popFunction(self) -> None:
        """
        Leave a function.
        """
        self._pop(self.system.Function)

    def addAttribute(self,
            name: str, kind: Optional[model.DocumentableKind], parent: model.Documentable
            ) -> model.Attribute:
        """
        Add a new attribute to the system, attributes cannot be "entered".
        """
        system = self.system
        parentMod = self.currentMod
        attr = system.Attribute(system, name, parent)
        attr.kind = kind
        if kind is model.DocumentableKind.PROPERTY:
            # init property info if this attribute is a property
            attr._property_info = model.PropertyInfo()
        attr.parentMod = parentMod
        system.addObject(attr)
        self.currentAttr = attr
        return attr


    def processModuleAST(self, mod_ast: ast.Module, mod: model.Module) -> None:

        for name, node in findModuleLevelAssign(mod_ast):
            try:
                module_var_parser = MODULE_VARIABLES_META_PARSERS[name]
            except KeyError:
                continue
            else:
                module_var_parser(node, mod)

        vis = self.ModuleVistor(self, mod)
        vis.extensions.add(*self.system._astbuilder_visitors)
        vis.extensions.attach_visitor(vis)
        vis.walkabout(mod_ast)

    def parseFile(self, path: Path, ctx: model.Module) -> Optional[ast.Module]:
        try:
            return self.ast_cache[path]
        except KeyError:
            mod: Optional[ast.Module] = None
            try:
                mod = parseFile(path)
            except (SyntaxError, ValueError) as e:
                ctx.report(f"cannot parse file, {e}")

            self.ast_cache[path] = mod
            return mod
    
    def parseString(self, py_string:str, ctx: model.Module) -> Optional[ast.Module]:
        mod = None
        try:
            mod = _parse(py_string)
        except (SyntaxError, ValueError):
            ctx.report("cannot parse string")
        return mod

model.System.defaultBuilder = ASTBuilder

def findModuleLevelAssign(mod_ast: ast.Module) -> Iterator[Tuple[str, ast.Assign]]:
    """
    Find module level Assign. 
    Yields tuples containing the assigment name and the Assign node.
    """
    for node in mod_ast.body:
        if isinstance(node, ast.Assign) and \
            len(node.targets) == 1 and \
            isinstance(node.targets[0], ast.Name):
                yield (node.targets[0].id, node)

def parseAll(node: ast.Assign, mod: model.Module) -> None:
    """Find and attempt to parse into a list of names the 
    C{__all__} variable of a module's AST and set L{Module.all} accordingly."""

    if not isinstance(node.value, (ast.List, ast.Tuple)):
        mod.report(
            'Cannot parse value assigned to "__all__"',
            section='all', lineno_offset=node.lineno)
        return

    names = []
    for idx, item in enumerate(node.value.elts):
        try:
            name: object = ast.literal_eval(item)
        except ValueError:
            mod.report(
                f'Cannot parse element {idx} of "__all__"',
                section='all', lineno_offset=node.lineno)
        else:
            if isinstance(name, str):
                names.append(name)
            else:
                mod.report(
                    f'Element {idx} of "__all__" has '
                    f'type "{type(name).__name__}", expected "str"',
                    section='all', lineno_offset=node.lineno)

    if mod.all is not None:
        mod.report(
            'Assignment to "__all__" overrides previous assignment',
            section='all', lineno_offset=node.lineno)
    mod.all = names

def parseDocformat(node: ast.Assign, mod: model.Module) -> None:
    """
    Find C{__docformat__} variable of this 
    module's AST and set L{Module.docformat} accordingly.
        
    This is all valid::

        __docformat__ = "reStructuredText en"
        __docformat__ = "epytext"
        __docformat__ = "restructuredtext"
    """

    try:
        value = ast.literal_eval(node.value)
    except ValueError:
        mod.report(
            'Cannot parse value assigned to "__docformat__": not a string',
            section='docformat', lineno_offset=node.lineno)
        return
    
    if not isinstance(value, str):
        mod.report(
            'Cannot parse value assigned to "__docformat__": not a string',
            section='docformat', lineno_offset=node.lineno)
        return
        
    if not value.strip():
        mod.report(
            'Cannot parse value assigned to "__docformat__": empty value',
            section='docformat', lineno_offset=node.lineno)
        return
    
    # Language is ignored and parser name is lowercased.
    value = value.split(" ", 1)[0].lower()

    if mod._docformat is not None:
        mod.report(
            'Assignment to "__docformat__" overrides previous assignment',
            section='docformat', lineno_offset=node.lineno)

    mod.docformat = value

MODULE_VARIABLES_META_PARSERS: Mapping[str, Callable[[ast.Assign, model.Module], None]] = {
    '__all__': parseAll,
    '__docformat__': parseDocformat
}


def setup_pydoctor_extension(r:extensions.ExtRegistrar) -> None:
    r.register_astbuilder_visitor(TypeAliasVisitorExt)<|MERGE_RESOLUTION|>--- conflicted
+++ resolved
@@ -830,47 +830,14 @@
        
         is_classmethod = False
         is_staticmethod = False
-<<<<<<< HEAD
+        is_overload_func = False
 
         is_property = False # True if is_property_def_decorator()
         has_property_decorator = False # True if looks_like_property_func_decorator()
         property_decorator: Optional[ast.expr] = None
-
-        if isinstance(parent, model.Class) and node.decorator_list:
+        
+        if node.decorator_list:
             for deco_name,decnode in astutils.iter_decorator_list(node.decorator_list):
-                if deco_name is None:
-                    continue
-                if is_property_def_decorator(deco_name, parent):
-                    is_property = True
-                    property_decorator = decnode
-                elif deco_name == ['classmethod']:
-                    is_classmethod = True
-                elif deco_name == ['staticmethod']:
-                    is_staticmethod = True
-                # Pre-handle property elements
-                elif looks_like_property_func_decorator(deco_name, parent):
-                    # Setters and deleters should have the same name as the property function,
-                    # otherwise ignore it.
-                    # This pollutes the namespace unnecessarily and is generally not recommended. 
-                    # Therefore it makes sense to stick to a single name, 
-                    # which is consistent with the former property definition.
-                    if not deco_name[-2] == func_name:
-                        continue 
-                    
-                    # Rename the setter/deleter, so it doesn't replace
-                    # the property object.
-
-                    func_name = '.'.join(deco_name[-2:])
-                    has_property_decorator = True
-                    property_decorator = decnode
-=======
-        is_overload_func = False
-        if node.decorator_list:
-            for d in node.decorator_list:
-                if isinstance(d, ast.Call):
-                    deco_name = node2dottedname(d.func)
-                else:
-                    deco_name = node2dottedname(d)
                 if deco_name is None:
                     continue
                 if isinstance(parent, model.Class):
@@ -880,14 +847,27 @@
                         is_classmethod = True
                     elif deco_name == ['staticmethod']:
                         is_staticmethod = True
-                    elif len(deco_name) >= 2 and deco_name[-1] in ('setter', 'deleter'):
+                        # Pre-handle property elements
+                    elif looks_like_property_func_decorator(deco_name, parent):
+                        # Setters and deleters should have the same name as the property function,
+                        # otherwise ignore it.
+                        # This pollutes the namespace unnecessarily and is generally not recommended. 
+                        # Therefore it makes sense to stick to a single name, 
+                        # which is consistent with the former property definition.
+                        if not deco_name[-2] == func_name:
+                            continue 
+                        
                         # Rename the setter/deleter, so it doesn't replace
                         # the property object.
+                        
                         func_name = '.'.join(deco_name[-2:])
+                        has_property_decorator = True
+                        property_decorator = decnode
+                
                 # Determine if the function is decorated with overload
                 if parent.expandName('.'.join(deco_name)) in ('typing.overload', 'typing_extensions.overload'):
                     is_overload_func = True
->>>>>>> 3cb84767
+
 
         prop: Optional[model.Attribute] = None
         prop_func_kind: Optional[model.PropertyFunctionKind] = None
@@ -1035,11 +1015,6 @@
             func.report(f'{func.fullName()} has invalid parameters: {ex}')
             signature = Signature()
 
-<<<<<<< HEAD
-        func.signature = signature
-        func.annotations = self._annotations_from_function(node)
-
-        
         if prop is not None:
             
             if is_classmethod:
@@ -1047,10 +1022,10 @@
             if is_staticmethod:
                 prop.report(f'{prop.fullName()} is both property and staticmethod')
             
-            assert property_decorator is not None
-
-            # TODO: maybe deleter this attribute
-            func.property_decorator = property_decorator
+            # assert property_decorator is not None it actually can be None
+
+            # # TODO: maybe deleter this attribute
+            # func.property_decorator = property_decorator
 
             if prop_func_kind is not None:
                 # Store the fact that this function implements one of the getter/setter/deleter
@@ -1063,7 +1038,6 @@
                 if is_new_property:
                     prop._property_info.declaration = func
     
-=======
         func.annotations = annotations
 
         # Only set main function signature if it is a non-overload
@@ -1072,7 +1046,6 @@
         else:
             func.signature = signature
 
->>>>>>> 3cb84767
     def depart_AsyncFunctionDef(self, node: ast.AsyncFunctionDef) -> None:
         self.builder.popFunction()
 
