"""
Convert L{pydoctor.epydoc} parsed markup into renderable content.
"""

from collections import defaultdict
from typing import (
    TYPE_CHECKING, Callable, ClassVar, DefaultDict, Dict, Generator, Iterable,
    Iterator, List, Mapping, Optional, Sequence, Tuple, Union
)
import ast
import itertools
import re

import attr

from pydoctor import model
from pydoctor.epydoc.markup import Field as EpydocField, ParseError, get_parser_by_name
from twisted.web.template import Tag, tags
from pydoctor.epydoc.markup import DocstringLinker, ParsedDocstring
import pydoctor.epydoc.markup.plaintext
from pydoctor.epydoc.markup._pyval_repr import colorize_pyval, colorize_inline_pyval

if TYPE_CHECKING:
    from twisted.web.template import Flattenable

def get_parser(obj: model.Documentable) -> Callable[[str, List[ParseError], bool], ParsedDocstring]:
    """
    Get the C{parse_docstring(str, List[ParseError], bool) -> ParsedDocstring} function. 
    """    
    # Use module's __docformat__ if specified, else use system's.
    docformat = obj.module.docformat or obj.system.options.docformat
    
    try:
        return get_parser_by_name(docformat, obj)
    except ImportError as e:
        msg = 'Error trying to import %r parser:\n\n    %s: %s\n\nUsing plain text formatting only.'%(
            docformat, e.__class__.__name__, e)
        obj.system.msg('epydoc2stan', msg, thresh=-1, once=True)
        return pydoctor.epydoc.markup.plaintext.parse_docstring


def get_docstring(
        obj: model.Documentable
        ) -> Tuple[Optional[str], Optional[model.Documentable]]:
    for source in obj.docsources():
        doc = source.docstring
        if doc:
            return doc, source
        if doc is not None:
            # Treat empty docstring as undocumented.
            return None, source
    return None, None


def taglink(o: model.Documentable, page_url: str, label: Optional["Flattenable"] = None) -> Tag:
    """
    Create a link to an object that exists in the system.
    """
    if not o.isVisible:
        o.system.msg("html", "don't link to %s"%o.fullName())

    if label is None:
        label = o.fullName()

    url = o.url
    if url.startswith(page_url + '#'):
        # When linking to an item on the same page, omit the path.
        # Besides shortening the HTML, this also avoids the page being reloaded
        # if the query string is non-empty.
        url = url[len(page_url):]

    ret: Tag = tags.a(label, href=url, class_='internal-link')
    if label != o.fullName():
        ret(title=o.fullName())
    return ret


class _EpydocLinker(DocstringLinker):

    def __init__(self, obj: model.Documentable):
        self.obj = obj

    @staticmethod
    def _create_intersphinx_link(label:"Flattenable", url:str) -> Tag:
        """
        Create a link with the special 'intersphinx-link' CSS class.
        """
        return tags.a(label, href=url, class_='intersphinx-link')

    def look_for_name(self,
            name: str,
            candidates: Iterable[model.Documentable],
            lineno: int
            ) -> Optional[model.Documentable]:
        part0 = name.split('.')[0]
        potential_targets = []
        for src in candidates:
            if part0 not in src.contents:
                continue
            target = src.resolveName(name)
            if target is not None and target not in potential_targets:
                potential_targets.append(target)
        if len(potential_targets) == 1:
            return potential_targets[0]
        elif len(potential_targets) > 1:
            self.obj.report(
                "ambiguous ref to %s, could be %s" % (
                    name,
                    ', '.join(ob.fullName() for ob in potential_targets)),
                'resolve_identifier_xref', lineno)
        return None

    def look_for_intersphinx(self, name: str) -> Optional[str]:
        """
        Return link for `name` based on intersphinx inventory.

        Return None if link is not found.
        """
        return self.obj.system.intersphinx.getLink(name)

    def link_to(self, identifier: str, label: "Flattenable") -> Tag:
        fullID = self.obj.expandName(identifier)

        target = self.obj.system.objForFullName(fullID)
        if target is not None:
            return taglink(target, self.obj.page_object.url, label)

        url = self.look_for_intersphinx(fullID)
        if url is not None:
            return self._create_intersphinx_link(label, url=url)

        return tags.transparent(label)

    def link_xref(self, target: str, label: "Flattenable", lineno: int) -> Tag:
        xref: "Flattenable"
        try:
            resolved = self._resolve_identifier_xref(target, lineno)
        except LookupError:
            xref = label
        else:
            if isinstance(resolved, model.Documentable):
                xref = taglink(resolved, self.obj.page_object.url, label)
            else:
                xref = self._create_intersphinx_link(label, url=resolved)
        ret: Tag = tags.code(xref)
        return ret

    def resolve_identifier(self, identifier: str) -> Optional[str]:
        fullID = self.obj.expandName(identifier)

        target = self.obj.system.objForFullName(fullID)
        if target is not None:
            return target.url

        return self.look_for_intersphinx(fullID)

    def _resolve_identifier_xref(self,
            identifier: str,
            lineno: int
            ) -> Union[str, model.Documentable]:
        """
        Resolve a crossreference link to a Python identifier.
        This will resolve the identifier to any reasonable target,
        even if it has to look in places where Python itself would not.

        @param identifier: The name of the Python identifier that
            should be linked to.
        @param lineno: The line number within the docstring at which the
            crossreference is located.
        @return: The referenced object within our system, or the URL of
            an external target (found via Intersphinx).
        @raise LookupError: If C{identifier} could not be resolved.
        """

        # There is a lot of DWIM here. Look for a global match first,
        # to reduce the chance of a false positive.

        # Check if 'identifier' is the fullName of an object.
        target = self.obj.system.objForFullName(identifier)
        if target is not None:
            return target

        # Check if the fullID exists in an intersphinx inventory.
        fullID = self.obj.expandName(identifier)
        target_url = self.look_for_intersphinx(fullID)
        if not target_url:
            # FIXME: https://github.com/twisted/pydoctor/issues/125
            # expandName is unreliable so in the case fullID fails, we
            # try our luck with 'identifier'.
            target_url = self.look_for_intersphinx(identifier)
        if target_url:
            return target_url

        # Since there was no global match, go look for the name in the
        # context where it was used.

        # Check if 'identifier' refers to an object by Python name resolution
        # in our context. Walk up the object tree and see if 'identifier' refers
        # to an object by Python name resolution in each context.
        src: Optional[model.Documentable] = self.obj
        while src is not None:
            target = src.resolveName(identifier)
            if target is not None:
                return target
            src = src.parent

        # Walk up the object tree again and see if 'identifier' refers to an
        # object in an "uncle" object.  (So if p.m1 has a class C, the
        # docstring for p.m2 can say L{C} to refer to the class in m1).
        # If at any level 'identifier' refers to more than one object, complain.
        src = self.obj
        while src is not None:
            target = self.look_for_name(identifier, src.contents.values(), lineno)
            if target is not None:
                return target
            src = src.parent

        # Examine every module and package in the system and see if 'identifier'
        # names an object in each one.  Again, if more than one object is
        # found, complain.
        target = self.look_for_name(
            identifier, self.obj.system.objectsOfType(model.Module), lineno)
        if target is not None:
            return target

        message = f'Cannot find link target for "{fullID}"'
        if identifier != fullID:
            message = f'{message}, resolved from "{identifier}"'
        root_idx = fullID.find('.')
        if root_idx != -1 and fullID[:root_idx] not in self.obj.system.root_names:
            message += ' (you can link to external docs with --intersphinx)'
        self.obj.report(message, 'resolve_identifier_xref', lineno)
        raise LookupError(identifier)


@attr.s(auto_attribs=True)
class FieldDesc:
    """
    Combines informations from multiple L{Field} objects into one.

    Example::

       :param foo: description of parameter foo
       :type foo:  SomeClass

    """
    _UNDOCUMENTED: ClassVar[Tag] = tags.span(class_='undocumented')("Undocumented")

    name: Optional[str] = None
    """Field name, i.e. C{:param <name>:}"""

    type: Optional[Tag] = None
    """Formatted type"""

    body: Optional[Tag] = None

    def format(self) -> Generator[Tag, None, None]:
        """
        @return: Iterator that yields one or two C{tags.td}.
        """
        formatted = self.body or self._UNDOCUMENTED
        fieldNameTd: List[Tag] = []
        if self.name:
            # Add the stars to the params names just before generating the field stan, not before.
            if isinstance(self.name, VariableArgument):
                prefix = "*"
            elif isinstance(self.name, KeywordArgument):
                prefix = "**"
            else:
                prefix = ""

            name = prefix + insert_break_points(self.name)

            stan_name = tags.span(class_="fieldArg")(name)
            if self.type:
                stan_name(":")
            fieldNameTd.append(stan_name)

        if self.type:
            fieldNameTd.append(self.type)
        if fieldNameTd:
            #  <name>: <type> | <desc>
            yield tags.td(class_="fieldArgContainer")(*fieldNameTd)
            yield tags.td(class_="fieldArgDesc")(formatted)
        else:
            #  <desc>
            yield tags.td(formatted, colspan="2")

class RaisesDesc(FieldDesc):
    """Description of an exception that can be raised by function/method."""

    def format(self) -> Generator[Tag, None, None]:
        assert self.type is not None  # TODO: Why can't it be None?
        yield tags.td(tags.code(self.type), class_="fieldArgContainer")
        yield tags.td(self.body or self._UNDOCUMENTED)


def format_desc_list(label: str, descs: Sequence[FieldDesc]) -> Iterator[Tag]:
    """
    Format list of L{FieldDesc}. Used for param, returns, raises, etc.

    Generates a 2-columns layout as follow::

        +------------------------------------+
        | <label>                            |
        | <name>: <type> |     <desc>        |
        | <name>: <type> |     <desc>        |
        +------------------------------------+

    If the fields don't have type or name information,
    generates the same output as L{format_field_list}::

        +------------------------------------+
        | <label>                            |
        | <desc ... >                        |
        +------------------------------------+

    @arg label: Section "mini heading"
    @arg descs: L{FieldDesc}s
    @returns: Each row as iterator or None if no C{descs} id provided.
    """
    if not descs:
        return
    # <label>
    row = tags.tr(class_="fieldStart")
    row(tags.td(class_="fieldName", colspan="2")(label))
    # yield the first row.
    yield row
    # yield descriptions.
    for d in descs:
        row = tags.tr()
        # <name>: <type> |     <desc>
        # or
        # <desc ... >
        row(d.format())
        yield row

@attr.s(auto_attribs=True)
class Field:
    """Like L{pydoctor.epydoc.markup.Field}, but without the gross accessor
    methods and with a formatted body.

    Example::

        @note: some other information
    """

    tag: str
    """Field tag, i.e. C{:<tag>:} """
    arg: Optional[str]
    """Field argument, i.e. C{:param <argument>:}"""
    source: model.Documentable
    lineno: int
    body: ParsedDocstring

    @classmethod
    def from_epydoc(cls, field: EpydocField, source: model.Documentable) -> 'Field':
        return cls(
            tag=field.tag(),
            arg=field.arg(),
            source=source,
            lineno=field.lineno,
            body=field.body()
            )

    def format(self) -> Tag:
        """Present this field's body as HTML."""
        return self.body.to_stan(_EpydocLinker(self.source))

    def report(self, message: str) -> None:
        self.source.report(message, lineno_offset=self.lineno, section='docstring')


def format_field_list(singular: str, plural: str, fields: Sequence[Field]) -> Iterator[Tag]:
    """
    Format list of L{Field} object. Used for notes, see also, authors, etc.

    Generates a 2-columns layout as follow::

        +------------------------------------+
        | <label>                            |
        | <desc ... >                        |
        +------------------------------------+

    @returns: Each row as iterator
    """
    if not fields:
        return

    label = singular if len(fields) == 1 else plural
    row = tags.tr(class_="fieldStart")
    row(tags.td(class_="fieldName", colspan="2")(label))
    yield row

    for field in fields:
        row = tags.tr()
        row(tags.td(colspan="2")(field.format()))
        yield row

class VariableArgument(str):
    """
    Encapsulate the name of C{vararg} parameters.
    """

class KeywordArgument(str):
    """
    Encapsulate the name of C{kwarg} parameters.
    """

class FieldHandler:

    def __init__(self, obj: model.Documentable):
        self.obj = obj
        self._linker = _EpydocLinker(self.obj)

        self.types: Dict[str, Optional[Tag]] = {}

        self.parameter_descs: List[FieldDesc] = []
        self.return_desc: Optional[FieldDesc] = None
<<<<<<< HEAD
        self.raise_descs: List[FieldDesc] = []
=======
        self.yields_desc: Optional[FieldDesc] = None 
        self.raise_descs: List[RaisesDesc] = []
        self.warns_desc: List[FieldDesc] = [] 
>>>>>>> d1c106c7
        self.seealsos: List[Field] = []
        self.notes: List[Field] = []
        self.authors: List[Field] = []
        self.sinces: List[Field] = []
        self.unknowns: DefaultDict[str, List[FieldDesc]] = defaultdict(list)

    def set_param_types_from_annotations(
            self, annotations: Mapping[str, Optional[ast.expr]], 
            return_annotation: Optional[ast.expr],
            ) -> None:
        """
        Format and set parameters and return annotation types from AST annotations.
        """
        formatted_annotations = {
            name: None if value is None
                       else colorize_inline_pyval(value).to_stan(self._linker)
            for name, value in annotations.items()
            }
        # set parameters types
        self.types.update(formatted_annotations)

        if return_annotation is not None:
            # In most cases 'None' is not an actual return type, but the absence
            # of a returned value. Not storing it is the easiest way to prevent
            # it from being presented.
            formatted_return_type = AnnotationDocstring(return_annotation).to_stan(self._linker)
            assert formatted_return_type is not None  # return_annotation would be None otherwise
            if not is_none_literal(return_annotation):
                self.return_desc = FieldDesc(type=formatted_return_type)

    @staticmethod
    def _report_unexpected_argument(field:Field) -> None:
        if field.arg is not None:
            field.report('Unexpected argument in %s field' % (field.tag,))

    def handle_return(self, field: Field) -> None:
        self._report_unexpected_argument(field)
        if not self.return_desc:
            self.return_desc = FieldDesc()
        self.return_desc.body = field.format()
    handle_returns = handle_return

    def handle_yield(self, field: Field) -> None:
        self._report_unexpected_argument(field)
        if not self.yields_desc:
            self.yields_desc = FieldDesc()
        self.yields_desc.body = field.format()
    handle_yields = handle_yield

    def handle_returntype(self, field: Field) -> None:
        self._report_unexpected_argument(field)
        if not self.return_desc:
            self.return_desc = FieldDesc()
        self.return_desc.type = field.format()
    handle_rtype = handle_returntype

    def handle_yieldtype(self, field: Field) -> None:
        self._report_unexpected_argument(field)
        if not self.yields_desc:
            self.yields_desc = FieldDesc()
        self.yields_desc.type = field.format()
    handle_ytype = handle_yieldtype

    def _handle_param_name(self, field: Field) -> Optional[str]:
        name = field.arg
        if name is None:
            field.report('Parameter name missing')
            return None
        
        name = name.lstrip('*')
        annotations = None
        if isinstance(field.source, model.Function):
            annotations = field.source.annotations
        elif isinstance(field.source, model.Class):
            # Constructor parameters can be documented on the class.
            annotations = field.source.constructor_params
        # This might look useless, but it's needed in order to keep the 
        # right str type: str, VariableArgument or KeyowrdArgument. And then add the stars accordingly.
        if annotations is not None:
            for param_name, _ in annotations.items():
                if param_name == name:
                    name = param_name
        return name

    def _handle_param_not_found(self, name: str, field: Field) -> None:
        """Figure out if the parameter might exist despite not being found
        in this documentable's code, warn if not.
        """
        source = field.source
        if source is not self.obj:
            # Docstring is inherited, so it may not represent this exact method.
            return
        if isinstance(source, model.Class):
            if None in source.baseobjects:
                # Class has a computed base class, which could define parameters
                # we can't discover.
                # For example, this class might use
                # L{twisted.python.components.proxyForInterface()}.
                return
            if name in source.constructor_params:
                # Constructor parameters can be documented on the class.
                return
        field.report('Documented parameter "%s" does not exist' % (name,))

    def handle_type(self, field: Field) -> None:
        if isinstance(self.obj, model.Attribute):
            if field.arg is not None:
                field.report('Field in variable docstring should not include a name')
            self.obj.parsed_type = field.body
            return
        elif isinstance(self.obj, model.Function):
            name = self._handle_param_name(field)
            if name is not None and name not in self.types and not any(
                    # Don't warn about keywords or about parameters we already
                    # reported a warning for.
                    desc.name == name for desc in self.parameter_descs
                    ):
                self._handle_param_not_found(name, field)
        else:
            # Note: extract_fields() will issue warnings about missing field
            #       names, so we can silently ignore them here.
            # TODO: Processing the fields once in extract_fields() and again
            #       in format_docstring() adds complexity and can cause
            #       inconsistencies.
            name = field.arg
        if name is not None:
            self.types[name] = field.format()

    def handle_param(self, field: Field) -> None:
        name = self._handle_param_name(field)
        if name is not None:
            if any(desc.name == name for desc in self.parameter_descs):
                field.report('Parameter "%s" was already documented' % (name,))
            self.parameter_descs.append(FieldDesc(name=name, body=field.format()))
            if name not in self.types:
                self._handle_param_not_found(name, field)

    handle_arg = handle_param

    def handle_keyword(self, field: Field) -> None:
        name = self._handle_param_name(field)
        if name is not None:
            # TODO: How should this be matched to the type annotation?
            self.parameter_descs.append(FieldDesc(name=name, body=field.format()))
            if name in self.types:
                field.report('Parameter "%s" is documented as keyword' % (name,))


    def handled_elsewhere(self, field: Field) -> None:
        # Some fields are handled by extract_fields below.
        pass

    handle_ivar = handled_elsewhere
    handle_cvar = handled_elsewhere
    handle_var = handled_elsewhere

    def handle_raises(self, field: Field) -> None:
        name = field.arg
        if name is None:
            field.report('Exception type missing')
            typ_fmt = tags.span(class_='undocumented')("Unknown exception")
        else:
            typ_fmt = self._linker.link_to(name, name)
        self.raise_descs.append(RaisesDesc(type=typ_fmt, body=field.format()))
    handle_raise = handle_raises
    handle_except = handle_raises

    # Warns is just like raises but the syntax is more relax i.e. warning type not required. 
    def handle_warns(self, field: Field) -> None:
        if field.arg is None:
            typ_fmt = None
        else:
            typ_fmt = self._linker.link_to(field.arg, field.arg)
        self.warns_desc.append(FieldDesc(type=typ_fmt, body=field.format()))

    handle_warn = handle_warns
    
    def handle_seealso(self, field: Field) -> None:
        self.seealsos.append(field)
    handle_see = handle_seealso

    def handle_note(self, field: Field) -> None:
        self.notes.append(field)

    def handle_author(self, field: Field) -> None:
        self.authors.append(field)

    def handle_since(self, field: Field) -> None:
        self.sinces.append(field)

    def handleUnknownField(self, field: Field) -> None:
        name = field.tag
        field.report(f"Unknown field '{name}'" )
        self.unknowns[name].append(FieldDesc(name=field.arg, body=field.format()))

    def handle(self, field: Field) -> None:
        m = getattr(self, 'handle_' + field.tag, self.handleUnknownField)
        m(field)

    def resolve_types(self) -> None:
        """Merge information from 'param' fields and AST analysis."""

        params = {param.name: param for param in self.parameter_descs}
        any_info = bool(params)

        # We create a new parameter_descs list to ensure the parameter order
        # matches the AST order.
        new_parameter_descs = []
        for index, (name, type_doc) in enumerate(self.types.items()):
            try:
                param = params.pop(name)
            except KeyError:
                if index == 0 and name in ('self', 'cls'):
                    continue
                param = FieldDesc(name=name, type=type_doc)
                any_info |= type_doc is not None
            else:
                param.type = type_doc
            new_parameter_descs.append(param)

        # Add any leftover parameters, which includes documented **kwargs keywords
        # and non-existing (but documented) parameters.
        new_parameter_descs += params.values()

        # Only replace the descriptions if at least one parameter is documented
        # or annotated.
        if any_info:
            self.parameter_descs = new_parameter_descs

    def format(self) -> Tag:
        r: List[Tag] = []

        r += format_desc_list('Parameters', self.parameter_descs)
        if self.return_desc:
            r += format_desc_list('Returns', [self.return_desc])
        if self.yields_desc:
            r += format_desc_list('Yields', [self.yields_desc])

        r += format_desc_list("Raises", self.raise_descs)
        r += format_desc_list("Warns", self.warns_desc)
        for s_p_l in (('Author', 'Authors', self.authors),
                      ('See Also', 'See Also', self.seealsos),
                      ('Present Since', 'Present Since', self.sinces),
                      ('Note', 'Notes', self.notes)):
            r += format_field_list(*s_p_l)
        for kind, fieldlist in self.unknowns.items():
            r += format_desc_list(f"Unknown Field: {kind}", fieldlist)

        if any(r):
            return tags.table(class_='fieldTable')(r)
        else:
            return tags.transparent

#TODO: Move me to the astutils module once https://github.com/twisted/pydoctor/pull/402 is merged
def is_none_literal(node: ast.expr) -> bool:
    """Does this AST node represent the literal constant None?"""
    return isinstance(node, (ast.Constant, ast.NameConstant)) and node.value is None


def reportErrors(obj: model.Documentable, errs: Sequence[ParseError]) -> None:
    if errs and obj.fullName() not in obj.system.docstring_syntax_errors:
        obj.system.docstring_syntax_errors.add(obj.fullName())
        for err in errs:
            obj.report(
                'bad docstring: ' + err.descr(),
                lineno_offset=(err.linenum() or 1) - 1,
                section='docstring'
                )


def parse_docstring(
        obj: model.Documentable,
        doc: str,
        source: model.Documentable,
        ) -> ParsedDocstring:
    """Parse a docstring.
    @param obj: The object we're parsing the documentation for.
    @param doc: The docstring.
    @param source: The object on which the docstring is defined.
        This can differ from C{obj} if the docstring is inherited.
    """

    # the docstring should be parsed using the format of the module it was inherited from
    parser = get_parser(source)
    errs: List[ParseError] = []
    try:
        parsed_doc = parser(doc, errs, obj.system.options.processtypes)
    except Exception as e:
        errs.append(ParseError(f'{e.__class__.__name__}: {e}', 1))
        parsed_doc = pydoctor.epydoc.markup.plaintext.parse_docstring(doc, errs)
    if errs:
        reportErrors(source, errs)
    return parsed_doc


def format_docstring(obj: model.Documentable) -> Tag:
    """Generate an HTML representation of a docstring"""

    doc, source = get_docstring(obj)

    # Use cached or split version if possible.
    parsed_doc = obj.parsed_docstring

    if source is None:
        if parsed_doc is None:
            # We don't use 'source' if parsed_doc is None, but mypy is not that
            # sophisticated, so we fool it by assigning a dummy object.
            source = obj
        else:
            # A split field is documented by its parent.
            source = obj.parent
            assert source is not None

    if parsed_doc is None and doc is not None:
        parsed_doc = parse_docstring(obj, doc, source)
        obj.parsed_docstring = parsed_doc

    ret: Tag = tags.div
    if parsed_doc is None:
        ret(tags.p(class_='undocumented')("Undocumented"))
    else:
        try:
            stan = parsed_doc.to_stan(_EpydocLinker(source))
        except Exception as e:
            errs = [ParseError(f'{e.__class__.__name__}: {e}', 1)]
            if doc is None:
                stan = tags.p(class_="undocumented")('Broken description')
            else:
                parsed_doc_plain = pydoctor.epydoc.markup.plaintext.parse_docstring(doc, errs)
                stan = parsed_doc_plain.to_stan(_EpydocLinker(source))
            reportErrors(source, errs)
        if stan.tagName:
            ret(stan)
        else:
            ret(*stan.children)

    fh = FieldHandler(obj)
    if isinstance(obj, model.Function):
<<<<<<< HEAD
        fh.set_param_types_from_annotations(obj.annotations, obj.return_type)
    if pdoc is not None:
        for field in pdoc.fields:
=======
        fh.set_param_types_from_annotations(obj.annotations)
    if parsed_doc is not None:
        for field in parsed_doc.fields:
>>>>>>> d1c106c7
            fh.handle(Field.from_epydoc(field, source))
    if isinstance(obj, model.Function):
        fh.resolve_types()
    ret(fh.format())
    return ret

# TODO: FIX https://github.com/twisted/pydoctor/issues/86 
# Use to_node() and compute shortened HTML from node tree with a visitor intead of using the raw source. 
def format_summary(obj: model.Documentable) -> Tag:
    """Generate an shortened HTML representation of a docstring."""

    doc, source = get_docstring(obj)

    if (doc is None or source is not obj) and isinstance(obj, model.Attribute):
        # Attributes can be documented as fields in their parent's docstring.
        parsed_doc = obj.parsed_docstring
    else:
        parsed_doc = None

    if parsed_doc is not None:
        # The docstring was split off from the Attribute's parent docstring.
        source = obj.parent
        assert source is not None
    elif doc is None:
        return format_undocumented(obj)
    else:
        # Tell mypy that if we found a docstring, we also have its source.
        assert source is not None
        # Use up to three first non-empty lines of doc string as summary.
        lines = [
            line.strip()
            for line in itertools.takewhile(
                lambda line: line.strip(),
                itertools.dropwhile(lambda line: not line.strip(), doc.split('\n'))
                )
            ]
        if len(lines) > 3:
            return tags.span(class_='undocumented')("No summary")
        parsed_doc = parse_docstring(obj, ' '.join(lines), source)

    try:
        stan = parsed_doc.to_stan(_EpydocLinker(source))
    except Exception:
        # This problem will likely be reported by the full docstring as well,
        # so don't spam the log.
        return tags.span(class_='undocumented')("Broken description")

    content: Sequence["Flattenable"] = [stan] if stan.tagName else stan.children
    if content and isinstance(content[0], Tag) and content[0].tagName == 'p':
        content = content[0].children
    return Tag('')(*content)


def format_undocumented(obj: model.Documentable) -> Tag:
    """Generate an HTML representation for an object lacking a docstring."""

    sub_objects_with_docstring_count: DefaultDict[model.DocumentableKind, int] = defaultdict(int)
    sub_objects_total_count: DefaultDict[model.DocumentableKind, int]  = defaultdict(int)
    for sub_ob in obj.contents.values():
        kind = sub_ob.kind
        if kind is not None:
            sub_objects_total_count[kind] += 1
            if sub_ob.docstring is not None:
                sub_objects_with_docstring_count[kind] += 1

    tag: Tag = tags.span(class_='undocumented')
    if sub_objects_with_docstring_count:
        
        kind = obj.kind
        assert kind is not None # if kind is None, object is invisible
        tag(
            "No ", format_kind(kind).lower(), " docstring; ",
            ', '.join(
                f"{sub_objects_with_docstring_count[kind]}/{sub_objects_total_count[kind]} "
                f"{format_kind(kind, plural=sub_objects_with_docstring_count[kind]>=2).lower()}"
                
                for kind in sorted(sub_objects_total_count, key=(lambda x:x.value))
                ),
            " documented"
            )
    else:
        tag("Undocumented")
    return tag


def type2stan(obj: model.Documentable) -> Optional[Tag]:
    parsed_type = get_parsed_type(obj)
    if parsed_type is None:
        return None
    else:
        return parsed_type.to_stan(_EpydocLinker(obj))

def get_parsed_type(obj: model.Documentable) -> Optional[ParsedDocstring]:
    parsed_type = obj.parsed_type
    if parsed_type is not None:
        return parsed_type

    annotation: Optional[ast.expr] = getattr(obj, 'annotation', None)
    if annotation is not None:
        return colorize_inline_pyval(annotation)

    return None


field_name_to_kind = {
    'ivar': model.DocumentableKind.INSTANCE_VARIABLE,
    'cvar': model.DocumentableKind.CLASS_VARIABLE,
    'var': model.DocumentableKind.VARIABLE,
    }


def extract_fields(obj: model.Documentable) -> None:
    """Populate Attributes for module/class variables using fields from
    that module/class's docstring.
    Must only be called for objects that have a docstring.
    """

    doc = obj.docstring
    assert doc is not None, obj
    parsed_doc = parse_docstring(obj, doc, obj)
    obj.parsed_docstring = parsed_doc

    for field in parsed_doc.fields:
        tag = field.tag()
        if tag in ['ivar', 'cvar', 'var', 'type']:
            arg = field.arg()
            if arg is None:
                obj.report("Missing field name in @%s" % (tag,),
                           'docstring', field.lineno)
                continue
            attrobj: Optional[model.Documentable] = obj.contents.get(arg)
            if attrobj is None:
                attrobj = obj.system.Attribute(obj.system, arg, obj)
                attrobj.kind = None
                attrobj.parentMod = obj.parentMod
                obj.system.addObject(attrobj)
            attrobj.setLineNumber(obj.docstring_lineno + field.lineno)
            if tag == 'type':
                attrobj.parsed_type = field.body()
            else:
                attrobj.parsed_docstring = field.body()
                attrobj.kind = field_name_to_kind[tag]

def format_kind(kind: model.DocumentableKind, plural: bool = False) -> str:
    """
    Transform a `model.DocumentableKind` Enum value to string. 
    """
    names = {
        model.DocumentableKind.PACKAGE         : 'Package',
        model.DocumentableKind.MODULE          : 'Module',
        model.DocumentableKind.INTERFACE       : 'Interface',
        model.DocumentableKind.CLASS           : 'Class',
        model.DocumentableKind.CLASS_METHOD    : 'Class Method',
        model.DocumentableKind.STATIC_METHOD   : 'Static Method',
        model.DocumentableKind.METHOD          : 'Method',
        model.DocumentableKind.FUNCTION        : 'Function',
        model.DocumentableKind.CLASS_VARIABLE  : 'Class Variable',
        model.DocumentableKind.ATTRIBUTE       : 'Attribute',
        model.DocumentableKind.INSTANCE_VARIABLE : 'Instance Variable',
        model.DocumentableKind.PROPERTY        : 'Property',
        model.DocumentableKind.VARIABLE        : 'Variable',
        model.DocumentableKind.SCHEMA_FIELD    : 'Attribute',
        model.DocumentableKind.CONSTANT        : 'Constant',
    }
    plurals = {
        model.DocumentableKind.CLASS           : 'Classes', 
        model.DocumentableKind.PROPERTY        : 'Properties',
    }
    if plural:
        return plurals.get(kind, names[kind] + 's')
    else:
        return names[kind]

def _format_constant_value(obj: model.Attribute) -> Iterator["Flattenable"]:
    # yield the table title, "Value"
    row = tags.tr(class_="fieldStart")
    row(tags.td(class_="fieldName")("Value"))
    # yield the first row.
    yield row
    
    doc = colorize_pyval(obj.value, 
        linelen=obj.system.options.pyvalreprlinelen,
        maxlines=obj.system.options.pyvalreprmaxlines)
    
    value_repr = doc.to_stan(_EpydocLinker(obj))

    # Report eventual warnings. It warns when a regex failed to parse or the html2stan() function fails.
    for message in doc.warnings:
        obj.report(message)

    # yield the value repr.
    row = tags.tr()
    row(tags.td(tags.pre(class_='constant-value')(value_repr)))
    yield row

def format_constant_value(obj: model.Attribute) -> "Flattenable":
    """
    Should be only called for L{Attribute} objects that have the L{Attribute.value} property set.
    """
    rows = list(_format_constant_value(obj))
    return tags.table(class_='valueTable')(*rows)

def insert_break_points(text: str) -> str:
    """
    Browsers aren't smart enough to recognize word breaking opportunities in
    snake_case or camelCase, so this function helps them out by inserting
    zero-width spaces.
    """
    match = re.match('(__)?(.*?)(__)?$', text)
    assert match is not None # the regex always matches
    prefix, text, suffix = match.groups(default='')

    if text.islower() or text.isupper():
        # We assume snake_case or SCREAMING_SNAKE_CASE.
        text_with_breaks = text.replace('_', '\u200b_')
    else:
        # We assume camelCase.  We're not using a regex because we also want it
        # to work with non-ASCII characters (and the Python re module does not
        # support checking for Unicode properties using something like \p{Lu}).
        text_with_breaks = ''
        previous_was_upper = False
        for c in text:
            if c.isupper() and not previous_was_upper:
                text_with_breaks += '\u200b'
            text_with_breaks += c
            previous_was_upper = c.isupper()

    return prefix + text_with_breaks + suffix<|MERGE_RESOLUTION|>--- conflicted
+++ resolved
@@ -417,13 +417,9 @@
 
         self.parameter_descs: List[FieldDesc] = []
         self.return_desc: Optional[FieldDesc] = None
-<<<<<<< HEAD
-        self.raise_descs: List[FieldDesc] = []
-=======
         self.yields_desc: Optional[FieldDesc] = None 
         self.raise_descs: List[RaisesDesc] = []
         self.warns_desc: List[FieldDesc] = [] 
->>>>>>> d1c106c7
         self.seealsos: List[Field] = []
         self.notes: List[Field] = []
         self.authors: List[Field] = []
@@ -449,7 +445,7 @@
             # In most cases 'None' is not an actual return type, but the absence
             # of a returned value. Not storing it is the easiest way to prevent
             # it from being presented.
-            formatted_return_type = AnnotationDocstring(return_annotation).to_stan(self._linker)
+            formatted_return_type = colorize_inline_pyval(return_annotation).to_stan(self._linker)
             assert formatted_return_type is not None  # return_annotation would be None otherwise
             if not is_none_literal(return_annotation):
                 self.return_desc = FieldDesc(type=formatted_return_type)
@@ -762,15 +758,9 @@
 
     fh = FieldHandler(obj)
     if isinstance(obj, model.Function):
-<<<<<<< HEAD
         fh.set_param_types_from_annotations(obj.annotations, obj.return_type)
-    if pdoc is not None:
-        for field in pdoc.fields:
-=======
-        fh.set_param_types_from_annotations(obj.annotations)
     if parsed_doc is not None:
         for field in parsed_doc.fields:
->>>>>>> d1c106c7
             fh.handle(Field.from_epydoc(field, source))
     if isinstance(obj, model.Function):
         fh.resolve_types()
