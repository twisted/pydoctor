--- conflicted
+++ resolved
@@ -292,13 +292,9 @@
         | <desc ... >                        |
         +------------------------------------+
 
-<<<<<<< HEAD
     @arg label: Section "mini heading"
     @arg descs: L{FieldDesc}s
-    @returns: Each row as iterator
-=======
     @returns: Each row as iterator or None if no C{descs} id provided.
->>>>>>> b25e921c
     """
     if not descs:
         return
@@ -540,7 +536,6 @@
     handle_raise = handle_raises
     handle_except = handle_raises
 
-<<<<<<< HEAD
     # Warns is just like raises but the syntax is more relax i.e. warning type not required. 
     def handle_warns(self, field: Field) -> None:
         if field.arg is None:
@@ -551,8 +546,6 @@
 
     handle_warn = handle_warns
     
-=======
->>>>>>> b25e921c
     def handle_seealso(self, field: Field) -> None:
         self.seealsos.append(field)
     handle_see = handle_seealso
@@ -730,21 +723,12 @@
 
     if (doc is None or source is not obj) and isinstance(obj, model.Attribute):
         # Attributes can be documented as fields in their parent's docstring.
-<<<<<<< HEAD
-        if isinstance(obj, model.Attribute):
-            parsed_doc = obj.parsed_docstring
-        else:
-            parsed_doc = None
-        if parsed_doc is None:
-            return format_undocumented(obj)
-=======
-        pdoc = obj.parsed_docstring
+        parsed_doc = obj.parsed_docstring
     else:
-        pdoc = None
-
-    if pdoc is not None:
+        parsed_doc = None
+
+    if parsed_doc is not None:
         # The docstring was split off from the Attribute's parent docstring.
->>>>>>> b25e921c
         source = obj.parent
         assert source is not None
     elif doc is None:
