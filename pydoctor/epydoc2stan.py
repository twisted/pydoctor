"""
Convert epydoc markup into renderable content.
"""

from collections import defaultdict
from importlib import import_module
from typing import (
    Callable, ClassVar, DefaultDict, Dict, Iterable, Iterator, List, Mapping,
    Optional, Sequence, Tuple, Union
)
import ast
import itertools

import astor
import attr

from pydoctor import model
from pydoctor.epydoc.markup import Field as EpydocField, ParseError
from twisted.web.template import Tag, tags
from pydoctor.epydoc.markup import DocstringLinker, ParsedDocstring
import pydoctor.epydoc.markup.plaintext


def get_parser(obj: model.Documentable) -> Callable[[str, List[ParseError]], ParsedDocstring]:
    """
    Get the C{parse_docstring(str, List[ParseError]) -> ParsedDocstring} function. 
    """
    formatname = obj.system.options.docformat
    try:
        mod = import_module('pydoctor.epydoc.markup.' + formatname)
    except ImportError as e:
        msg = 'Error trying to import %r parser:\n\n    %s: %s\n\nUsing plain text formatting only.'%(
            formatname, e.__class__.__name__, e)
        obj.system.msg('epydoc2stan', msg, thresh=-1, once=True)
        mod = pydoctor.epydoc.markup.plaintext
    return mod.get_parser(obj) # type: ignore[attr-defined, no-any-return]


def get_docstring(
        obj: model.Documentable
        ) -> Tuple[Optional[str], Optional[model.Documentable]]:
    for source in obj.docsources():
        doc = source.docstring
        if doc:
            return doc, source
        if doc is not None:
            # Treat empty docstring as undocumented.
            return None, source
    return None, None


def taglink(o: model.Documentable, page_url: str, label: Optional[str] = None) -> Tag:
    if not o.isVisible:
        o.system.msg("html", "don't link to %s"%o.fullName())

    if label is None:
        label = o.fullName()

    url = o.url
    if url.startswith(page_url + '#'):
        # When linking to an item on the same page, omit the path.
        # Besides shortening the HTML, this also avoids the page being reloaded
        # if the query string is non-empty.
        url = url[len(page_url):]

    ret: Tag = tags.a(label, href=url)
    return ret


class _EpydocLinker(DocstringLinker):

    def __init__(self, obj: model.Documentable):
        self.obj = obj

    def look_for_name(self,
            name: str,
            candidates: Iterable[model.Documentable],
            lineno: int
            ) -> Optional[model.Documentable]:
        part0 = name.split('.')[0]
        potential_targets = []
        for src in candidates:
            if part0 not in src.contents:
                continue
            target = src.resolveName(name)
            if target is not None and target not in potential_targets:
                potential_targets.append(target)
        if len(potential_targets) == 1:
            return potential_targets[0]
        elif len(potential_targets) > 1:
            self.obj.report(
                "ambiguous ref to %s, could be %s" % (
                    name,
                    ', '.join(ob.fullName() for ob in potential_targets)),
                'resolve_identifier_xref', lineno)
        return None

    def look_for_intersphinx(self, name: str) -> Optional[str]:
        """
        Return link for `name` based on intersphinx inventory.

        Return None if link is not found.
        """
        return self.obj.system.intersphinx.getLink(name)

    def link_to(self, identifier: str, label: str) -> Tag:
        fullID = self.obj.expandName(identifier)

        target = self.obj.system.objForFullName(fullID)
        if target is not None:
            return taglink(target, self.obj.page_object.url, label)

        url = self.look_for_intersphinx(fullID)
        if url is not None:
            return tags.a(label, href=url)  # type: ignore[no-any-return]

        return tags.transparent(label)  # type: ignore[no-any-return]

    def link_xref(self, target: str, label: str, lineno: int) -> Tag:
        xref: Union[Tag, str]
        try:
            resolved = self._resolve_identifier_xref(target, lineno)
        except LookupError:
            xref = label
        else:
            if isinstance(resolved, model.Documentable):
                xref = taglink(resolved, self.obj.page_object.url, label)
            else:
                xref = tags.a(label, href=resolved)
        ret: Tag = tags.code(xref)
        return ret

    def resolve_identifier(self, identifier: str) -> Optional[str]:
        fullID = self.obj.expandName(identifier)

        target = self.obj.system.objForFullName(fullID)
        if target is not None:
            return target.url

        return self.look_for_intersphinx(fullID)

    def _resolve_identifier_xref(self,
            identifier: str,
            lineno: int
            ) -> Union[str, model.Documentable]:
        """
        Resolve a crossreference link to a Python identifier.
        This will resolve the identifier to any reasonable target,
        even if it has to look in places where Python itself would not.

        @param identifier: The name of the Python identifier that
            should be linked to.
        @param lineno: The line number within the docstring at which the
            crossreference is located.
        @return: The referenced object within our system, or the URL of
            an external target (found via Intersphinx).
        @raise LookupError: If C{identifier} could not be resolved.
        """

        # There is a lot of DWIM here. Look for a global match first,
        # to reduce the chance of a false positive.

        # Check if 'identifier' is the fullName of an object.
        target = self.obj.system.objForFullName(identifier)
        if target is not None:
            return target

        # Check if the fullID exists in an intersphinx inventory.
        fullID = self.obj.expandName(identifier)
        target_url = self.look_for_intersphinx(fullID)
        if not target_url:
            # FIXME: https://github.com/twisted/pydoctor/issues/125
            # expandName is unreliable so in the case fullID fails, we
            # try our luck with 'identifier'.
            target_url = self.look_for_intersphinx(identifier)
        if target_url:
            return target_url

        # Since there was no global match, go look for the name in the
        # context where it was used.

        # Check if 'identifier' refers to an object by Python name resolution
        # in our context. Walk up the object tree and see if 'identifier' refers
        # to an object by Python name resolution in each context.
        src: Optional[model.Documentable] = self.obj
        while src is not None:
            target = src.resolveName(identifier)
            if target is not None:
                return target
            src = src.parent

        # Walk up the object tree again and see if 'identifier' refers to an
        # object in an "uncle" object.  (So if p.m1 has a class C, the
        # docstring for p.m2 can say L{C} to refer to the class in m1).
        # If at any level 'identifier' refers to more than one object, complain.
        src = self.obj
        while src is not None:
            target = self.look_for_name(identifier, src.contents.values(), lineno)
            if target is not None:
                return target
            src = src.parent

        # Examine every module and package in the system and see if 'identifier'
        # names an object in each one.  Again, if more than one object is
        # found, complain.
        target = self.look_for_name(identifier, itertools.chain(
            self.obj.system.objectsOfType(model.Module),
            self.obj.system.objectsOfType(model.Package)),
            lineno)
        if target is not None:
            return target

        message = f'Cannot find link target for "{fullID}"'
        if identifier != fullID:
            message = f'{message}, resolved from "{identifier}"'
        root_idx = fullID.find('.')
        if root_idx != -1 and fullID[:root_idx] not in self.obj.system.root_names:
            message += ' (you can link to external docs with --intersphinx)'
        self.obj.report(message, 'resolve_identifier_xref', lineno)
        raise LookupError(identifier)


@attr.s(auto_attribs=True)
class FieldDesc:
    """
    Combines informations from multiple L{Field} objects into one.

    Example::

       :param foo: description of parameter foo
       :type foo:  SomeClass

    """
    _UNDOCUMENTED: ClassVar[Tag] = tags.span(class_='undocumented')("Undocumented")

    kind: str
    """Field tag, i.e. C{:<tag>:} """

    name: Optional[str] = None
    """Field name, i.e. C{:param <name>:}"""

    type: Optional[Tag] = None
    """Formatted type"""

    body: Optional[Tag] = None

    def format(self) -> Tag:
        formatted = self.body or self._UNDOCUMENTED
        return formatted


def format_desc_list(label: str, descs: Sequence[FieldDesc]) -> Iterator[Tag]:
    """
    Format list of L{FieldDesc}. Used for param, returns, raises, etc. 

    Generates a 2-columns layout as follow:: 

        +------------------------------------+
        | <label>        |     <empty_cell>  |
        | <name>: <type> |     <desc>        |
        | <name>: <type> |     <desc>        |
        +------------------------------------+

    If the fields don't have type or name information, 
    generates the same output as L{format_field_list}:: 

        +------------------------------------+
        | <label>      |       <empty_cell>  |
        | <desc ... >                        |
        +------------------------------------+

    @returns: Each row as iterator
    """
    first = True
    for d in descs:
        if first:
            row = tags.tr(class_="fieldStart")
            row(tags.td(class_="fieldName")(label))
            row(tags.td())
            first = False
            #  <label> | <empty_cell> 
            yield row

        row = tags.tr()
        fieldNameTd: List[Tag] = []
        if d.name:
            _name = tags.span(class_="fieldArg")(d.name)
            if d.type:
                _name(":")
            fieldNameTd.append(_name)
        if d.type:
            fieldNameTd.append(d.type)
        if d.name or d.type:
            #  <name>: <type> | <desc>
            row(tags.td(class_="fieldArgNameType")(*fieldNameTd))
            row(tags.td(class_="fieldArgDesc")(d.format()))
        else:
            #  <desc>
            row(tags.td(d.format(), colspan="2"))
        yield row


@attr.s(auto_attribs=True)
class Field:
    """Like L{pydoctor.epydoc.markup.Field}, but without the gross accessor
    methods and with a formatted body.

    Example::

        @note: some other information
    """

    tag: str
    """Field tag, i.e. C{:<tag>:} """
    arg: Optional[str]
    """Field name, i.e. C{:param <name>:}"""
    source: model.Documentable
    lineno: int
    body: ParsedDocstring

    @classmethod
    def from_epydoc(cls, field: EpydocField, source: model.Documentable) -> 'Field':
        return cls(
            tag=field.tag(),
            arg=field.arg(),
            source=source,
            lineno=field.lineno,
            body=field.body()
            )

    def format(self) -> Tag:
        """Present this field's body as HTML."""
        return self.body.to_stan(_EpydocLinker(self.source))

    def report(self, message: str) -> None:
        self.source.report(message, lineno_offset=self.lineno, section='docstring')


def format_field_list(singular: str, plural: str, fields: Sequence[Field]) -> Iterator[Tag]:
    """
    Format list of L{Field} object. Used for notes, see also, authors, etc. 

    Generates a 2-columns layout as follow:: 

        +------------------------------------+
        | <label>      |       <empty_cell>  |
        | <desc ... >                        |
        +------------------------------------+

    @returns: Each row as iterator
    """
    label = singular if len(fields) == 1 else plural
    first = True
    for field in fields:
        if first:
            row = tags.tr(class_="fieldStart")
            row(tags.td(class_="fieldName")(label))
            row(tags.td())
            first=False
            yield row

        row = tags.tr()
        row(tags.td(colspan="2")(field.format()))
        yield row


class FieldHandler:

    def __init__(self, obj: model.Documentable):
        self.obj = obj

        self.types: Dict[str, Optional[Tag]] = {}

        self.parameter_descs: List[FieldDesc] = []
        self.return_desc: Optional[FieldDesc] = None
        self.yields_desc: Optional[FieldDesc] = None 
        self.raise_descs: List[FieldDesc] = []
        self.warns_desc: List[FieldDesc] = [] 
        self.seealsos: List[Field] = []
        self.notes: List[Field] = []
        self.authors: List[Field] = []
        self.sinces: List[Field] = []
        self.unknowns: List[FieldDesc] = []
        
    def set_param_types_from_annotations(
            self, annotations: Mapping[str, Optional[ast.expr]]
            ) -> None:
        linker = _EpydocLinker(self.obj)
        formatted_annotations = {
            name: None if value is None else AnnotationDocstring(value).to_stan(linker)
            for name, value in annotations.items()
            }
        ret_type = formatted_annotations.pop('return', None)
        self.types.update(formatted_annotations)
        if ret_type is not None:
            # In most cases 'None' is not an actual return type, but the absence
            # of a returned value. Not storing it is the easiest way to prevent
            # it from being presented.
            ann_ret = annotations['return']
            assert ann_ret is not None  # ret_type would be None otherwise
            if not _is_none_literal(ann_ret):
                self.return_desc = FieldDesc(kind='return', type=ret_type)

    @staticmethod
    def _report_unexpected_argument(field:Field) -> None:
        if field.arg is not None:
            field.report('Unexpected argument in %s field' % (field.tag,))

    def handle_return(self, field: Field, name:str='Returns') -> None:
        self._report_unexpected_argument(field)
        if not self.return_desc:
            self.return_desc = FieldDesc(kind='return', name=name)
        self.return_desc.body = field.format()
    handle_returns = handle_return

    # TODO support types for yields section
    # Currently, type will be shown as it's included in napoleon processed strings
    # but not it's not "the right place". https://github.com/sphinx-doc/sphinx/issues/8004
    # Either we support ':yields <Type>:' or we add ':ytype:'. Both ways needs modifications to napoleon. 
    def handle_yield(self, field: Field) -> None:
        self._report_unexpected_argument(field)
        if not self.yields_desc:
            self.yields_desc = FieldDesc(kind='yields', name='Yields')
        self.yields_desc.body = field.format()
    handle_yields = handle_yield

    def handle_returntype(self, field: Field) -> None:
        self._report_unexpected_argument(field)
        if not self.return_desc:
            self.return_desc = FieldDesc(kind='return')
        self.return_desc.type = field.format()
    handle_rtype = handle_returntype

    def _handle_param_name(self, field: Field) -> Optional[str]:
        name = field.arg
        if name is None:
            field.report('Parameter name missing')
            return None
        if name and name.startswith('*'):
            field.report('Parameter name "%s" should not include asterixes' % (name,))
            return name.lstrip('*')
        else:
            return name

    def _handle_param_not_found(self, name: str, field: Field) -> None:
        """Figure out if the parameter might exist despite not being found
        in this documentable's code, warn if not.
        """
        source = field.source
        if source is not self.obj:
            # Docstring is inherited, so it may not represent this exact method.
            return
        if isinstance(source, model.Class):
            if None in source.baseobjects:
                # Class has a computed base class, which could define parameters
                # we can't discover.
                # For example, this class might use
                # L{twisted.python.components.proxyForInterface()}.
                return
            if name in source.constructor_params:
                # Constructor parameters can be documented on the class.
                return
        field.report('Documented parameter "%s" does not exist' % (name,))

    def add_info(self, desc_list: List[FieldDesc], name: Optional[str], field: Field) -> None:
        desc_list.append(FieldDesc(kind=field.tag, name=name, body=field.format()))

    def handle_type(self, field: Field) -> None:
        if isinstance(self.obj, model.Attribute):
            if field.arg is not None:
                field.report('Field in variable docstring should not include a name')
            self.obj.parsed_type = field.body
            return
        elif isinstance(self.obj, model.Function):
            name = self._handle_param_name(field)
            if name is not None and name not in self.types and not any(
                    # Don't warn about keywords or about parameters we already
                    # reported a warning for.
                    desc.name == name for desc in self.parameter_descs
                    ):
                self._handle_param_not_found(name, field)
        else:
            # Note: extract_fields() will issue warnings about missing field
            #       names, so we can silently ignore them here.
            # TODO: Processing the fields once in extract_fields() and again
            #       in format_docstring() adds complexity and can cause
            #       inconsistencies.
            name = field.arg
        if name is not None:
            self.types[name] = field.format()

    def handle_param(self, field: Field) -> None:
        name = self._handle_param_name(field)
        if name is not None:
            if any(desc.name == name for desc in self.parameter_descs):
                field.report('Parameter "%s" was already documented' % (name,))
            self.add_info(self.parameter_descs, name, field)
            if name not in self.types:
                self._handle_param_not_found(name, field)

    handle_arg = handle_param

    def handle_keyword(self, field: Field) -> None:
        name = self._handle_param_name(field)
        if name is not None:
            # TODO: How should this be matched to the type annotation?
            self.add_info(self.parameter_descs, name, field)
            if name in self.types:
                field.report('Parameter "%s" is documented as keyword' % (name,))


    def handled_elsewhere(self, field: Field) -> None:
        # Some fields are handled by extract_fields below.
        pass

    handle_ivar = handled_elsewhere
    handle_cvar = handled_elsewhere
    handle_var = handled_elsewhere

    def handle_raises(self, field: Field) -> None:
        name = field.arg
        if name is None:
            field.report('Exception type missing')
        self.add_info(self.raise_descs, name, field)
    handle_raise = handle_raises
    handle_except = handle_raises

    # Warns is just like raises but the syntax is more relax. 
    def handle_warns(self, field: Field) -> None:
        self.add_info(self.warns_desc, field.arg, field)

    handle_warn = handle_warns
    
    def handle_seealso(self, field: Field) -> None:
        self.seealsos.append(field)
    handle_see = handle_seealso

    def handle_note(self, field: Field) -> None:
        self.notes.append(field)

    def handle_author(self, field: Field) -> None:
        self.authors.append(field)

    def handle_since(self, field: Field) -> None:
        self.sinces.append(field)

    def handleUnknownField(self, field: Field) -> None:
        field.report(f"Unknown field '{field.tag}'" )
        self.add_info(self.unknowns, field.arg, field)

    def handle(self, field: Field) -> None:
        m = getattr(self, 'handle_' + field.tag, self.handleUnknownField)
        m(field)

    def resolve_types(self) -> None:
        """Merge information from 'param' fields and AST analysis."""

        params = {param.name: param for param in self.parameter_descs}
        any_info = bool(params)

        # We create a new parameter_descs list to ensure the parameter order
        # matches the AST order.
        new_parameter_descs = []
        for index, (name, type_doc) in enumerate(self.types.items()):
            try:
                param = params.pop(name)
            except KeyError:
                if index == 0 and name in ('self', 'cls'):
                    continue
                param = FieldDesc(kind='param', name=name, type=type_doc)
                any_info |= type_doc is not None
            else:
                param.type = type_doc
            new_parameter_descs.append(param)

        # Add any leftover parameters, which includes documented **kwargs keywords
        # and non-existing (but documented) parameters.
        new_parameter_descs += params.values()

        # Only replace the descriptions if at least one parameter is documented
        # or annotated.
        if any_info:
            self.parameter_descs = new_parameter_descs

    def format(self) -> Tag:
        r: List[Tag] = []

        r += format_desc_list('Parameters', self.parameter_descs)
        if self.return_desc:
<<<<<<< HEAD
            r.append(tags.tr(class_="fieldStart")(tags.td(class_="fieldName")("Returns"),
                               tags.td(colspan="2")(self.return_desc.format())))
        if self.yields_desc:
            r.append(tags.tr(class_="fieldStart")(tags.td(class_="fieldName")("Yields"),
                               tags.td(colspan="2")(self.yields_desc.format())))
=======
            r += format_desc_list('Returns', [self.return_desc])

>>>>>>> 7f41fea4
        r += format_desc_list("Raises", self.raise_descs)
        r += format_desc_list("Warns", self.warns_desc)
        for s_p_l in (('Author', 'Authors', self.authors),
                      ('See Also', 'See Also', self.seealsos),
                      ('Present Since', 'Present Since', self.sinces),
                      ('Note', 'Notes', self.notes)):
            r += format_field_list(*s_p_l)
        unknowns: Dict[str, List[FieldDesc]] = {}
        for fieldinfo in self.unknowns:
            unknowns.setdefault(fieldinfo.kind, []).append(fieldinfo)
        for kind, fieldlist in unknowns.items():
            r += format_desc_list(f"Unknown Field: {kind}", fieldlist)

        if any(r):
            return tags.table(class_='fieldTable')(r) # type: ignore[no-any-return]
        else:
            return tags.transparent # type: ignore[no-any-return]


def _is_none_literal(node: ast.expr) -> bool:
    """Does this AST node represent the literal constant None?"""
    return isinstance(node, (ast.Constant, ast.NameConstant)) and node.value is None


def reportErrors(obj: model.Documentable, errs: Sequence[ParseError]) -> None:
    if errs and obj.fullName() not in obj.system.docstring_syntax_errors:
        obj.system.docstring_syntax_errors.add(obj.fullName())
        for err in errs:
            obj.report(
                'bad docstring: ' + err.descr(),
                lineno_offset=(err.linenum() or 1) - 1,
                section='docstring'
                )


def parse_docstring(
        obj: model.Documentable,
        doc: str,
        source: model.Documentable,
        ) -> ParsedDocstring:
    """Parse a docstring.
    @param obj: The object we're parsing the documentation for.
    @param doc: The docstring.
    @param source: The object on which the docstring is defined.
        This can differ from C{obj} if the docstring is inherited.
    """

    parser = get_parser(obj)
    errs: List[ParseError] = []
    try:
        parsed_doc = parser(doc, errs)
    except Exception as e:
        errs.append(ParseError(f'{e.__class__.__name__}: {e}', 1))
        parsed_doc = pydoctor.epydoc.markup.plaintext.parse_docstring(doc, errs)
    if errs:
        reportErrors(source, errs)
    return parsed_doc


def format_docstring(obj: model.Documentable) -> Tag:
    """Generate an HTML representation of a docstring"""

    doc, source = get_docstring(obj)

    # Use cached or split version if possible.
    parsed_doc = obj.parsed_docstring

    if source is None:
        if parsed_doc is None:
            # We don't use 'source' if parsed_doc is None, but mypy is not that
            # sophisticated, so we fool it by assigning a dummy object.
            source = obj
        else:
            # A split field is documented by its parent.
            source = obj.parent
            assert source is not None

    if parsed_doc is None and doc is not None:
        parsed_doc = parse_docstring(obj, doc, source)
        obj.parsed_docstring = parsed_doc

    ret: Tag = tags.div
    if parsed_doc is None:
        ret(tags.p(class_='undocumented')("Undocumented"))
    else:
        try:
            stan = parsed_doc.to_stan(_EpydocLinker(source))
        except Exception as e:
            errs = [ParseError(f'{e.__class__.__name__}: {e}', 1)]
            if doc is None:
                stan = tags.p(class_="undocumented")('Broken description')
            else:
                parsed_doc_plain = pydoctor.epydoc.markup.plaintext.parse_docstring(doc, errs)
                stan = parsed_doc_plain.to_stan(_EpydocLinker(source))
            reportErrors(source, errs)
        if stan.tagName:
            ret(stan)
        else:
            ret(*stan.children)

    fh = FieldHandler(obj)
    if isinstance(obj, model.Function):
        fh.set_param_types_from_annotations(obj.annotations)
    if parsed_doc is not None:
        for field in parsed_doc.fields:
            fh.handle(Field.from_epydoc(field, source))
    if isinstance(obj, model.Function):
        fh.resolve_types()
    ret(fh.format())
    return ret


def format_summary(obj: model.Documentable) -> Tag:
    """Generate an shortened HTML representation of a docstring."""

    doc, source = get_docstring(obj)
    if doc is None:
        # Attributes can be documented as fields in their parent's docstring.
        if isinstance(obj, model.Attribute):
            parsed_doc = obj.parsed_docstring
        else:
            parsed_doc = None
        if parsed_doc is None:
            return format_undocumented(obj)
        source = obj.parent
        # Since obj is an Attribute, it has a parent.
        assert source is not None
    else:
        # Tell mypy that if we found a docstring, we also have its source.
        assert source is not None
        # Use up to three first non-empty lines of doc string as summary.
        lines = [
            line.strip()
            for line in itertools.takewhile(
                lambda line: line.strip(),
                itertools.dropwhile(lambda line: not line.strip(), doc.split('\n'))
                )
            ]
        if len(lines) > 3:
            return tags.span(class_='undocumented')("No summary") # type: ignore[no-any-return]
        parsed_doc = parse_docstring(obj, ' '.join(lines), source)

    try:
        stan = parsed_doc.to_stan(_EpydocLinker(source))
    except Exception:
        # This problem will likely be reported by the full docstring as well,
        # so don't spam the log.
        return tags.span(class_='undocumented')("Broken description") # type: ignore[no-any-return]

    content = [stan] if stan.tagName else stan.children
    if content and isinstance(content[0], Tag) and content[0].tagName == 'p':
        content = content[0].children
    return tags.span(*content) # type: ignore[no-any-return]


def format_undocumented(obj: model.Documentable) -> Tag:
    """Generate an HTML representation for an object lacking a docstring."""

    subdocstrings: DefaultDict[str, int] = defaultdict(int)
    subcounts: DefaultDict[str, int]  = defaultdict(int)
    for subob in obj.contents.values():
        k = subob.kind.lower()
        subcounts[k] += 1
        if subob.docstring is not None:
            subdocstrings[k] += 1
    if isinstance(obj, model.Package):
        subcounts['module'] -= 1

    tag: Tag = tags.span(class_='undocumented')
    if subdocstrings:
        plurals = {'class': 'classes'}
        kind = obj.kind
        assert kind is not None # if kind is None, object is invisible
        tag(
            "No ", kind.lower(), " docstring; ",
            ', '.join(
                f"{subdocstrings[k]}/{subcounts[k]} "
                f"{plurals.get(k, k + 's')}"
                for k in sorted(subcounts)
                ),
            " documented"
            )
    else:
        tag("Undocumented")
    return tag


def type2stan(obj: model.Documentable) -> Optional[Tag]:
    parsed_type = get_parsed_type(obj)
    if parsed_type is None:
        return None
    else:
        return parsed_type.to_stan(_EpydocLinker(obj))

def get_parsed_type(obj: model.Documentable) -> Optional[ParsedDocstring]:
    parsed_type = obj.parsed_type
    if parsed_type is not None:
        return parsed_type

    annotation: Optional[ast.expr] = getattr(obj, 'annotation', None)
    if annotation is not None:
        return AnnotationDocstring(annotation)

    return None


class AnnotationDocstring(ParsedDocstring):

    def __init__(self, annotation: ast.expr) -> None:
        ParsedDocstring.__init__(self, ())
        self.annotation = annotation

    def to_stan(self, docstring_linker: DocstringLinker) -> Tag:
        tag: Tag = tags.code
        tag(_AnnotationFormatter(docstring_linker).visit(self.annotation))
        return tag


class _AnnotationFormatter(ast.NodeVisitor):

    def __init__(self, linker: DocstringLinker):
        super().__init__()
        self.linker = linker

    def _handle_name(self, identifier: str) -> Tag:
        return self.linker.link_to(identifier, identifier)

    def _handle_constant(self, node: ast.expr, value: object) -> Tag:
        if value in (False, True, None, NotImplemented):
            # Link built-in constants to the standard library.
            # Ellipsis is not included here, both because its code syntax is
            # different from its constant's name and because its documentation
            # is not relevant to annotations.
            return self._handle_name(str(value))
        else:
            return self.generic_visit(node)

    def _handle_sequence(self, tag: Tag, sequence: Iterable[ast.expr]) -> None:
        first = True
        for elem in sequence:
            if first:
                first = False
            else:
                tag(', ', tags.wbr) # Add an potential line break for long types
            tag(self.visit(elem))

    def visit_Name(self, node: ast.Name) -> Tag:
        return self._handle_name(node.id)

    def visit_Attribute(self, node: ast.Attribute) -> Tag:
        parts = []
        curr: ast.expr = node
        while isinstance(curr, ast.Attribute):
            parts.append(curr.attr)
            curr = curr.value
        if not isinstance(curr, ast.Name):
            return self.generic_visit(node)
        parts.append(curr.id)
        parts.reverse()
        return self._handle_name('.'.join(parts))

    def visit_Constant(self, node: ast.Constant) -> Tag:
        return self._handle_constant(node, node.value)

    # Deprecated since Python 3.8, but required on older versions.
    def visit_NameConstant(self, node: 'ast.NameConstant') -> Tag:
        return self._handle_constant(node, node.value)

    def visit_Subscript(self, node: ast.Subscript) -> Tag:
        tag: Tag = tags.transparent
        tag(self.visit(node.value))
        tag('[', tags.wbr) 
        sub: ast.AST = node.slice
        if isinstance(sub, ast.Index):
            # In Python < 3.9, non-slices are always wrapped in an Index node.
            sub = sub.value
        if isinstance(sub, ast.Tuple):
            self._handle_sequence(tag, sub.elts)
        else:
            tag(self.visit(sub))
        tag(']')
        return tag

    def visit_List(self, node: ast.List) -> Tag:
        tag: Tag = tags.transparent
        tag('[', tags.wbr) 
        self._handle_sequence(tag, node.elts)
        tag(']')
        return tag

    def generic_visit(self, node: ast.AST) -> Tag:
        src = astor.to_source(node).strip()
        ret: Tag = tags.transparent(src)
        return ret


field_name_to_human_name = {
    'ivar': 'Instance Variable',
    'cvar': 'Class Variable',
    'var': 'Variable',
    }


def extract_fields(obj: model.Documentable) -> None:
    """Populate Attributes for module/class variables using fields from
    that module/class's docstring.
    Must only be called for objects that have a docstring.
    """

    doc = obj.docstring
    assert doc is not None, obj
    parsed_doc = parse_docstring(obj, doc, obj)
    obj.parsed_docstring = parsed_doc

    for field in parsed_doc.fields:
        tag = field.tag()
        if tag in ['ivar', 'cvar', 'var', 'type']:
            arg = field.arg()
            if arg is None:
                obj.report("Missing field name in @%s" % (tag,),
                           'docstring', field.lineno)
                continue
            attrobj: Optional[model.Documentable] = obj.contents.get(arg)
            if attrobj is None:
                attrobj = obj.system.Attribute(obj.system, arg, obj)
                attrobj.kind = None
                attrobj.parentMod = obj.parentMod
                obj.system.addObject(attrobj)
            attrobj.setLineNumber(obj.docstring_lineno + field.lineno)
            if tag == 'type':
                attrobj.parsed_type = field.body()
            else:
                attrobj.parsed_docstring = field.body()
                attrobj.kind = field_name_to_human_name[tag]<|MERGE_RESOLUTION|>--- conflicted
+++ resolved
@@ -587,16 +587,10 @@
 
         r += format_desc_list('Parameters', self.parameter_descs)
         if self.return_desc:
-<<<<<<< HEAD
-            r.append(tags.tr(class_="fieldStart")(tags.td(class_="fieldName")("Returns"),
-                               tags.td(colspan="2")(self.return_desc.format())))
+            r += format_desc_list('Returns', [self.return_desc])
         if self.yields_desc:
-            r.append(tags.tr(class_="fieldStart")(tags.td(class_="fieldName")("Yields"),
-                               tags.td(colspan="2")(self.yields_desc.format())))
-=======
-            r += format_desc_list('Returns', [self.return_desc])
-
->>>>>>> 7f41fea4
+            r += format_desc_list('Yields', [self.yields_desc])
+
         r += format_desc_list("Raises", self.raise_descs)
         r += format_desc_list("Warns", self.warns_desc)
         for s_p_l in (('Author', 'Authors', self.authors),
