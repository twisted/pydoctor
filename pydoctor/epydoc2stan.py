"""
Convert L{pydoctor.epydoc} parsed markup into renderable content.
"""

from collections import defaultdict
import enum
from typing import (
    TYPE_CHECKING, Any, Callable, ClassVar, DefaultDict, Dict, Generator,
    Iterator, List, Mapping, Optional, Sequence, Tuple,
)
import ast
import re

import attr

from pydoctor import model, linker, node2stan
from pydoctor.astutils import is_none_literal
from pydoctor.epydoc.markup import Field as EpydocField, ParseError, get_parser_by_name, processtypes
from twisted.web.template import Tag, tags
from pydoctor.epydoc.markup import ParsedDocstring, DocstringLinker
import pydoctor.epydoc.markup.plaintext
from pydoctor.epydoc.markup._pyval_repr import colorize_pyval, colorize_inline_pyval

if TYPE_CHECKING:
    from twisted.web.template import Flattenable

taglink = linker.taglink
"""
Alias to L{pydoctor.linker.taglink()}.
"""

BROKEN = tags.p(class_="undocumented")('Broken description')

def _get_docformat(obj: model.Documentable) -> str:
    """
    Returns the docformat to use to parse the docstring of this object.
    """
    # Use module's __docformat__ if specified, else use system's.
    # Except if system's docformat is plaintext, in this case, use plaintext.
    # See https://github.com/twisted/pydoctor/issues/503 for the reason
    # of this behavior.
    if obj.system.options.docformat == 'plaintext':
        return 'plaintext'
    # the docstring should be parsed using the format of the module it was inherited from
    docformat = obj.module.docformat or obj.system.options.docformat
    return docformat

@attr.s(auto_attribs=True)
class FieldDesc:
    """
    Combines informations from multiple L{Field} objects into one.

    Example::

       :param foo: description of parameter foo
       :type foo:  SomeClass

    """
    _UNDOCUMENTED: ClassVar[Tag] = tags.span(class_='undocumented')("Undocumented")

    name: Optional[str] = None
    """Field name, i.e. C{:param <name>:}"""

    type: Optional[Tag] = None
    """Formatted type"""

    body: Optional[Tag] = None

    def format(self) -> Generator[Tag, None, None]:
        """
        @return: Iterator that yields one or two C{tags.td}.
        """
        formatted = self.body or self._UNDOCUMENTED
        fieldNameTd: List[Tag] = []
        if self.name:
            # Add the stars to the params names just before generating the field stan, not before.
            if isinstance(self.name, VariableArgument):
                prefix = "*"
            elif isinstance(self.name, KeywordArgument):
                prefix = "**"
            else:
                prefix = ""

            name = tags.transparent(prefix, insert_break_points(self.name))

            stan_name = tags.span(class_="fieldArg")(name)
            if self.type:
                stan_name(":")
            fieldNameTd.append(stan_name)

        if self.type:
            fieldNameTd.append(self.type)
        if fieldNameTd:
            #  <name>: <type> | <desc>
            yield tags.td(class_="fieldArgContainer")(*fieldNameTd)
            yield tags.td(class_="fieldArgDesc")(formatted)
        else:
            #  <desc>
            yield tags.td(formatted, colspan="2")

@attr.s(auto_attribs=True)
class SignatureDesc(FieldDesc):
    type_origin: Optional['FieldOrigin'] = None


class RaisesDesc(FieldDesc):
    """Description of an exception that can be raised by function/method."""

    def format(self) -> Generator[Tag, None, None]:
        assert self.type is not None  # TODO: Why can't it be None?
        yield tags.td(tags.code(self.type), class_="fieldArgContainer")
        yield tags.td(self.body or self._UNDOCUMENTED)

def format_desc_list(label: str, descs: Sequence[FieldDesc]) -> Iterator[Tag]:
    """
    Format list of L{FieldDesc}. Used for param, returns, raises, etc.

    Generates a 2-columns layout as follow::

        +------------------------------------+
        | <label>                            |
        | <name>: <type> |     <desc>        |
        | <name>: <type> |     <desc>        |
        +------------------------------------+

    If the fields don't have type or name information,
    generates the same output as L{format_field_list}::

        +------------------------------------+
        | <label>                            |
        | <desc ... >                        |
        +------------------------------------+

    @arg label: Section "mini heading"
    @arg descs: L{FieldDesc}s
    @returns: Each row as iterator or None if no C{descs} id provided.
    """
    if not descs:
        return
    # <label>
    row = tags.tr(class_="fieldStart")
    row(tags.td(class_="fieldName", colspan="2")(label))
    # yield the first row.
    yield row
    # yield descriptions.
    for d in descs:
        row = tags.tr()
        # <name>: <type> |     <desc>
        # or
        # <desc ... >
        row(d.format())
        yield row

@attr.s(auto_attribs=True)
class Field:
    """Like L{pydoctor.epydoc.markup.Field}, but without the gross accessor
    methods and with a formatted body.

    Example::

        @note: some other information
    """

    tag: str
    """Field tag, i.e. C{:<tag>:} """
    arg: Optional[str]
    """Field argument, i.e. C{:param <argument>:}"""
    source: model.Documentable
    lineno: int
    body: ParsedDocstring

    @classmethod
    def from_epydoc(cls, field: EpydocField, source: model.Documentable) -> 'Field':
        return cls(
            tag=field.tag(),
            arg=field.arg(),
            source=source,
            lineno=field.lineno,
            body=field.body()
            )

    def format(self) -> Tag:
        """Present this field's body as HTML."""
        return safe_to_stan(self.body, self.source.docstring_linker, self.source,
                    # the parsed docstring maybe doesn't support to_node(), i.e. ParsedTypeDocstring,
                    # so we can only show the broken text.
                    fallback=lambda _, __, ___:BROKEN)

    def report(self, message: str) -> None:
        self.source.report(message, lineno_offset=self.lineno, section='docstring')


def format_field_list(singular: str, plural: str, fields: Sequence[Field]) -> Iterator[Tag]:
    """
    Format list of L{Field} object. Used for notes, see also, authors, etc.

    Generates a 2-columns layout as follow::

        +------------------------------------+
        | <label>                            |
        | <desc ... >                        |
        +------------------------------------+

    @returns: Each row as iterator
    """
    if not fields:
        return

    label = singular if len(fields) == 1 else plural
    row = tags.tr(class_="fieldStart")
    row(tags.td(class_="fieldName", colspan="2")(label))
    yield row

    for field in fields:
        row = tags.tr()
        row(tags.td(colspan="2")(field.format()))
        yield row

class VariableArgument(str):
    """
    Encapsulate the name of C{vararg} parameters in L{Function.annotations} mapping keys.
    """

class KeywordArgument(str):
    """
    Encapsulate the name of C{kwarg} parameters in L{Function.annotations} mapping keys.
    """

class FieldOrigin(enum.Enum):
    FROM_AST = 0
    FROM_DOCSTRING = 1

@attr.s(auto_attribs=True)
class ParamType:
    stan: Tag
    origin: FieldOrigin

class FieldHandler:

    def __init__(self, obj: model.Documentable):
        self.obj = obj
        self._linker = self.obj.docstring_linker

        self.types: Dict[str, Optional[ParamType]] = {}

        self.parameter_descs: List[SignatureDesc] = []
        self.return_desc: Optional[SignatureDesc] = None
        self.yields_desc: Optional[FieldDesc] = None
        self.raise_descs: List[RaisesDesc] = []
        self.warns_desc: List[FieldDesc] = []
        self.seealsos: List[Field] = []
        self.notes: List[Field] = []
        self.authors: List[Field] = []
        self.sinces: List[Field] = []
        self.unknowns: DefaultDict[str, List[FieldDesc]] = defaultdict(list)

    def set_param_types_from_annotations(
            self, annotations: Mapping[str, Optional[ast.expr]]
            ) -> None:
        _linker = linker._AnnotationLinker(self.obj)
        formatted_annotations = {
            name: None if value is None
                       else ParamType(safe_to_stan(colorize_inline_pyval(value), _linker,
                                self.obj, fallback=colorized_pyval_fallback, section='annotation', report=False),
                                # don't spam the log, invalid annotation are going to be reported when the signature gets colorized
                                origin=FieldOrigin.FROM_AST)

            for name, value in annotations.items()
            }

        ret_type = formatted_annotations.pop('return', None)
        self.types.update(formatted_annotations)
        if ret_type is not None:
            # In most cases 'None' is not an actual return type, but the absence
            # of a returned value. Not storing it is the easiest way to prevent
            # it from being presented.
            ann_ret = annotations['return']
            assert ann_ret is not None  # ret_type would be None otherwise
            if not is_none_literal(ann_ret):
                self.return_desc = SignatureDesc(type=ret_type.stan, type_origin=ret_type.origin)

    @staticmethod
    def _report_unexpected_argument(field:Field) -> None:
        if field.arg is not None:
            field.report('Unexpected argument in %s field' % (field.tag,))

    def handle_return(self, field: Field) -> None:
        self._report_unexpected_argument(field)
        if not self.return_desc:
            self.return_desc = SignatureDesc()
        self.return_desc.body = field.format()
    handle_returns = handle_return

    def handle_yield(self, field: Field) -> None:
        self._report_unexpected_argument(field)
        if not self.yields_desc:
            self.yields_desc = FieldDesc()
        self.yields_desc.body = field.format()
    handle_yields = handle_yield

    def handle_returntype(self, field: Field) -> None:
        self._report_unexpected_argument(field)
        if not self.return_desc:
            self.return_desc = SignatureDesc()
        self.return_desc.type = field.format()
        self.return_desc.type_origin = FieldOrigin.FROM_DOCSTRING
    handle_rtype = handle_returntype

    def handle_yieldtype(self, field: Field) -> None:
        self._report_unexpected_argument(field)
        if not self.yields_desc:
            self.yields_desc = FieldDesc()
        self.yields_desc.type = field.format()
    handle_ytype = handle_yieldtype

    def _handle_param_name(self, field: Field) -> Optional[str]:
        name = field.arg
        if name is None:
            field.report('Parameter name missing')
            return None

        name = name.lstrip('*')
        annotations = None
        if isinstance(field.source, model.Function):
            annotations = field.source.annotations
        elif isinstance(field.source, model.Class):
            # Constructor parameters can be documented on the class.
            annotations = field.source.constructor_params
        # This might look useless, but it's needed in order to keep the
        # right str type: str, VariableArgument or KeyowrdArgument. And then add the stars accordingly.
        if annotations is not None:
            for param_name, _ in annotations.items():
                if param_name == name:
                    name = param_name
        return name

    def _handle_param_not_found(self, name: str, field: Field) -> None:
        """Figure out if the parameter might exist despite not being found
        in this documentable's code, warn if not.
        """
        source = field.source
        if source is not self.obj:
            # Docstring is inherited, so it may not represent this exact method.
            return
        if isinstance(source, model.Class):
            if None in source.baseobjects:
                # Class has a computed base class, which could define parameters
                # we can't discover.
                # For example, this class might use
                # L{twisted.python.components.proxyForInterface()}.
                return
            if name in source.constructor_params:
                # Constructor parameters can be documented on the class.
                return
        field.report('Documented parameter "%s" does not exist' % (name,))

    def handle_type(self, field: Field) -> None:
        if isinstance(self.obj, model.Attribute):
            if field.arg is not None:
                field.report('Field in variable docstring should not include a name')
            self.obj.parsed_type = field.body
            return
        elif isinstance(self.obj, model.Function):
            name = self._handle_param_name(field)
            if name is not None and name not in self.types and not any(
                    # Don't warn about keywords or about parameters we already
                    # reported a warning for.
                    desc.name == name for desc in self.parameter_descs
                    ):
                self._handle_param_not_found(name, field)
        else:
            # Note: extract_fields() will issue warnings about missing field
            #       names, so we can silently ignore them here.
            # TODO: Processing the fields once in extract_fields() and again
            #       in format_docstring() adds complexity and can cause
            #       inconsistencies.
            name = field.arg
        if name is not None:
            self.types[name] = ParamType(field.format(), origin=FieldOrigin.FROM_DOCSTRING)

    def handle_param(self, field: Field) -> None:
        name = self._handle_param_name(field)
        if name is not None:
            if any(desc.name == name for desc in self.parameter_descs):
                field.report('Parameter "%s" was already documented' % (name,))
            self.parameter_descs.append(SignatureDesc(name=name, body=field.format()))
            if name not in self.types:
                self._handle_param_not_found(name, field)

    handle_arg = handle_param

    def handle_keyword(self, field: Field) -> None:
        name = self._handle_param_name(field)
        if name is not None:
            # TODO: How should this be matched to the type annotation?
            self.parameter_descs.append(SignatureDesc(name=name, body=field.format()))
            if name in self.types:
                field.report('Parameter "%s" is documented as keyword' % (name,))


    def handled_elsewhere(self, field: Field) -> None:
        # Some fields are handled by extract_fields below.
        pass

    handle_ivar = handled_elsewhere
    handle_cvar = handled_elsewhere
    handle_var = handled_elsewhere

    def handle_raises(self, field: Field) -> None:
        name = field.arg
        if name is None:
            field.report('Exception type missing')
            typ_fmt = tags.span(class_='undocumented')("Unknown exception")
        else:
            typ_fmt = self._linker.link_to(name, name)
        self.raise_descs.append(RaisesDesc(type=typ_fmt, body=field.format()))
    handle_raise = handle_raises
    handle_except = handle_raises

    # Warns is just like raises but the syntax is more relax i.e. warning type not required.
    def handle_warns(self, field: Field) -> None:
        if field.arg is None:
            typ_fmt = None
        else:
            typ_fmt = self._linker.link_to(field.arg, field.arg)
        self.warns_desc.append(FieldDesc(type=typ_fmt, body=field.format()))

    handle_warn = handle_warns

    def handle_seealso(self, field: Field) -> None:
        self.seealsos.append(field)
    handle_see = handle_seealso

    def handle_note(self, field: Field) -> None:
        self.notes.append(field)

    def handle_author(self, field: Field) -> None:
        self.authors.append(field)

    def handle_since(self, field: Field) -> None:
        self.sinces.append(field)

    def handleUnknownField(self, field: Field) -> None:
        name = field.tag
        field.report(f"Unknown field '{name}'" )
        self.unknowns[name].append(FieldDesc(name=field.arg, body=field.format()))

    def handle(self, field: Field) -> None:
        m = getattr(self, 'handle_' + field.tag, self.handleUnknownField)
        m(field)

    def resolve_types(self) -> None:
        """Merge information from 'param' fields and AST analysis."""

        params = {param.name: param for param in self.parameter_descs}
        any_info = bool(params)

        # We create a new parameter_descs list to ensure the parameter order
        # matches the AST order.
        new_parameter_descs: List[SignatureDesc] = []
        for index, (name, param_type) in enumerate(self.types.items()):
            try:
                param = params.pop(name)
            except KeyError:
                # parameter is not documented with @param.

                if index == 0:
                    # Strip 'self' or 'cls' from parameter table when it semantically makes sens.
                    if name=='self' and self.obj.kind is model.DocumentableKind.METHOD:
                        continue
                    if name=='cls' and self.obj.kind is model.DocumentableKind.CLASS_METHOD:
                        continue

                param = SignatureDesc(name=name,
                    type=param_type.stan if param_type else None,
                    type_origin=param_type.origin if param_type else None,)

                any_info |= param_type is not None
            else:
                param.type = param_type.stan if param_type else None
                param.type_origin = param_type.origin if param_type else None

            new_parameter_descs.append(param)

        # Add any leftover parameters, which includes documented **kwargs keywords
        # and non-existing (but documented) parameters.
        new_parameter_descs += params.values()

        # Only update the descriptions if at least one parameter is documented
        # or annotated.
        if any_info:
            self.parameter_descs = new_parameter_descs

    def format(self) -> Tag:
        r: List[Tag] = []

        # Only include parameter or return sections if any are documented or any type are documented from @type fields.
        include_params = False
        if any((p.body or p.type_origin is FieldOrigin.FROM_DOCSTRING) for p in self.parameter_descs):
            r += format_desc_list('Parameters', self.parameter_descs)
            include_params = True

        if self.return_desc and (include_params or self.return_desc.body or self.return_desc.type_origin is FieldOrigin.FROM_DOCSTRING):
            r += format_desc_list('Returns', [self.return_desc])

        if self.yields_desc:
            r += format_desc_list('Yields', [self.yields_desc])

        r += format_desc_list("Raises", self.raise_descs)
        r += format_desc_list("Warns", self.warns_desc)
        for s_p_l in (('Author', 'Authors', self.authors),
                      ('See Also', 'See Also', self.seealsos),
                      ('Present Since', 'Present Since', self.sinces),
                      ('Note', 'Notes', self.notes)):
            r += format_field_list(*s_p_l)
        for kind, fieldlist in self.unknowns.items():
            r += format_desc_list(f"Unknown Field: {kind}", fieldlist)

        if any(r):
            return tags.table(class_='fieldTable')(r)
        else:
            return tags.transparent

def reportWarnings(obj: model.Documentable, warns: Sequence[str], **kwargs:Any) -> None:
    for message in warns:
        obj.report(message, **kwargs)

def reportErrors(obj: model.Documentable, errs: Sequence[ParseError], section:str='docstring') -> None:
    if not errs:
        return

    errors = obj.system.parse_errors[section]

    if obj.fullName() not in errors:
        errors.add(obj.fullName())

        for err in errs:
            obj.report(
                f'bad {section}: ' + err.descr(),
                lineno_offset=(err.linenum() or 1) - 1,
                section=section
                )

_docformat_skip_processtypes = ('google', 'numpy', 'plaintext')
def parse_docstring(
        obj: model.Documentable,
        doc: str,
        source: model.Documentable,
        markup: Optional[str]=None,
        section: str='docstring',
        ) -> ParsedDocstring:
    """Parse a docstring.
    @param obj: The object we're parsing the documentation for.
    @param doc: The docstring.
    @param source: The object on which the docstring is defined.
        This can differ from C{obj} if the docstring is inherited.
    @param markup: Parse the docstring with the given markup, ignoring system's options.
        Useful for creating L{ParsedDocstring}s from restructuredtext for instance.
    @param section: A custom section to use.
    """

    docformat = _get_docformat(source) if not markup else markup

    # fetch the parser function
    try:
        parser = get_parser_by_name(docformat, obj)
    except ImportError as e:
        _err = 'Error trying to import %r parser:\n\n    %s: %s\n\nUsing plain text formatting only.'%(
            docformat, e.__class__.__name__, e)
        obj.system.msg('epydoc2stan', _err, thresh=-1, once=True)
        parser = pydoctor.epydoc.markup.plaintext.parse_docstring

    # type processing is always enabled for google and numpy docformat,
    # it's already part of the specification, doing it now would process types twice.
    if obj.system.options.processtypes and docformat not in _docformat_skip_processtypes:
        # This allows epytext and restructuredtext markup to use TypeDocstring as well with a CLI option: --process-types.
        # It's still technically part of the parsing process, so we use a wrapper function.
        parser = processtypes(parser)

    errs: List[ParseError] = []
    try:
        # parse docstring
        parsed_doc = parser(doc, errs)
    except ParseError:
        # this error should already by stored in the errs list
        parsed_doc = pydoctor.epydoc.markup.plaintext.parse_docstring(doc, errs)
    except Exception as e:
        errs.append(ParseError(f'{e.__class__.__name__}: {e}', 1))
        parsed_doc = pydoctor.epydoc.markup.plaintext.parse_docstring(doc, errs)
    if errs:
        reportErrors(source, errs, section=section)
    return parsed_doc

def ensure_parsed_docstring(obj: model.Documentable) -> Optional[model.Documentable]:
    """
    Currently, it's not 100% clear at what point the L{Documentable.parsed_docstring} attribute is set.
    It can be set from the ast builder or later processing step.

    This function ensures that the C{parsed_docstring} attribute of a documentable is set to it's final value.

    @returns:
        - If the C{obj.parsed_docstring} is set to a L{ParsedDocstring} instance:
          The source object of the docstring (might be different
          from C{obj} if the documentation is inherited).
        - If the object is undocumented: C{None}.
    """
    doc, source = model.get_docstring(obj)

    # Use cached or split version if possible.
    parsed_doc = obj.parsed_docstring

    if source is None and parsed_doc is not None:
        # No docstring found
        # A split field is documented by its parent: meaning the parsed_docstring
        # attribute has been set directly by extract_fields() with @ivar:, @cvar:, etc
        # Get the source of the docs
        source = obj.parent

    if parsed_doc is None and doc is not None:
        # The parsed_docstring has not been initialized yet
        assert source is not None
        parsed_doc = parse_docstring(obj, doc, source)
        obj.parsed_docstring = parsed_doc

    if obj.parsed_docstring is not None:
        return source
    else:
        return None


class ParsedStanOnly(ParsedDocstring):
    """
    A L{ParsedDocstring} directly constructed from stan, for caching purposes.

    L{to_stan} method simply returns back what's given to L{ParsedStanOnly.__init__}.
    """
    def __init__(self, stan: Tag):
        super().__init__(fields=[])
        self._fromstan = stan

    @property
    def has_body(self) -> bool:
        return True

    def to_stan(self, docstring_linker: Any) -> Tag:
        return self._fromstan

    def to_node(self) -> Any:
        raise NotImplementedError()

def _get_parsed_summary(obj: model.Documentable) -> Tuple[Optional[model.Documentable], ParsedDocstring]:
    """
    Ensures that the L{model.Documentable.parsed_summary} attribute of a documentable is set to it's final value.
    Do not generate summary twice.

    @returns: Tuple: C{source}, C{parsed docstring}
    """
    source = ensure_parsed_docstring(obj)

    if obj.parsed_summary is not None:
        return (source, obj.parsed_summary)

    if source is None:
        summary_parsed_doc: ParsedDocstring = ParsedStanOnly(format_undocumented(obj))
    else:
        # Tell mypy that if we found a docstring, we also have its source.
        assert obj.parsed_docstring is not None
        summary_parsed_doc = obj.parsed_docstring.get_summary()

    obj.parsed_summary = summary_parsed_doc

    return (source, summary_parsed_doc)

def get_to_stan_error(e: Exception) -> ParseError:
    return ParseError(f"{e.__class__.__name__}: {e}", 0)

def safe_to_stan(parsed_doc: ParsedDocstring,
                 linker: 'DocstringLinker',
                 ctx: model.Documentable,
                 fallback: Callable[[List[ParseError], ParsedDocstring, model.Documentable], Tag],
                 report: bool = True,
                 section:str='docstring') -> Tag:
    """
    Wraps L{ParsedDocstring.to_stan()} to catch exception and handle them in C{fallback}.
    This is used to convert docstrings as well as other colorized AST values to stan.

    @param parsed_doc: The L{ParsedDocstring} to "stanify".
    @param linker: The L{DocstringLinker} to use to resolve links.
    @param ctx: The documentable context to use to report errors, passed to the C{fallback} function.
    @param fallback: A callable that returns a fallback stan if the convertion failed.
        It can also be used to set some state on the documentable context.
        Signature::
            (errs:List[ParseError], doc:ParsedDocstring, ctx:model.Documentable) -> Tag
    @param report: Whether to report errors.
    @param section: Used for error messages.
    """
    try:
        stan = parsed_doc.to_stan(linker)
    except Exception as e:
        errs = [get_to_stan_error(e)]
        stan = fallback(errs, parsed_doc, ctx)
        if report:
            reportErrors(ctx, errs, section=section)
    return stan

def format_docstring_fallback(errs: List[ParseError], parsed_doc:ParsedDocstring, ctx:model.Documentable) -> Tag:
    if ctx.docstring is None:
        stan = BROKEN
    else:
        parsed_doc_plain = pydoctor.epydoc.markup.plaintext.parse_docstring(ctx.docstring, errs)
        stan = parsed_doc_plain.to_stan(ctx.docstring_linker)
    return stan

def _wrap_in_paragraph(body:Sequence["Flattenable"]) -> bool:
    """
    Whether to wrap the given docstring stan body inside a paragraph. 
    """
    has_paragraph = False
    for e in body:
        if isinstance(e, Tag) and e.tagName == 'p':
            has_paragraph = True
        # only check the first element of the body
        break
    return bool(len(body)>0 and not has_paragraph)

def unwrap_docstring_stan(stan:Tag) -> "Flattenable":
    """
    Unwrap the body of the given C{Tag} instance if it has a non-empty tag name and 
    ensure there is at least one paragraph. 

    @note: This is the counterpart of what we're doing in L{HTMLTranslator.should_be_compact_paragraph()}.
        Since the L{HTMLTranslator} is generic for all parsed docstrings types, it always generates compact paragraphs.

        But for docstrings, we want to have at least one paragraph for consistency.
    """
    if stan.tagName:
        return stan
    body = stan.children
    if _wrap_in_paragraph(body):
        return tags.p(*body)
    else:
        return body

def format_docstring(obj: model.Documentable) -> Tag:
    """Generate an HTML representation of a docstring"""

    source = ensure_parsed_docstring(obj)

    ret: Tag = tags.div
    if source is None:
        ret(tags.p(class_='undocumented')("Undocumented"))
    else:
        assert obj.parsed_docstring is not None, "ensure_parsed_docstring() did not do it's job"
        stan = safe_to_stan(obj.parsed_docstring, source.docstring_linker, source, fallback=format_docstring_fallback)
        ret(unwrap_docstring_stan(stan))

    fh = FieldHandler(obj)
    if isinstance(obj, model.Function):
        fh.set_param_types_from_annotations(obj.annotations)
    if source is not None:
        assert obj.parsed_docstring is not None, "ensure_parsed_docstring() did not do it's job"
        for field in obj.parsed_docstring.fields:
            fh.handle(Field.from_epydoc(field, source))
    if isinstance(obj, model.Function):
        fh.resolve_types()
    ret(fh.format())
    return ret

def format_summary_fallback(errs: List[ParseError], parsed_doc:ParsedDocstring, ctx:model.Documentable) -> Tag:
    stan = BROKEN
    # override parsed_summary instance variable to remeber this one is broken.
    ctx.parsed_summary = ParsedStanOnly(stan)
    return stan

def format_summary(obj: model.Documentable) -> Tag:
    """Generate an shortened HTML representation of a docstring."""

    source, parsed_doc = _get_parsed_summary(obj)
    if not source:
        source = obj
    
    # do not optimize url in order to make sure we're always generating full urls.
    # avoids breaking links when including the summaries on other pages.
    with source.docstring_linker.switch_context(None):
        # ParserErrors will likely be reported by the full docstring as well,
        # so don't spam the log, pass report=False.
        stan = safe_to_stan(parsed_doc, source.docstring_linker, source, report=False,
                fallback=format_summary_fallback)

    return stan


def format_undocumented(obj: model.Documentable) -> Tag:
    """Generate an HTML representation for an object lacking a docstring."""

    sub_objects_with_docstring_count: DefaultDict[model.DocumentableKind, int] = defaultdict(int)
    sub_objects_total_count: DefaultDict[model.DocumentableKind, int]  = defaultdict(int)
    for sub_ob in obj.contents.values():
        kind = sub_ob.kind
        if kind is not None:
            sub_objects_total_count[kind] += 1
            if sub_ob.docstring is not None:
                sub_objects_with_docstring_count[kind] += 1

    tag: Tag = tags.span(class_='undocumented')
    if sub_objects_with_docstring_count:

        kind = obj.kind
        assert kind is not None # if kind is None, object is invisible
        tag(
            "No ", format_kind(kind).lower(), " docstring; ",
            ', '.join(
                f"{sub_objects_with_docstring_count[kind]}/{sub_objects_total_count[kind]} "
                f"{format_kind(kind, plural=sub_objects_with_docstring_count[kind]>=2).lower()}"

                for kind in sorted(sub_objects_total_count, key=(lambda x:x.value))
                ),
            " documented"
            )
    else:
        tag("Undocumented")
    return tag


def type2stan(obj: model.Documentable) -> Optional[Tag]:
    """
    Get the formatted type of this attribute.
    """
    # Currently only used for Attribute childs.
    parsed_type = get_parsed_type(obj)
    if parsed_type is None:
        return None
    else:
        _linker = linker._AnnotationLinker(obj)
        return safe_to_stan(parsed_type, _linker, obj,
            fallback=colorized_pyval_fallback, section='annotation')

def get_parsed_type(obj: model.Documentable) -> Optional[ParsedDocstring]:
    """
    Get the type of this attribute as parsed docstring.
    """
    parsed_type = obj.parsed_type
    if parsed_type is not None:
        return parsed_type

    # Only Attribute instances have the 'annotation' attribute.
    annotation: Optional[ast.expr] = getattr(obj, 'annotation', None)
    if annotation is not None:
        return colorize_inline_pyval(annotation)

    return None

def format_toc(obj: model.Documentable) -> Optional[Tag]:
    # Load the parsed_docstring if it's not already done.
    ensure_parsed_docstring(obj)

    if obj.parsed_docstring:
        if obj.system.options.sidebartocdepth > 0:
            toc = obj.parsed_docstring.get_toc(depth=obj.system.options.sidebartocdepth)
            if toc:
                return safe_to_stan(toc, obj.docstring_linker, obj, report=False,
                    fallback=lambda _,__,___:BROKEN)
    return None


field_name_to_kind = {
    'ivar': model.DocumentableKind.INSTANCE_VARIABLE,
    'cvar': model.DocumentableKind.CLASS_VARIABLE,
    'var': model.DocumentableKind.VARIABLE,
    }


def extract_fields(obj: model.CanContainImportsDocumentable) -> None:
    """Populate Attributes for module/class variables using fields from
    that module/class's docstring.
    Must only be called for objects that have a docstring.
    """

    doc = obj.docstring
    assert doc is not None, obj
    parsed_doc = parse_docstring(obj, doc, obj)
    obj.parsed_docstring = parsed_doc

    for field in parsed_doc.fields:
        tag = field.tag()
        if tag in ['ivar', 'cvar', 'var', 'type']:
            arg = field.arg()
            if arg is None:
                obj.report("Missing field name in @%s" % (tag,),
                           'docstring', field.lineno)
                continue
            attrobj: Optional[model.Documentable] = obj.contents.get(arg)
            if attrobj is None:
                attrobj = obj.system.Attribute(obj.system, arg, obj)
                attrobj.kind = None
                attrobj.parentMod = obj.parentMod
                obj.system.addObject(attrobj)
            attrobj.setLineNumber(obj.docstring_lineno + field.lineno)
            if tag == 'type':
                attrobj.parsed_type = field.body()
            else:
                attrobj.parsed_docstring = field.body()
                attrobj.kind = field_name_to_kind[tag]

def format_kind(kind: model.DocumentableKind, plural: bool = False) -> str:
    """
    Transform a `model.DocumentableKind` Enum value to string.
    """
    names = {
        model.DocumentableKind.PACKAGE         : 'Package',
        model.DocumentableKind.MODULE          : 'Module',
        model.DocumentableKind.INTERFACE       : 'Interface',
        model.DocumentableKind.CLASS           : 'Class',
        model.DocumentableKind.CLASS_METHOD    : 'Class Method',
        model.DocumentableKind.STATIC_METHOD   : 'Static Method',
        model.DocumentableKind.METHOD          : 'Method',
        model.DocumentableKind.FUNCTION        : 'Function',
        model.DocumentableKind.CLASS_VARIABLE  : 'Class Variable',
        model.DocumentableKind.ATTRIBUTE       : 'Attribute',
        model.DocumentableKind.INSTANCE_VARIABLE : 'Instance Variable',
        model.DocumentableKind.PROPERTY        : 'Property',
        model.DocumentableKind.VARIABLE        : 'Variable',
        model.DocumentableKind.SCHEMA_FIELD    : 'Attribute',
        model.DocumentableKind.CONSTANT        : 'Constant',
        model.DocumentableKind.EXCEPTION       : 'Exception',
        model.DocumentableKind.TYPE_ALIAS      : 'Type Alias',
        model.DocumentableKind.TYPE_VARIABLE   : 'Type Variable',
    }
    plurals = {
        model.DocumentableKind.CLASS           : 'Classes',
        model.DocumentableKind.PROPERTY        : 'Properties',
        model.DocumentableKind.TYPE_ALIAS      : 'Type Aliases',
    }
    if plural:
        return plurals.get(kind, names[kind] + 's')
    else:
        return names[kind]

def colorized_pyval_fallback(_: List[ParseError], doc:ParsedDocstring, __:model.Documentable) -> Tag:
    """
    This fallback function uses L{ParsedDocstring.to_node()}, so it must be used only with L{ParsedDocstring} subclasses that implements C{to_node()}.
    """
    return Tag('code')(node2stan.gettext(doc.to_node()))

def _format_constant_value(obj: model.Attribute) -> Iterator["Flattenable"]:

    # yield the table title, "Value"
    row = tags.tr(class_="fieldStart")
    row(tags.td(class_="fieldName")("Value"))
    # yield the first row.
    yield row

    doc = colorize_pyval(obj.value,
        linelen=obj.system.options.pyvalreprlinelen,
        maxlines=obj.system.options.pyvalreprmaxlines)

    value_repr = safe_to_stan(doc, obj.docstring_linker, obj,
        fallback=colorized_pyval_fallback, section='rendering of constant')

    # Report eventual warnings. It warns when a regex failed to parse.
    reportWarnings(obj, doc.warnings, section='colorize constant')

    # yield the value repr.
    row = tags.tr()
    row(tags.td(tags.pre(class_='constant-value')(value_repr)))
    yield row

def format_constant_value(obj: model.Attribute) -> "Flattenable":
    """
    Should be only called for L{Attribute} objects that have the L{Attribute.value} property set.
    """
    rows = list(_format_constant_value(obj))
    return tags.table(class_='valueTable')(*rows)

def _split_indentifier_parts_on_case(indentifier:str) -> List[str]:

    def split(text:str, sep:str) -> List[str]:
        # We use \u200b as temp token to hack a split that passes the tests.
        return text.replace(sep, '\u200b'+sep).split('\u200b')

    match = re.match('(_{1,2})?(.*?)(_{1,2})?$', indentifier)
    assert match is not None # the regex always matches
    prefix, text, suffix = match.groups(default='')
    text_parts = []

    if text.islower() or text.isupper():
        # We assume snake_case or SCREAMING_SNAKE_CASE.
        text_parts = split(text, '_')
    else:
        # We assume camelCase.  We're not using a regex because we also want it
        # to work with non-ASCII characters (and the Python re module does not
        # support checking for Unicode properties using something like \p{Lu}).
        current_part = ''
        previous_was_upper = False
        for c in text:

            if c.isupper() and not previous_was_upper:
                text_parts.append(current_part)
                current_part = ''

            current_part += c
            previous_was_upper = c.isupper()

        if current_part:
            text_parts.append(current_part)

    if not text_parts: # the name is composed only by underscores
        text_parts = ['']

    if prefix:
        text_parts[0] = prefix + text_parts[0]
    if suffix:
        text_parts[-1] = text_parts[-1] + suffix

    return text_parts

def insert_break_points(text: str) -> 'Flattenable':
    """
    Browsers aren't smart enough to recognize word breaking opportunities in
    snake_case or camelCase, so this function helps them out by inserting
    word break opportunities.

    :note: It support full dotted names and will add a wbr tag after each dot.
    """

    # We use tags.wbr instead of zero-width spaces because
    # zero-width spaces can interfer in subtle ways when copy/pasting a name.

    r: List['Flattenable'] = []
    parts = text.split('.')
    for i,t in enumerate(parts):
        _parts = _split_indentifier_parts_on_case(t)
        for i_,p in enumerate(_parts):
            r += [p]
            if i_ != len(_parts)-1:
                r += [tags.wbr()]
        if i != len(parts)-1:
            r += [tags.wbr(), '.']
    return tags.transparent(*r)

<<<<<<< HEAD
def format_constructor_short_text(constructor: model.Constructor, forclass: model.Class) -> str:
    """
    Returns a simplified signature of the constructor.
    """
    args = ''
    for index, (name, ann) in enumerate(constructor.annotations.items()):
        if name=='return':
            continue
=======
def format_constructor_short_text(constructor: model.Function, forclass: model.Class) -> str:
    """
    Returns a simplified signature of the constructor.
    C{forclass} is not always the function's parent, it can be a subclass.
    """
    args = ''
    # for signature with more than 5 parameters, 
    # we just show the elipsis after the fourth parameter
    annotations = constructor.annotations.items()
    many_param = len(annotations) > 6
    
    for index, (name, ann) in enumerate(annotations):
        if name=='return':
            continue

        if many_param and index > 4:
            args += ', ...'
            break
>>>>>>> 0636f0d9
        
        # Special casing __new__ because it's actually a static method
        if index==0 and (constructor.name in ('__new__', '__init__') or 
                         constructor.kind is model.DocumentableKind.CLASS_METHOD):
<<<<<<< HEAD
            # Omit first argument (self/cls) from mini signature.
=======
            # Omit first argument (self/cls) from simplified signature.
>>>>>>> 0636f0d9
            continue
        star = ''
        if isinstance(name, VariableArgument):
            star='*'
        elif isinstance(name, KeywordArgument):
            star='**'
        
        if args:
            args += ', '
        
<<<<<<< HEAD
        args+= f"{star}{name}"
    
    # display innner classes with their name starting at the top level class.
    _current = forclass
=======
        args += f"{star}{name}"
    
    # display innner classes with their name starting at the top level class.
    _current:model.CanContainImportsDocumentable = forclass
>>>>>>> 0636f0d9
    class_name = [] 
    while isinstance(_current, model.Class):
        class_name.append(_current.name)
        _current = _current.parent
    
    callable_name = '.'.join(reversed(class_name))

    if constructor.name not in ('__new__', '__init__'):
        # We assume that the constructor is a method accessible in the Class.

        callable_name += f'.{constructor.name}'

    return f"{callable_name}({args})"

def populate_constructors_extra_info(cls:model.Class) -> None:
    """
    Adds an extra information to be rendered based on Class constructors.
    """
    from pydoctor.templatewriter import util
<<<<<<< HEAD
    visibleConstructors = [c for c in cls.constructors if c.isVisible]
    if visibleConstructors:
        plural = 's' if len(visibleConstructors)>1 else ''
        extra_epytext = f'Constructor{plural}: '
        for i, c in enumerate(sorted(visibleConstructors, key=util.objects_order)):
=======
    constructors = cls.public_constructors
    if constructors:
        plural = 's' if len(constructors)>1 else ''
        extra_epytext = f'Constructor{plural}: '
        for i, c in enumerate(sorted(constructors, key=util.objects_order)):
>>>>>>> 0636f0d9
            if i != 0:
                extra_epytext += ', '
            short_text = format_constructor_short_text(c, cls)
            extra_epytext += '`%s <%s>`' % (short_text, c.fullName())
        
        cls.extra_info.append(parse_docstring(cls, extra_epytext, cls, 'restructuredtext', section='constructor extra'))<|MERGE_RESOLUTION|>--- conflicted
+++ resolved
@@ -1038,16 +1038,6 @@
             r += [tags.wbr(), '.']
     return tags.transparent(*r)
 
-<<<<<<< HEAD
-def format_constructor_short_text(constructor: model.Constructor, forclass: model.Class) -> str:
-    """
-    Returns a simplified signature of the constructor.
-    """
-    args = ''
-    for index, (name, ann) in enumerate(constructor.annotations.items()):
-        if name=='return':
-            continue
-=======
 def format_constructor_short_text(constructor: model.Function, forclass: model.Class) -> str:
     """
     Returns a simplified signature of the constructor.
@@ -1066,16 +1056,11 @@
         if many_param and index > 4:
             args += ', ...'
             break
->>>>>>> 0636f0d9
         
         # Special casing __new__ because it's actually a static method
         if index==0 and (constructor.name in ('__new__', '__init__') or 
                          constructor.kind is model.DocumentableKind.CLASS_METHOD):
-<<<<<<< HEAD
-            # Omit first argument (self/cls) from mini signature.
-=======
             # Omit first argument (self/cls) from simplified signature.
->>>>>>> 0636f0d9
             continue
         star = ''
         if isinstance(name, VariableArgument):
@@ -1086,17 +1071,10 @@
         if args:
             args += ', '
         
-<<<<<<< HEAD
-        args+= f"{star}{name}"
-    
-    # display innner classes with their name starting at the top level class.
-    _current = forclass
-=======
         args += f"{star}{name}"
     
     # display innner classes with their name starting at the top level class.
     _current:model.CanContainImportsDocumentable = forclass
->>>>>>> 0636f0d9
     class_name = [] 
     while isinstance(_current, model.Class):
         class_name.append(_current.name)
@@ -1116,19 +1094,11 @@
     Adds an extra information to be rendered based on Class constructors.
     """
     from pydoctor.templatewriter import util
-<<<<<<< HEAD
-    visibleConstructors = [c for c in cls.constructors if c.isVisible]
-    if visibleConstructors:
-        plural = 's' if len(visibleConstructors)>1 else ''
-        extra_epytext = f'Constructor{plural}: '
-        for i, c in enumerate(sorted(visibleConstructors, key=util.objects_order)):
-=======
     constructors = cls.public_constructors
     if constructors:
         plural = 's' if len(constructors)>1 else ''
         extra_epytext = f'Constructor{plural}: '
         for i, c in enumerate(sorted(constructors, key=util.objects_order)):
->>>>>>> 0636f0d9
             if i != 0:
                 extra_epytext += ', '
             short_text = format_constructor_short_text(c, cls)
