--- conflicted
+++ resolved
@@ -257,33 +257,21 @@
     def set_param_types_from_annotations(
             self, annotations: Mapping[str, Optional[ast.expr]]
             ) -> None:
-<<<<<<< HEAD
-        # Annotations should always be resolved in the context of the module scope.
+        # Annotations should be resolved in the context of the module scope.
         linker = self.obj.module.docstring_linker
         
         # Need to change the linker's page context
         with linker.switch_page_context(self.obj):
             formatted_annotations = {
-                name: None if value is None
-                            
-                        else ParamType(safe_to_stan(colorize_inline_pyval(value), linker, 
-                                    self.obj, compact=True, fallback=colorized_pyval_fallback, section='annotation', report=False), 
-                                    # don't spam the log, invalid annotation are going to be reported when the signature gets colorized
-                                    origin=FieldOrigin.FROM_AST)
-                                
-                for name, value in annotations.items()
-                }
-=======
-        formatted_annotations = {
             name: None if value is None
-                       else ParamType(safe_to_stan(colorize_inline_pyval(value), self.obj.docstring_linker,
+                       else ParamType(safe_to_stan(colorize_inline_pyval(value), linker,
                                 self.obj, fallback=colorized_pyval_fallback, section='annotation', report=False),
                                 # don't spam the log, invalid annotation are going to be reported when the signature gets colorized
                                 origin=FieldOrigin.FROM_AST)
 
             for name, value in annotations.items()
             }
->>>>>>> c1dd0bbc
+
         ret_type = formatted_annotations.pop('return', None)
         self.types.update(formatted_annotations)
         if ret_type is not None:
@@ -844,16 +832,11 @@
     if parsed_type is None:
         return None
     else:
-<<<<<<< HEAD
         # Annotations should always be resolved in the context of the module scope
         _linker = obj.module.docstring_linker
         with _linker.switch_page_context(obj): # but with the page context of the object's
             return safe_to_stan(parsed_type, _linker, obj, compact=True, 
                 fallback=colorized_pyval_fallback, section='annotation')
-=======
-        return safe_to_stan(parsed_type, obj.docstring_linker, obj,
-            fallback=colorized_pyval_fallback, section='annotation')
->>>>>>> c1dd0bbc
 
 def get_parsed_type(obj: model.Documentable) -> Optional[ParsedDocstring]:
     """
