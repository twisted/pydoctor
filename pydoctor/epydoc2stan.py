"""
Convert L{pydoctor.epydoc} parsed markup into renderable content.
"""

from collections import defaultdict
from typing import (
    TYPE_CHECKING, Callable, ClassVar, DefaultDict, Dict, Generator, Iterable,
    Iterator, List, Mapping, Optional, Sequence, Tuple, Union
)
import ast
import itertools

import attr

from pydoctor import model
from pydoctor.epydoc.markup import Field as EpydocField, ParseError, get_parser_by_name
from twisted.web.template import Tag, tags
from pydoctor.epydoc.markup import DocstringLinker, ParsedDocstring
import pydoctor.epydoc.markup.plaintext
from pydoctor.epydoc.markup._pyval_repr import colorize_pyval, colorize_inline_pyval

if TYPE_CHECKING:
    from twisted.web.template import Flattenable

def get_parser(obj: model.Documentable) -> Callable[[str, List[ParseError], bool], ParsedDocstring]:
    """
    Get the C{parse_docstring(str, List[ParseError], bool) -> ParsedDocstring} function. 
    """    
    # Use module's __docformat__ if specified, else use system's.
    docformat = obj.module.docformat or obj.system.options.docformat
    
    try:
        return get_parser_by_name(docformat, obj)
    except ImportError as e:
        msg = 'Error trying to import %r parser:\n\n    %s: %s\n\nUsing plain text formatting only.'%(
            docformat, e.__class__.__name__, e)
        obj.system.msg('epydoc2stan', msg, thresh=-1, once=True)
        return pydoctor.epydoc.markup.plaintext.parse_docstring


def get_docstring(
        obj: model.Documentable
        ) -> Tuple[Optional[str], Optional[model.Documentable]]:
    for source in obj.docsources():
        doc = source.docstring
        if doc:
            return doc, source
        if doc is not None:
            # Treat empty docstring as undocumented.
            return None, source
    return None, None


def taglink(o: model.Documentable, page_url: str, label: Optional["Flattenable"] = None) -> Tag:
    if not o.isVisible:
        o.system.msg("html", "don't link to %s"%o.fullName())

    if label is None:
        label = o.fullName()

    url = o.url
    if url.startswith(page_url + '#'):
        # When linking to an item on the same page, omit the path.
        # Besides shortening the HTML, this also avoids the page being reloaded
        # if the query string is non-empty.
        url = url[len(page_url):]

    ret: Tag = tags.a(label, href=url)
    return ret


class _EpydocLinker(DocstringLinker):

    def __init__(self, obj: model.Documentable):
        self.obj = obj

    def look_for_name(self,
            name: str,
            candidates: Iterable[model.Documentable],
            lineno: int
            ) -> Optional[model.Documentable]:
        part0 = name.split('.')[0]
        potential_targets = []
        for src in candidates:
            if part0 not in src.contents:
                continue
            target = src.resolveName(name)
            if target is not None and target not in potential_targets:
                potential_targets.append(target)
        if len(potential_targets) == 1:
            return potential_targets[0]
        elif len(potential_targets) > 1:
            self.obj.report(
                "ambiguous ref to %s, could be %s" % (
                    name,
                    ', '.join(ob.fullName() for ob in potential_targets)),
                'resolve_identifier_xref', lineno)
        return None

    def look_for_intersphinx(self, name: str) -> Optional[str]:
        """
        Return link for `name` based on intersphinx inventory.

        Return None if link is not found.
        """
        return self.obj.system.intersphinx.getLink(name)

    def link_to(self, identifier: str, label: "Flattenable") -> Tag:
        fullID = self.obj.expandName(identifier)

        target = self.obj.system.objForFullName(fullID)
        if target is not None:
            return taglink(target, self.obj.page_object.url, label)

        url = self.look_for_intersphinx(fullID)
        if url is not None:
            return tags.a(label, href=url)

        return tags.transparent(label)

    def link_xref(self, target: str, label: "Flattenable", lineno: int) -> Tag:
        xref: "Flattenable"
        try:
            resolved = self._resolve_identifier_xref(target, lineno)
        except LookupError:
            xref = label
        else:
            if isinstance(resolved, model.Documentable):
                xref = taglink(resolved, self.obj.page_object.url, label)
            else:
                xref = tags.a(label, href=resolved)
        ret: Tag = tags.code(xref)
        return ret

    def resolve_identifier(self, identifier: str) -> Optional[str]:
        fullID = self.obj.expandName(identifier)

        target = self.obj.system.objForFullName(fullID)
        if target is not None:
            return target.url

        return self.look_for_intersphinx(fullID)

    def _resolve_identifier_xref(self,
            identifier: str,
            lineno: int
            ) -> Union[str, model.Documentable]:
        """
        Resolve a crossreference link to a Python identifier.
        This will resolve the identifier to any reasonable target,
        even if it has to look in places where Python itself would not.

        @param identifier: The name of the Python identifier that
            should be linked to.
        @param lineno: The line number within the docstring at which the
            crossreference is located.
        @return: The referenced object within our system, or the URL of
            an external target (found via Intersphinx).
        @raise LookupError: If C{identifier} could not be resolved.
        """

        # There is a lot of DWIM here. Look for a global match first,
        # to reduce the chance of a false positive.

        # Check if 'identifier' is the fullName of an object.
        target = self.obj.system.objForFullName(identifier)
        if target is not None:
            return target

        # Check if the fullID exists in an intersphinx inventory.
        fullID = self.obj.expandName(identifier)
        target_url = self.look_for_intersphinx(fullID)
        if not target_url:
            # FIXME: https://github.com/twisted/pydoctor/issues/125
            # expandName is unreliable so in the case fullID fails, we
            # try our luck with 'identifier'.
            target_url = self.look_for_intersphinx(identifier)
        if target_url:
            return target_url

        # Since there was no global match, go look for the name in the
        # context where it was used.

        # Check if 'identifier' refers to an object by Python name resolution
        # in our context. Walk up the object tree and see if 'identifier' refers
        # to an object by Python name resolution in each context.
        src: Optional[model.Documentable] = self.obj
        while src is not None:
            target = src.resolveName(identifier)
            if target is not None:
                return target
            src = src.parent

        # Walk up the object tree again and see if 'identifier' refers to an
        # object in an "uncle" object.  (So if p.m1 has a class C, the
        # docstring for p.m2 can say L{C} to refer to the class in m1).
        # If at any level 'identifier' refers to more than one object, complain.
        src = self.obj
        while src is not None:
            target = self.look_for_name(identifier, src.contents.values(), lineno)
            if target is not None:
                return target
            src = src.parent

        # Examine every module and package in the system and see if 'identifier'
        # names an object in each one.  Again, if more than one object is
        # found, complain.
        target = self.look_for_name(
            identifier, self.obj.system.objectsOfType(model.Module), lineno)
        if target is not None:
            return target

        message = f'Cannot find link target for "{fullID}"'
        if identifier != fullID:
            message = f'{message}, resolved from "{identifier}"'
        root_idx = fullID.find('.')
        if root_idx != -1 and fullID[:root_idx] not in self.obj.system.root_names:
            message += ' (you can link to external docs with --intersphinx)'
        self.obj.report(message, 'resolve_identifier_xref', lineno)
        raise LookupError(identifier)


@attr.s(auto_attribs=True)
class FieldDesc:
    """
    Combines informations from multiple L{Field} objects into one.

    Example::

       :param foo: description of parameter foo
       :type foo:  SomeClass

    """
    _UNDOCUMENTED: ClassVar[Tag] = tags.span(class_='undocumented')("Undocumented")

    name: Optional[str] = None
    """Field name, i.e. C{:param <name>:}"""

    type: Optional[Tag] = None
    """Formatted type"""

    body: Optional[Tag] = None

    def format(self) -> Generator[Tag, None, None]:
        """
        @return: Iterator that yields one or two C{tags.td}.
        """
        formatted = self.body or self._UNDOCUMENTED
        fieldNameTd: List[Tag] = []
        if self.name:
            name = self.name

            # Add the stars to the params names just before generating the field stan, not before.
            if isinstance(name, VariableArgument):
                name = f"*{name}"
            elif isinstance(name, KeywordArgument):
                name = f"**{name}"
            
            stan_name = tags.span(class_="fieldArg")(name)
            if self.type:
                stan_name(":")
            fieldNameTd.append(stan_name)

        if self.type:
            fieldNameTd.append(self.type)
        if fieldNameTd:
            #  <name>: <type> | <desc>
            yield tags.td(class_="fieldArgContainer")(*fieldNameTd)
            yield tags.td(class_="fieldArgDesc")(formatted)
        else:
            #  <desc>
            yield tags.td(formatted, colspan="2")

class RaisesDesc(FieldDesc):
    """Description of an exception that can be raised by function/method."""

    def format(self) -> Generator[Tag, None, None]:
        assert self.type is not None  # TODO: Why can't it be None?
        yield tags.td(tags.code(self.type), class_="fieldArgContainer")
        yield tags.td(self.body or self._UNDOCUMENTED)


def format_desc_list(label: str, descs: Sequence[FieldDesc]) -> Iterator[Tag]:
    """
    Format list of L{FieldDesc}. Used for param, returns, raises, etc.

    Generates a 2-columns layout as follow::

        +------------------------------------+
        | <label>                            |
        | <name>: <type> |     <desc>        |
        | <name>: <type> |     <desc>        |
        +------------------------------------+

    If the fields don't have type or name information,
    generates the same output as L{format_field_list}::

        +------------------------------------+
        | <label>                            |
        | <desc ... >                        |
        +------------------------------------+

    @arg label: Section "mini heading"
    @arg descs: L{FieldDesc}s
    @returns: Each row as iterator or None if no C{descs} id provided.
    """
    if not descs:
        return
    # <label>
    row = tags.tr(class_="fieldStart")
    row(tags.td(class_="fieldName", colspan="2")(label))
    # yield the first row.
    yield row
    # yield descriptions.
    for d in descs:
        row = tags.tr()
        # <name>: <type> |     <desc>
        # or
        # <desc ... >
        row(d.format())
        yield row

@attr.s(auto_attribs=True)
class Field:
    """Like L{pydoctor.epydoc.markup.Field}, but without the gross accessor
    methods and with a formatted body.

    Example::

        @note: some other information
    """

    tag: str
    """Field tag, i.e. C{:<tag>:} """
    arg: Optional[str]
    """Field argument, i.e. C{:param <argument>:}"""
    source: model.Documentable
    lineno: int
    body: ParsedDocstring

    @classmethod
    def from_epydoc(cls, field: EpydocField, source: model.Documentable) -> 'Field':
        return cls(
            tag=field.tag(),
            arg=field.arg(),
            source=source,
            lineno=field.lineno,
            body=field.body()
            )

    def format(self) -> Tag:
        """Present this field's body as HTML."""
        return self.body.to_stan(_EpydocLinker(self.source))

    def report(self, message: str) -> None:
        self.source.report(message, lineno_offset=self.lineno, section='docstring')


def format_field_list(singular: str, plural: str, fields: Sequence[Field]) -> Iterator[Tag]:
    """
    Format list of L{Field} object. Used for notes, see also, authors, etc.

    Generates a 2-columns layout as follow::

        +------------------------------------+
        | <label>                            |
        | <desc ... >                        |
        +------------------------------------+

    @returns: Each row as iterator
    """
    if not fields:
        return

    label = singular if len(fields) == 1 else plural
    row = tags.tr(class_="fieldStart")
    row(tags.td(class_="fieldName", colspan="2")(label))
    yield row

    for field in fields:
        row = tags.tr()
        row(tags.td(colspan="2")(field.format()))
        yield row

class VariableArgument(str):
    """
    Encapsulate the name of C{vararg} parameters.
    """

class KeywordArgument(str):
    """
    Encapsulate the name of C{kwarg} parameters.
    """

class FieldHandler:

    def __init__(self, obj: model.Documentable):
        self.obj = obj
        self._linker = _EpydocLinker(self.obj)

        self.types: Dict[str, Optional[Tag]] = {}

        self.parameter_descs: List[FieldDesc] = []
        self.return_desc: Optional[FieldDesc] = None
        self.yields_desc: Optional[FieldDesc] = None 
        self.raise_descs: List[RaisesDesc] = []
        self.warns_desc: List[FieldDesc] = [] 
        self.seealsos: List[Field] = []
        self.notes: List[Field] = []
        self.authors: List[Field] = []
        self.sinces: List[Field] = []
        self.unknowns: DefaultDict[str, List[FieldDesc]] = defaultdict(list)

    def set_param_types_from_annotations(
            self, annotations: Mapping[str, Optional[ast.expr]]
            ) -> None:
        formatted_annotations = {
            name: None if value is None
                       else colorize_inline_pyval(value).to_stan(self._linker)
            for name, value in annotations.items()
            }
        ret_type = formatted_annotations.pop('return', None)
        self.types.update(formatted_annotations)
        if ret_type is not None:
            # In most cases 'None' is not an actual return type, but the absence
            # of a returned value. Not storing it is the easiest way to prevent
            # it from being presented.
            ann_ret = annotations['return']
            assert ann_ret is not None  # ret_type would be None otherwise
            if not _is_none_literal(ann_ret):
                self.return_desc = FieldDesc(type=ret_type)

    @staticmethod
    def _report_unexpected_argument(field:Field) -> None:
        if field.arg is not None:
            field.report('Unexpected argument in %s field' % (field.tag,))

    def handle_return(self, field: Field) -> None:
        self._report_unexpected_argument(field)
        if not self.return_desc:
            self.return_desc = FieldDesc()
        self.return_desc.body = field.format()
    handle_returns = handle_return

    def handle_yield(self, field: Field) -> None:
        self._report_unexpected_argument(field)
        if not self.yields_desc:
            self.yields_desc = FieldDesc()
        self.yields_desc.body = field.format()
    handle_yields = handle_yield

    def handle_returntype(self, field: Field) -> None:
        self._report_unexpected_argument(field)
        if not self.return_desc:
            self.return_desc = FieldDesc()
        self.return_desc.type = field.format()
    handle_rtype = handle_returntype

    def handle_yieldtype(self, field: Field) -> None:
        self._report_unexpected_argument(field)
        if not self.yields_desc:
            self.yields_desc = FieldDesc()
        self.yields_desc.type = field.format()
    handle_ytype = handle_yieldtype

    def _handle_param_name(self, field: Field) -> Optional[str]:
        name = field.arg
        if name is None:
            field.report('Parameter name missing')
            return None
        
        name = name.lstrip('*')
        annotations = None
        if isinstance(field.source, model.Function):
            annotations = field.source.annotations
        elif isinstance(field.source, model.Class):
            # Constructor parameters can be documented on the class.
            annotations = field.source.constructor_params
        # This might look useless, but it's needed in order to keep the 
        # right str type: str, VariableArgument or KeyowrdArgument. And then add the stars accordingly.
        if annotations is not None:
            for param_name, _ in annotations.items():
                if param_name == name:
                    name = param_name
        return name

    def _handle_param_not_found(self, name: str, field: Field) -> None:
        """Figure out if the parameter might exist despite not being found
        in this documentable's code, warn if not.
        """
        source = field.source
        if source is not self.obj:
            # Docstring is inherited, so it may not represent this exact method.
            return
        if isinstance(source, model.Class):
            if None in source.baseobjects:
                # Class has a computed base class, which could define parameters
                # we can't discover.
                # For example, this class might use
                # L{twisted.python.components.proxyForInterface()}.
                return
            if name in source.constructor_params:
                # Constructor parameters can be documented on the class.
                return
        field.report('Documented parameter "%s" does not exist' % (name,))

    def handle_type(self, field: Field) -> None:
        if isinstance(self.obj, model.Attribute):
            if field.arg is not None:
                field.report('Field in variable docstring should not include a name')
            self.obj.parsed_type = field.body
            return
        elif isinstance(self.obj, model.Function):
            name = self._handle_param_name(field)
            if name is not None and name not in self.types and not any(
                    # Don't warn about keywords or about parameters we already
                    # reported a warning for.
                    desc.name == name for desc in self.parameter_descs
                    ):
                self._handle_param_not_found(name, field)
        else:
            # Note: extract_fields() will issue warnings about missing field
            #       names, so we can silently ignore them here.
            # TODO: Processing the fields once in extract_fields() and again
            #       in format_docstring() adds complexity and can cause
            #       inconsistencies.
            name = field.arg
        if name is not None:
            self.types[name] = field.format()

    def handle_param(self, field: Field) -> None:
        name = self._handle_param_name(field)
        if name is not None:
            if any(desc.name == name for desc in self.parameter_descs):
                field.report('Parameter "%s" was already documented' % (name,))
            self.parameter_descs.append(FieldDesc(name=name, body=field.format()))
            if name not in self.types:
                self._handle_param_not_found(name, field)

    handle_arg = handle_param

    def handle_keyword(self, field: Field) -> None:
        name = self._handle_param_name(field)
        if name is not None:
            # TODO: How should this be matched to the type annotation?
            self.parameter_descs.append(FieldDesc(name=name, body=field.format()))
            if name in self.types:
                field.report('Parameter "%s" is documented as keyword' % (name,))


    def handled_elsewhere(self, field: Field) -> None:
        # Some fields are handled by extract_fields below.
        pass

    handle_ivar = handled_elsewhere
    handle_cvar = handled_elsewhere
    handle_var = handled_elsewhere

    def handle_raises(self, field: Field) -> None:
        name = field.arg
        if name is None:
            field.report('Exception type missing')
            typ_fmt = tags.span(class_='undocumented')("Unknown exception")
        else:
            typ_fmt = self._linker.link_to(name, name)
        self.raise_descs.append(RaisesDesc(type=typ_fmt, body=field.format()))
    handle_raise = handle_raises
    handle_except = handle_raises

    # Warns is just like raises but the syntax is more relax i.e. warning type not required. 
    def handle_warns(self, field: Field) -> None:
        if field.arg is None:
            typ_fmt = None
        else:
            typ_fmt = self._linker.link_to(field.arg, field.arg)
        self.warns_desc.append(FieldDesc(type=typ_fmt, body=field.format()))

    handle_warn = handle_warns
    
    def handle_seealso(self, field: Field) -> None:
        self.seealsos.append(field)
    handle_see = handle_seealso

    def handle_note(self, field: Field) -> None:
        self.notes.append(field)

    def handle_author(self, field: Field) -> None:
        self.authors.append(field)

    def handle_since(self, field: Field) -> None:
        self.sinces.append(field)

    def handleUnknownField(self, field: Field) -> None:
        name = field.tag
        field.report(f"Unknown field '{name}'" )
        self.unknowns[name].append(FieldDesc(name=field.arg, body=field.format()))

    def handle(self, field: Field) -> None:
        m = getattr(self, 'handle_' + field.tag, self.handleUnknownField)
        m(field)

    def resolve_types(self) -> None:
        """Merge information from 'param' fields and AST analysis."""

        params = {param.name: param for param in self.parameter_descs}
        any_info = bool(params)

        # We create a new parameter_descs list to ensure the parameter order
        # matches the AST order.
        new_parameter_descs = []
        for index, (name, type_doc) in enumerate(self.types.items()):
            try:
                param = params.pop(name)
            except KeyError:
                if index == 0 and name in ('self', 'cls'):
                    continue
                param = FieldDesc(name=name, type=type_doc)
                any_info |= type_doc is not None
            else:
                param.type = type_doc
            new_parameter_descs.append(param)

        # Add any leftover parameters, which includes documented **kwargs keywords
        # and non-existing (but documented) parameters.
        new_parameter_descs += params.values()

        # Only replace the descriptions if at least one parameter is documented
        # or annotated.
        if any_info:
            self.parameter_descs = new_parameter_descs

    def format(self) -> Tag:
        r: List[Tag] = []

        r += format_desc_list('Parameters', self.parameter_descs)
        if self.return_desc:
            r += format_desc_list('Returns', [self.return_desc])
        if self.yields_desc:
            r += format_desc_list('Yields', [self.yields_desc])

        r += format_desc_list("Raises", self.raise_descs)
        r += format_desc_list("Warns", self.warns_desc)
        for s_p_l in (('Author', 'Authors', self.authors),
                      ('See Also', 'See Also', self.seealsos),
                      ('Present Since', 'Present Since', self.sinces),
                      ('Note', 'Notes', self.notes)):
            r += format_field_list(*s_p_l)
        for kind, fieldlist in self.unknowns.items():
            r += format_desc_list(f"Unknown Field: {kind}", fieldlist)

        if any(r):
            return tags.table(class_='fieldTable')(r)
        else:
            return tags.transparent


def _is_none_literal(node: ast.expr) -> bool:
    """Does this AST node represent the literal constant None?"""
    return isinstance(node, (ast.Constant, ast.NameConstant)) and node.value is None


def reportErrors(obj: model.Documentable, errs: Sequence[ParseError]) -> None:
    if errs and obj.fullName() not in obj.system.docstring_syntax_errors:
        obj.system.docstring_syntax_errors.add(obj.fullName())
        for err in errs:
            obj.report(
                'bad docstring: ' + err.descr(),
                lineno_offset=(err.linenum() or 1) - 1,
                section='docstring'
                )


def parse_docstring(
        obj: model.Documentable,
        doc: str,
        source: model.Documentable,
        ) -> ParsedDocstring:
    """Parse a docstring.
    @param obj: The object we're parsing the documentation for.
    @param doc: The docstring.
    @param source: The object on which the docstring is defined.
        This can differ from C{obj} if the docstring is inherited.
    """

    # the docstring should be parsed using the format of the module it was inherited from
    parser = get_parser(source)
    errs: List[ParseError] = []
    try:
        parsed_doc = parser(doc, errs, obj.system.options.processtypes)
    except Exception as e:
        errs.append(ParseError(f'{e.__class__.__name__}: {e}', 1))
        parsed_doc = pydoctor.epydoc.markup.plaintext.parse_docstring(doc, errs)
    if errs:
        reportErrors(source, errs)
    return parsed_doc


def format_docstring(obj: model.Documentable) -> Tag:
    """Generate an HTML representation of a docstring"""

    doc, source = get_docstring(obj)

    # Use cached or split version if possible.
    parsed_doc = obj.parsed_docstring

    if source is None:
        if parsed_doc is None:
            # We don't use 'source' if parsed_doc is None, but mypy is not that
            # sophisticated, so we fool it by assigning a dummy object.
            source = obj
        else:
            # A split field is documented by its parent.
            source = obj.parent
            assert source is not None

    if parsed_doc is None and doc is not None:
        parsed_doc = parse_docstring(obj, doc, source)
        obj.parsed_docstring = parsed_doc

    ret: Tag = tags.div
    if parsed_doc is None:
        ret(tags.p(class_='undocumented')("Undocumented"))
    else:
        try:
            stan = parsed_doc.to_stan(_EpydocLinker(source))
        except Exception as e:
            errs = [ParseError(f'{e.__class__.__name__}: {e}', 1)]
            if doc is None:
                stan = tags.p(class_="undocumented")('Broken description')
            else:
                parsed_doc_plain = pydoctor.epydoc.markup.plaintext.parse_docstring(doc, errs)
                stan = parsed_doc_plain.to_stan(_EpydocLinker(source))
            reportErrors(source, errs)
        if stan.tagName:
            ret(stan)
        else:
            ret(*stan.children)

    fh = FieldHandler(obj)
    if isinstance(obj, model.Function):
        fh.set_param_types_from_annotations(obj.annotations)
    if parsed_doc is not None:
        for field in parsed_doc.fields:
            fh.handle(Field.from_epydoc(field, source))
    if isinstance(obj, model.Function):
        fh.resolve_types()
    ret(fh.format())
    return ret

# TODO: FIX https://github.com/twisted/pydoctor/issues/86 
# Use to_node() and compute shortened HTML from node tree with a visitor intead of using the raw source. 
def format_summary(obj: model.Documentable) -> Tag:
    """Generate an shortened HTML representation of a docstring."""

    doc, source = get_docstring(obj)

    if (doc is None or source is not obj) and isinstance(obj, model.Attribute):
        # Attributes can be documented as fields in their parent's docstring.
        parsed_doc = obj.parsed_docstring
    else:
        parsed_doc = None

    if parsed_doc is not None:
        # The docstring was split off from the Attribute's parent docstring.
        source = obj.parent
        assert source is not None
    elif doc is None:
        return format_undocumented(obj)
    else:
        # Tell mypy that if we found a docstring, we also have its source.
        assert source is not None
        # Use up to three first non-empty lines of doc string as summary.
        lines = [
            line.strip()
            for line in itertools.takewhile(
                lambda line: line.strip(),
                itertools.dropwhile(lambda line: not line.strip(), doc.split('\n'))
                )
            ]
        if len(lines) > 3:
            return tags.span(class_='undocumented')("No summary")
        parsed_doc = parse_docstring(obj, ' '.join(lines), source)

    try:
        stan = parsed_doc.to_stan(_EpydocLinker(source))
    except Exception:
        # This problem will likely be reported by the full docstring as well,
        # so don't spam the log.
        return tags.span(class_='undocumented')("Broken description")

    content: Sequence["Flattenable"] = [stan] if stan.tagName else stan.children
    if content and isinstance(content[0], Tag) and content[0].tagName == 'p':
        content = content[0].children
    return Tag('')(*content)


def format_undocumented(obj: model.Documentable) -> Tag:
    """Generate an HTML representation for an object lacking a docstring."""

    sub_objects_with_docstring_count: DefaultDict[model.DocumentableKind, int] = defaultdict(int)
    sub_objects_total_count: DefaultDict[model.DocumentableKind, int]  = defaultdict(int)
    for sub_ob in obj.contents.values():
        kind = sub_ob.kind
        if kind is not None:
            sub_objects_total_count[kind] += 1
            if sub_ob.docstring is not None:
                sub_objects_with_docstring_count[kind] += 1

    tag: Tag = tags.span(class_='undocumented')
    if sub_objects_with_docstring_count:
        
        kind = obj.kind
        assert kind is not None # if kind is None, object is invisible
        tag(
            "No ", format_kind(kind).lower(), " docstring; ",
            ', '.join(
                f"{sub_objects_with_docstring_count[kind]}/{sub_objects_total_count[kind]} "
                f"{format_kind(kind, plural=sub_objects_with_docstring_count[kind]>=2).lower()}"
                
                for kind in sorted(sub_objects_total_count, key=(lambda x:x.value))
                ),
            " documented"
            )
    else:
        tag("Undocumented")
    return tag


def type2stan(obj: model.Documentable) -> Optional[Tag]:
    parsed_type = get_parsed_type(obj)
    if parsed_type is None:
        return None
    else:
        return parsed_type.to_stan(_EpydocLinker(obj))

def get_parsed_type(obj: model.Documentable) -> Optional[ParsedDocstring]:
    parsed_type = obj.parsed_type
    if parsed_type is not None:
        return parsed_type

    annotation: Optional[ast.expr] = getattr(obj, 'annotation', None)
    if annotation is not None:
        return colorize_inline_pyval(annotation)

    return None

def format_toc(obj: model.Documentable) -> Optional[Tag]:
    # Load the parsed_docstring if it's not already done. 
    if not obj.parsed_docstring and obj.docstring:
        obj.parsed_docstring = parse_docstring(obj, obj.docstring, obj)

    if obj.parsed_docstring:
        if obj.system.options.sidebartocdepth != 0:
            toc = obj.parsed_docstring.get_toc(depth=obj.system.options.sidebartocdepth)
            if toc:
                return toc.to_stan(_EpydocLinker(obj))
    return None


<<<<<<< HEAD
class AnnotationDocstring(ParsedDocstring):

    def __init__(self, annotation: ast.expr) -> None:
        ParsedDocstring.__init__(self, ())
        self.annotation = annotation

    @property
    def has_body(self) -> bool:
        return True
    
    def get_toc(self, depth: int = 6) -> None:
        return None

    def to_stan(self, docstring_linker: DocstringLinker) -> Tag:
        return tags.code(_AnnotationFormatter(docstring_linker).visit(self.annotation))


class _AnnotationFormatter(ast.NodeVisitor):

    def __init__(self, linker: DocstringLinker):
        super().__init__()
        self.linker = linker

    def _handle_name(self, identifier: str) -> Tag:
        return self.linker.link_to(identifier, identifier)

    def _handle_constant(self, node: ast.expr, value: object) -> Tag:
        if value in (False, True, None, NotImplemented):
            # Link built-in constants to the standard library.
            # Ellipsis is not included here, both because its code syntax is
            # different from its constant's name and because its documentation
            # is not relevant to annotations.
            return self._handle_name(str(value))
        else:
            return self.generic_visit(node)

    def _handle_sequence(self, tag: Tag, sequence: Iterable[ast.expr]) -> None:
        first = True
        for elem in sequence:
            if first:
                first = False
            else:
                tag(', ', tags.wbr) # Add an potential line break for long types
            tag(self.visit(elem))

    def visit_Name(self, node: ast.Name) -> Tag:
        return self._handle_name(node.id)

    def visit_Attribute(self, node: ast.Attribute) -> Tag:
        parts = []
        curr: ast.expr = node
        while isinstance(curr, ast.Attribute):
            parts.append(curr.attr)
            curr = curr.value
        if not isinstance(curr, ast.Name):
            return self.generic_visit(node)
        parts.append(curr.id)
        parts.reverse()
        return self._handle_name('.'.join(parts))

    def visit_Constant(self, node: ast.Constant) -> Tag:
        return self._handle_constant(node, node.value)

    # Deprecated since Python 3.8, but required on older versions.
    def visit_NameConstant(self, node: 'ast.NameConstant') -> Tag:
        return self._handle_constant(node, node.value)

    def visit_Subscript(self, node: ast.Subscript) -> Tag:
        tag: Tag = tags.transparent
        tag(self.visit(node.value))
        tag('[', tags.wbr)
        sub: ast.AST = node.slice
        if isinstance(sub, ast.Index):
            # In Python < 3.9, non-slices are always wrapped in an Index node.
            sub = sub.value
        if isinstance(sub, ast.Tuple):
            self._handle_sequence(tag, sub.elts)
        else:
            tag(self.visit(sub))
        tag(']')
        return tag

    def visit_List(self, node: ast.List) -> Tag:
        tag: Tag = tags.transparent
        tag('[', tags.wbr)
        self._handle_sequence(tag, node.elts)
        tag(']')
        return tag

    def generic_visit(self, node: ast.AST) -> Tag:
        src = astor.to_source(node).strip()
        ret: Tag = tags.transparent(src)
        return ret


=======
>>>>>>> 63678786
field_name_to_kind = {
    'ivar': model.DocumentableKind.INSTANCE_VARIABLE,
    'cvar': model.DocumentableKind.CLASS_VARIABLE,
    'var': model.DocumentableKind.VARIABLE,
    }


def extract_fields(obj: model.Documentable) -> None:
    """Populate Attributes for module/class variables using fields from
    that module/class's docstring.
    Must only be called for objects that have a docstring.
    """

    doc = obj.docstring
    assert doc is not None, obj
    parsed_doc = parse_docstring(obj, doc, obj)
    obj.parsed_docstring = parsed_doc

    for field in parsed_doc.fields:
        tag = field.tag()
        if tag in ['ivar', 'cvar', 'var', 'type']:
            arg = field.arg()
            if arg is None:
                obj.report("Missing field name in @%s" % (tag,),
                           'docstring', field.lineno)
                continue
            attrobj: Optional[model.Documentable] = obj.contents.get(arg)
            if attrobj is None:
                attrobj = obj.system.Attribute(obj.system, arg, obj)
                attrobj.kind = None
                attrobj.parentMod = obj.parentMod
                obj.system.addObject(attrobj)
            attrobj.setLineNumber(obj.docstring_lineno + field.lineno)
            if tag == 'type':
                attrobj.parsed_type = field.body()
            else:
                attrobj.parsed_docstring = field.body()
                attrobj.kind = field_name_to_kind[tag]

def format_kind(kind: model.DocumentableKind, plural: bool = False) -> str:
    """
    Transform a `model.DocumentableKind` Enum value to string. 
    """
    names = {
        model.DocumentableKind.PACKAGE         : 'Package',
        model.DocumentableKind.MODULE          : 'Module',
        model.DocumentableKind.INTERFACE       : 'Interface',
        model.DocumentableKind.CLASS           : 'Class',
        model.DocumentableKind.CLASS_METHOD    : 'Class Method',
        model.DocumentableKind.STATIC_METHOD   : 'Static Method',
        model.DocumentableKind.METHOD          : 'Method',
        model.DocumentableKind.FUNCTION        : 'Function',
        model.DocumentableKind.CLASS_VARIABLE  : 'Class Variable',
        model.DocumentableKind.ATTRIBUTE       : 'Attribute',
        model.DocumentableKind.INSTANCE_VARIABLE : 'Instance Variable',
        model.DocumentableKind.PROPERTY        : 'Property',
        model.DocumentableKind.VARIABLE        : 'Variable',
        model.DocumentableKind.SCHEMA_FIELD    : 'Attribute',
        model.DocumentableKind.CONSTANT        : 'Constant',
    }
    plurals = {
        model.DocumentableKind.CLASS           : 'Classes', 
        model.DocumentableKind.PROPERTY        : 'Properties',
    }
    if plural:
        return plurals.get(kind, names[kind] + 's')
    else:
        return names[kind]

def _format_constant_value(obj: model.Attribute) -> Iterator["Flattenable"]:
    # yield the table title, "Value"
    row = tags.tr(class_="fieldStart")
    row(tags.td(class_="fieldName")("Value"))
    # yield the first row.
    yield row
    
    doc = colorize_pyval(obj.value, 
        linelen=obj.system.options.pyvalreprlinelen,
        maxlines=obj.system.options.pyvalreprmaxlines)
    
    value_repr = doc.to_stan(_EpydocLinker(obj))

    # Report eventual warnings. It warns when a regex failed to parse or the html2stan() function fails.
    for message in doc.warnings:
        obj.report(message)

    # yield the value repr.
    row = tags.tr()
    row(tags.td(tags.pre(class_='constant-value')(value_repr)))
    yield row

def format_constant_value(obj: model.Attribute) -> "Flattenable":
    """
    Should be only called for L{Attribute} objects that have the L{Attribute.value} property set.
    """
    rows = list(_format_constant_value(obj))
    return tags.table(class_='valueTable')(*rows)<|MERGE_RESOLUTION|>--- conflicted
+++ resolved
@@ -857,104 +857,6 @@
     return None
 
 
-<<<<<<< HEAD
-class AnnotationDocstring(ParsedDocstring):
-
-    def __init__(self, annotation: ast.expr) -> None:
-        ParsedDocstring.__init__(self, ())
-        self.annotation = annotation
-
-    @property
-    def has_body(self) -> bool:
-        return True
-    
-    def get_toc(self, depth: int = 6) -> None:
-        return None
-
-    def to_stan(self, docstring_linker: DocstringLinker) -> Tag:
-        return tags.code(_AnnotationFormatter(docstring_linker).visit(self.annotation))
-
-
-class _AnnotationFormatter(ast.NodeVisitor):
-
-    def __init__(self, linker: DocstringLinker):
-        super().__init__()
-        self.linker = linker
-
-    def _handle_name(self, identifier: str) -> Tag:
-        return self.linker.link_to(identifier, identifier)
-
-    def _handle_constant(self, node: ast.expr, value: object) -> Tag:
-        if value in (False, True, None, NotImplemented):
-            # Link built-in constants to the standard library.
-            # Ellipsis is not included here, both because its code syntax is
-            # different from its constant's name and because its documentation
-            # is not relevant to annotations.
-            return self._handle_name(str(value))
-        else:
-            return self.generic_visit(node)
-
-    def _handle_sequence(self, tag: Tag, sequence: Iterable[ast.expr]) -> None:
-        first = True
-        for elem in sequence:
-            if first:
-                first = False
-            else:
-                tag(', ', tags.wbr) # Add an potential line break for long types
-            tag(self.visit(elem))
-
-    def visit_Name(self, node: ast.Name) -> Tag:
-        return self._handle_name(node.id)
-
-    def visit_Attribute(self, node: ast.Attribute) -> Tag:
-        parts = []
-        curr: ast.expr = node
-        while isinstance(curr, ast.Attribute):
-            parts.append(curr.attr)
-            curr = curr.value
-        if not isinstance(curr, ast.Name):
-            return self.generic_visit(node)
-        parts.append(curr.id)
-        parts.reverse()
-        return self._handle_name('.'.join(parts))
-
-    def visit_Constant(self, node: ast.Constant) -> Tag:
-        return self._handle_constant(node, node.value)
-
-    # Deprecated since Python 3.8, but required on older versions.
-    def visit_NameConstant(self, node: 'ast.NameConstant') -> Tag:
-        return self._handle_constant(node, node.value)
-
-    def visit_Subscript(self, node: ast.Subscript) -> Tag:
-        tag: Tag = tags.transparent
-        tag(self.visit(node.value))
-        tag('[', tags.wbr)
-        sub: ast.AST = node.slice
-        if isinstance(sub, ast.Index):
-            # In Python < 3.9, non-slices are always wrapped in an Index node.
-            sub = sub.value
-        if isinstance(sub, ast.Tuple):
-            self._handle_sequence(tag, sub.elts)
-        else:
-            tag(self.visit(sub))
-        tag(']')
-        return tag
-
-    def visit_List(self, node: ast.List) -> Tag:
-        tag: Tag = tags.transparent
-        tag('[', tags.wbr)
-        self._handle_sequence(tag, node.elts)
-        tag(']')
-        return tag
-
-    def generic_visit(self, node: ast.AST) -> Tag:
-        src = astor.to_source(node).strip()
-        ret: Tag = tags.transparent(src)
-        return ret
-
-
-=======
->>>>>>> 63678786
 field_name_to_kind = {
     'ivar': model.DocumentableKind.INSTANCE_VARIABLE,
     'cvar': model.DocumentableKind.CLASS_VARIABLE,
