--- conflicted
+++ resolved
@@ -24,24 +24,15 @@
 if TYPE_CHECKING:
     from twisted.web.template import Flattenable
 
-<<<<<<< HEAD
 def get_parser(obj: model.Documentable) -> Callable[[str, List[ParseError], bool], ParsedDocstring]:
     """
     Get the C{parse_docstring(str, List[ParseError], bool) -> ParsedDocstring} function. 
     """    
-=======
-def get_parser(obj: model.Documentable) -> Callable[[str, List[ParseError]], ParsedDocstring]:
-    
->>>>>>> ab27e31b
     # Use module's __docformat__ if specified, else use system's.
     docformat = obj.module.docformat or obj.system.options.docformat
     
     try:
-<<<<<<< HEAD
         return get_parser_by_name(docformat, obj)
-=======
-        mod = import_module(f'pydoctor.epydoc.markup.{docformat}')
->>>>>>> ab27e31b
     except ImportError as e:
         msg = 'Error trying to import %r parser:\n\n    %s: %s\n\nUsing plain text formatting only.'%(
             docformat, e.__class__.__name__, e)
