--- conflicted
+++ resolved
@@ -131,11 +131,7 @@
 #   4. helpers
 #   5. testing
 
-<<<<<<< HEAD
-from typing import Any, Callable, List, Optional, Sequence, Union, cast, overload
-=======
-from typing import Any, Iterable, List, Optional, Sequence, Union, cast, overload
->>>>>>> 6739a86c
+from typing import Any, Callable, Iterable, List, Optional, Sequence, Union, cast, overload
 import re
 
 from docutils import utils
