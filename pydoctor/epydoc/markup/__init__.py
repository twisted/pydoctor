#
# epydoc package file
#
# A python documentation Module
# Edward Loper
#

"""
Markup language support for docstrings.  Each submodule defines a
parser for a single markup language.  These parsers convert an
object's docstring to a L{ParsedDocstring}, a standard intermediate
representation that can be used to generate output.

A C{ParsedDocstring} is used for output generation
(L{to_stan()<ParsedDocstring.to_stan>}).
It also stores the fields that were extracted from the docstring
during parsing (L{fields<ParsedDocstring.fields>}).

The C{parse_docstring()} functions in the format modules take a docstring,
parse it and return a format-specific subclass of C{ParsedDocstring}.
A docstring's fields are separated from the body during parsing.

The C{ParsedDocstring} output generation method
(L{to_stan()<ParsedDocstring.to_stan>}) uses a
L{DocstringLinker} to link the docstring output with the rest of
the documentation that epydoc generates.  C{DocstringLinker}s are
responsible for formatting cross-references
(L{link_xref() <DocstringLinker.link_xref>}).

Markup errors are represented using L{ParseError}s.  These exception
classes record information about the cause, location, and severity of
each error.
"""
__docformat__ = 'epytext en'

<<<<<<< HEAD
from typing import TYPE_CHECKING, List, Optional, Sequence, Union
import re
import abc

from twisted.python.failure import Failure
from twisted.web.template import Tag, XMLString, flattenString
=======
from importlib import import_module
from typing import Callable, List, Optional, Sequence, Iterator, TYPE_CHECKING
import abc
import sys
from inspect import getmodulename

# In newer Python versions, use importlib.resources from the standard library.
# On older versions, a compatibility package must be installed from PyPI.
if sys.version_info < (3, 9):
    import importlib_resources
else:
    import importlib.resources as importlib_resources

from docutils import nodes
from twisted.web.template import Tag
>>>>>>> 63678786

if TYPE_CHECKING:
    from twisted.web.template import Flattenable
    from pydoctor.model import Documentable

from pydoctor import node2stan

##################################################
## Contents
##################################################
#
# 1. ParsedDocstring abstract base class
# 2. Field class
# 3. Docstring Linker
# 4. ParseError exceptions
#

def get_supported_docformats() -> Iterator[str]:
    """
    Get the list of currently supported docformat.
    """
    for fileName in (path.name for path in importlib_resources.files('pydoctor.epydoc.markup').iterdir()):
        moduleName = getmodulename(fileName)
        if moduleName is None or moduleName.startswith("_"):
            continue
        else:
            yield moduleName

def get_parser_by_name(docformat: str, obj: Optional['Documentable'] = None) -> Callable[[str, List['ParseError'], bool], 'ParsedDocstring']:
    """
    Get the C{parse_docstring(str, List[ParseError], bool) -> ParsedDocstring} function based on a parser name. 

    @raises ImportError: If the parser could not be imported, probably meaning that your are missing a dependency
        or it could be that the docformat name do not match any know L{pydoctor.epydoc.markup} submodules.
    """
    mod = import_module(f'pydoctor.epydoc.markup.{docformat}')
    # We can safely ignore this mypy warning, since we can be sure the 'get_parser' function exist and is "correct".
    return mod.get_parser(obj) # type:ignore[no-any-return, attr-defined]

##################################################
## ParsedDocstring
##################################################
class ParsedDocstring(abc.ABC):
    """
    A standard intermediate representation for parsed docstrings that
    can be used to generate output.  Parsed docstrings are produced by
    markup parsers such as L{pydoctor.epydoc.markup.epytext.parse_docstring()}
    or L{pydoctor.epydoc.markup.restructuredtext.parse_docstring()}.

<<<<<<< HEAD
    Subclasses must implement L{has_body()}, L{to_stan()} and L{get_toc()}.
=======
    Subclasses must implement L{has_body()} and L{to_node()}.
>>>>>>> 63678786
    """

    def __init__(self, fields: Sequence['Field']):
        self.fields = fields
        """
        A list of L{Field}s, each of which encodes a single field.
        The field's bodies are encoded as C{ParsedDocstring}s.
        """
    
    

<<<<<<< HEAD
=======
        self._stan: Optional[Tag] = None

>>>>>>> 63678786
    @abc.abstractproperty
    def has_body(self) -> bool:
        """
        Does this docstring have a non-empty body?

        The body is the part of the docstring that remains after the fields
        have been split off.
        """
        raise NotImplementedError()
    
    @abc.abstractmethod
    def get_toc(self, depth: int) -> Optional['ParsedDocstring']:
        """
        The table of contents of the docstring if titles are defined or C{None}.
        """
        raise NotImplementedError()

    @abc.abstractmethod
    def to_stan(self, docstring_linker: 'DocstringLinker') -> Tag:
        """
        Translate this docstring to a Stan tree.

        @note: The default implementation relies on functionalities 
            provided by L{node2stan.node2stan} and L{ParsedDocstring.to_node()}.

        @param docstring_linker: An HTML translator for crossreference
            links into and out of the docstring.
        @return: The docstring presented as a stan tree.
        """
        if self._stan is not None:
            return self._stan
        self._stan = Tag('', children=node2stan.node2stan(self.to_node(), docstring_linker).children)
        return self._stan
    
    @abc.abstractmethod
    def to_node(self) -> nodes.document:
        """
        Translate this docstring to a L{docutils.nodes.document}.

        @return: The docstring presented as a L{docutils.nodes.document}.
        """
        raise NotImplementedError()

##################################################
## Fields
##################################################
class Field:
    """
    The contents of a docstring's field.  Docstring fields are used
    to describe specific aspects of an object, such as a parameter of
    a function or the author of a module.  Each field consists of a
    tag, an optional argument, and a body:
      - The tag specifies the type of information that the field
        encodes.
      - The argument specifies the object that the field describes.
        The argument may be C{None} or a C{string}.
      - The body contains the field's information.

    Tags are automatically downcased and stripped; and arguments are
    automatically stripped.
    """

    def __init__(self, tag: str, arg: Optional[str], body: ParsedDocstring, lineno: int):
        self._tag = tag.lower().strip()
        self._arg = None if arg is None else arg.strip()
        self._body = body
        self.lineno = lineno

    def tag(self) -> str:
        """
        @return: This field's tag.
        """
        return self._tag

    def arg(self) -> Optional[str]:
        """
        @return: This field's argument, or C{None} if this field has no argument.
        """
        return self._arg

    def body(self) -> ParsedDocstring:
        """
        @return: This field's body.
        """
        return self._body

    def __repr__(self) -> str:
        if self._arg is None:
            return f'<Field @{self._tag}: ...>'
        else:
            return f'<Field @{self._tag} {self._arg}: ...>'

##################################################
## Docstring Linker (resolves crossreferences)
##################################################
class DocstringLinker:
    """
    A resolver for crossreference links out of a C{ParsedDocstring}.
    C{DocstringLinker} is used by C{ParsedDocstring} to look up the
    target URL for crossreference links.
    """

    def link_to(self, target: str, label: "Flattenable") -> Tag:
        """
        Format a link to a Python identifier.
        This will resolve the identifier like Python itself would.

        @param target: The name of the Python identifier that
            should be linked to.
        @param label: The label to show for the link.
        @return: The link, or just the label if the target was not found.
        """
        raise NotImplementedError()

    def link_xref(self, target: str, label: "Flattenable", lineno: int) -> Tag:
        """
        Format a cross-reference link to a Python identifier.
        This will resolve the identifier to any reasonable target,
        even if it has to look in places where Python itself would not.

        @param target: The name of the Python identifier that
            should be linked to.
        @param label: The label to show for the link.
        @param lineno: The line number within the docstring at which the
            crossreference is located.
        @return: The link, or just the label if the target was not found.
            In either case, the returned top-level tag will be C{<code>}.
        """
        raise NotImplementedError()

    def resolve_identifier(self, identifier: str) -> Optional[str]:
        """
        Resolve a Python identifier.
        This will resolve the identifier like Python itself would.

        @param identifier: The name of the Python identifier that
            should be linked to.
        @return: The URL of the target, or L{None} if not found.
        """
        raise NotImplementedError()


##################################################
## ParseError exceptions
##################################################

class ParseError(Exception):
    """
    The base class for errors generated while parsing docstrings.
    """

    def __init__(self,
            descr: str,
            linenum: Optional[int] = None,
            is_fatal: bool = True
            ):
        """
        @param descr: A description of the error.
        @param linenum: The line on which the error occured within
            the docstring.  The linenum of the first line is 0.
        @param is_fatal: True if this is a fatal error.
        """
        self._descr = descr
        self._linenum = linenum
        self._fatal = is_fatal

    def is_fatal(self) -> bool:
        """
        @return: true if this is a fatal error.  If an error is fatal,
            then epydoc should ignore the output of the parser, and
            parse the docstring as plaintext.
        """
        return self._fatal

    def linenum(self) -> Optional[int]:
        """
        @return: The line number on which the error occured (including
        any offset).  If the line number is unknown, then return
        C{None}.
        """
        if self._linenum is None: return None
        else: return self._linenum + 1

    def descr(self) -> str:
        """
        @return: A description of the error.
        """
        return self._descr

    def __str__(self) -> str:
        """
        Return a string representation of this C{ParseError}.  This
        multi-line string contains a description of the error, and
        specifies where it occured.

        @return: the informal representation of this C{ParseError}.
        """
        if self._linenum is not None:
            return f'Line {self._linenum + 1:d}: {self.descr()}'
        else:
            return self.descr()

    def __repr__(self) -> str:
        """
        Return the formal representation of this C{ParseError}.
        C{ParseError}s have formal representations of the form::
           <ParseError on line 12>

        @return: the formal representation of this C{ParseError}.
        """
        if self._linenum is None:
            return '<ParseError on unknown line>'
        else:
            return f'<ParseError on line {self._linenum + 1:d}>'<|MERGE_RESOLUTION|>--- conflicted
+++ resolved
@@ -33,14 +33,7 @@
 """
 __docformat__ = 'epytext en'
 
-<<<<<<< HEAD
-from typing import TYPE_CHECKING, List, Optional, Sequence, Union
-import re
-import abc
-
-from twisted.python.failure import Failure
-from twisted.web.template import Tag, XMLString, flattenString
-=======
+
 from importlib import import_module
 from typing import Callable, List, Optional, Sequence, Iterator, TYPE_CHECKING
 import abc
@@ -56,7 +49,7 @@
 
 from docutils import nodes
 from twisted.web.template import Tag
->>>>>>> 63678786
+
 
 if TYPE_CHECKING:
     from twisted.web.template import Flattenable
@@ -106,11 +99,7 @@
     markup parsers such as L{pydoctor.epydoc.markup.epytext.parse_docstring()}
     or L{pydoctor.epydoc.markup.restructuredtext.parse_docstring()}.
 
-<<<<<<< HEAD
-    Subclasses must implement L{has_body()}, L{to_stan()} and L{get_toc()}.
-=======
-    Subclasses must implement L{has_body()} and L{to_node()}.
->>>>>>> 63678786
+    Subclasses must implement L{has_body()}, L{to_stan()}, L{to_node()} and L{get_toc()}.
     """
 
     def __init__(self, fields: Sequence['Field']):
@@ -119,15 +108,10 @@
         A list of L{Field}s, each of which encodes a single field.
         The field's bodies are encoded as C{ParsedDocstring}s.
         """
-    
-    
-
-<<<<<<< HEAD
-=======
+
         self._stan: Optional[Tag] = None
 
->>>>>>> 63678786
-    @abc.abstractproperty
+    @property
     def has_body(self) -> bool:
         """
         Does this docstring have a non-empty body?
@@ -137,14 +121,12 @@
         """
         raise NotImplementedError()
     
-    @abc.abstractmethod
     def get_toc(self, depth: int) -> Optional['ParsedDocstring']:
         """
         The table of contents of the docstring if titles are defined or C{None}.
         """
         raise NotImplementedError()
 
-    @abc.abstractmethod
     def to_stan(self, docstring_linker: 'DocstringLinker') -> Tag:
         """
         Translate this docstring to a Stan tree.
@@ -161,7 +143,6 @@
         self._stan = Tag('', children=node2stan.node2stan(self.to_node(), docstring_linker).children)
         return self._stan
     
-    @abc.abstractmethod
     def to_node(self) -> nodes.document:
         """
         Translate this docstring to a L{docutils.nodes.document}.
