#
# plaintext.py: plaintext docstring parsing
# Edward Loper
#
# Created [04/10/01 12:00 AM]
#

"""
Parser for plaintext docstrings.  Plaintext docstrings are rendered as
verbatim output, preserving all whitespace.
"""
__docformat__ = 'epytext en'

from typing import List, Callable, Optional

from docutils import nodes
from twisted.web.template import Tag, tags

from pydoctor.epydoc.markup import DocstringLinker, ParsedDocstring, ParseError
from pydoctor.model import Documentable

def parse_docstring(docstring: str, errors: List[ParseError], processtypes: bool = False) -> ParsedDocstring:
    """
    Parse the given docstring, which is formatted as plain text; and
    return a L{ParsedDocstring} representation of its contents.

    @param docstring: The docstring to parse
    @param errors: A list where any errors generated during parsing
        will be stored.
    """
    return ParsedPlaintextDocstring(docstring)

def get_parser(obj: Optional[Documentable]) -> Callable[[str, List[ParseError], bool], ParsedDocstring]:
    """
    Just return the L{parse_docstring} function. 
    """
    return parse_docstring

class ParsedPlaintextDocstring(ParsedDocstring):

    def __init__(self, text: str):
        ParsedDocstring.__init__(self, ())
        self._text = text
        # Caching:
        # self._document: Optional[nodes.document] = None

    @property
    def has_body(self) -> bool:
        return bool(self._text)
    
<<<<<<< HEAD
    def get_toc(self, depth: int) -> None:
        return None

=======
    # plaintext parser overrides the default to_stan() method for performance and design reasons. 
    # We don't want to use docutils to process the plaintext format because we won't 
    # actually use the document tree ,it does not contains any additionnalt information compared to the raw docstring. 
    # Also, the consolidated fields handling in restructuredtext.py relies on this "pre" class.
>>>>>>> 63678786
    def to_stan(self, docstring_linker: DocstringLinker) -> Tag:
        return tags.p(self._text, class_='pre')
    
    def to_node(self) -> nodes.document:
        raise NotImplementedError()

        # TODO: Delete this code when we're sure this is the right thing to do.
        # if self._document is not None:
        #     return self._document
        # else:
        #     self._document = utils.new_document('plaintext')
        #     self._document = set_node_attributes(self._document, 
        #         children=set_nodes_parent((nodes.literal_block(rawsource=self._text, text=self._text)), self._document))
        #     return self._document<|MERGE_RESOLUTION|>--- conflicted
+++ resolved
@@ -48,16 +48,13 @@
     def has_body(self) -> bool:
         return bool(self._text)
     
-<<<<<<< HEAD
     def get_toc(self, depth: int) -> None:
         return None
 
-=======
     # plaintext parser overrides the default to_stan() method for performance and design reasons. 
     # We don't want to use docutils to process the plaintext format because we won't 
     # actually use the document tree ,it does not contains any additionnalt information compared to the raw docstring. 
     # Also, the consolidated fields handling in restructuredtext.py relies on this "pre" class.
->>>>>>> 63678786
     def to_stan(self, docstring_linker: DocstringLinker) -> Tag:
         return tags.p(self._text, class_='pre')
     
