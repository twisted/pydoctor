--- conflicted
+++ resolved
@@ -13,7 +13,7 @@
 defined by L{ParsedDocstring}.
 
 L{ParsedRstDocstring} is basically just a L{ParsedDocstring} wrapper
-for the C{docutils.nodes.document} class.
+for the C{nodes.document} class.
 
 B{Creating C{ParsedRstDocstring}s}:
 
@@ -41,12 +41,7 @@
 """
 __docformat__ = 'epytext en'
 
-<<<<<<< HEAD
-from typing import Any, ClassVar, Dict, Iterable, List, Optional, Sequence, Set
-import optparse
-=======
 from typing import Callable, Iterable, List, Optional, Sequence, Set, cast
->>>>>>> 63678786
 import re
 from docutils import nodes
 
@@ -55,27 +50,10 @@
 from docutils.parsers.rst.directives.admonitions import BaseAdmonition # type: ignore[import]
 from docutils.readers.standalone import Reader as StandaloneReader
 from docutils.utils import Reporter, new_document
-<<<<<<< HEAD
-from docutils.nodes import Node, NodeVisitor, SkipNode, Text
-from docutils.frontend import OptionParser
-from docutils.parsers.rst import Directive, directives
-from docutils.transforms import Transform
-import docutils.nodes
-import docutils.transforms.parts
-import docutils.transforms.frontmatter
-import docutils.utils
-
-from twisted.web.template import Tag
-from pydoctor.epydoc.doctest import colorize_codeblock, colorize_doctest
-from pydoctor.epydoc.markup import (
-    DocstringLinker, Field, ParseError, ParsedDocstring, flatten, html2stan
-)
-=======
-from docutils.parsers.rst import Directive, directives #type: ignore[attr-defined]
-from docutils.transforms import Transform, frontmatter
+from docutils.parsers.rst import Directive, directives # type:ignore[attr-defined]
+from docutils.transforms import Transform, frontmatter, parts
 
 from pydoctor.epydoc.markup import Field, ParseError, ParsedDocstring
->>>>>>> 63678786
 from pydoctor.epydoc.markup.plaintext import ParsedPlaintextDocstring
 from pydoctor.epydoc.markup._types import ParsedTypeDocstring
 from pydoctor.model import Documentable
@@ -170,7 +148,6 @@
             for child in self._document.children
             )
     
-<<<<<<< HEAD
     def get_toc(self, depth: int) -> Optional[ParsedDocstring]:
 
         contents = self._build_contents(self._document, depth=depth)
@@ -181,48 +158,41 @@
         else:
             return None
 
-    def to_stan(self, docstring_linker: DocstringLinker) -> Tag:
-        # Inherit docs
-        visitor = _EpydocHTMLTranslator(self._document, docstring_linker)
-        self._document.walkabout(visitor)
-        return html2stan(''.join(visitor.body))
-=======
     def to_node(self) -> nodes.document:
         return self._document
->>>>>>> 63678786
 
     def __repr__(self) -> str:
         return '<ParsedRstDocstring: ...>'
 
-    def _build_contents(self, node: docutils.nodes.Node, depth: int, level: int = 0) -> Optional[docutils.nodes.Node]:
+    def _build_contents(self, node: nodes.Node, depth: int, level: int = 0) -> Optional[nodes.Node]:
         # Simplified from docutils Contents transform. 
         level += 1
-        sections = [sect for sect in node if isinstance(sect, docutils.nodes.section)]
+        sections = [sect for sect in node if isinstance(sect, nodes.section)]
         entries = []
         for section in sections:
             title = section[0]
             entrytext = self._copy_and_filter(title)
-            reference = docutils.nodes.reference('', '', refid=section['ids'][0],
+            reference = nodes.reference('', '', refid=section['ids'][0],
                                         *entrytext)
             ref_id = self._document.set_id(reference,
                                      suggested_prefix='toc-entry')
-            entry = docutils.nodes.paragraph('', '', reference)
-            item = docutils.nodes.list_item('', entry)
-            if title.next_node(docutils.nodes.reference) is None:
+            entry = nodes.paragraph('', '', reference)
+            item = nodes.list_item('', entry)
+            if title.next_node(nodes.reference) is None:
                 title['refid'] = ref_id
             if level < depth:
                 subsects = self._build_contents(section, depth=depth, level=level)
                 item += subsects or []
             entries.append(item)
         if entries:
-            contents = docutils.nodes.bullet_list('', *entries)
+            contents = nodes.bullet_list('', *entries)
             return contents
         else:
             return None
 
-    def _copy_and_filter(self, node: docutils.nodes.Node) -> docutils.nodes.Node:
+    def _copy_and_filter(self, node: nodes.Node) -> nodes.Node:
         """Return a copy of a title, with references, images, etc. removed."""
-        visitor = docutils.transforms.parts.ContentsFilter(self._document)
+        visitor = parts.ContentsFilter(self._document)
         node.walkabout(visitor)
         return visitor.get_entry_text()
 
@@ -490,49 +460,6 @@
         Currently used for "versionadded", "versionchanged" and "deprecated"
         directives.
         """
-<<<<<<< HEAD
-        # Get the list of all attribute dictionaries we need to munge.
-        attr_dicts: List[Dict[str, Any]] = [attributes]
-        if isinstance(node, docutils.nodes.Node):
-            attr_dicts.append(node.attributes)
-        if isinstance(node, dict):
-            attr_dicts.append(node)
-        # Munge each attribute dictionary.  Unfortunately, we need to
-        # iterate through attributes one at a time because some
-        # versions of docutils don't case-normalize attributes.
-        for attr_dict in attr_dicts:
-            for key, val in list(attr_dict.items()):
-                # Prefix all CSS classes with "rst-"; and prefix all
-                # names with "rst-" to avoid conflicts.
-                if key.lower() in ('class', 'id', 'name'):
-                    if not val.startswith('rst-'):
-                        attr_dict[key] = f'rst-{val}'
-                elif key.lower() in ('classes', 'ids', 'names'):
-                    attr_dict[key] = [f'rst-{cls}' if not cls.startswith('rst-') 
-                                      else cls for cls in val]
-                elif key.lower() == 'href':
-                    if attr_dict[key][:1]=='#':
-                        href = attr_dict[key][1:]
-                        # We check that the class doesn't alrealy start with "rst-"
-                        if not href.startswith('rst-'):
-                            attr_dict[key] = f'#rst-{href}'
-                    else:
-                        # If it's an external link, open it in a new
-                        # page.
-                        attr_dict['target'] = '_top'
-
-        # For headings, use class="heading"
-        if re.match(r'^h\d+$', tagname):
-            attributes['class'] = ' '.join([attributes.get('class',''),
-                                            'heading']).strip()
-
-        return super().starttag(node, tagname, suffix, **attributes)  # type: ignore[no-any-return]
-
-    def visit_doctest_block(self, node: Node) -> None:
-        pysrc = node[0].astext()
-        if node.get('codeblock'):
-            self.body.append(flatten(colorize_codeblock(pysrc)))
-=======
     
     has_content = True
     required_arguments = 1
@@ -550,7 +477,6 @@
                                                       self.lineno + 1)
             para = nodes.paragraph(self.arguments[1], '', *inodes)
             node.append(para)
->>>>>>> 63678786
         else:
             messages = []
         if self.content:
