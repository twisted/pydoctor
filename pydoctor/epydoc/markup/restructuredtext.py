--- conflicted
+++ resolved
@@ -47,14 +47,9 @@
 from docutils.writers import Writer
 from docutils.readers.standalone import Reader as StandaloneReader
 from docutils.utils import Reporter, new_document
-<<<<<<< HEAD
-from docutils.nodes import Node, NodeVisitor, Text, document
-from docutils.parsers.rst import Directive, directives
-=======
-from docutils.nodes import Node, NodeVisitor, SkipNode, Text
+from docutils.nodes import Node, NodeVisitor, SkipNode, Text, document
 from docutils.frontend import OptionParser
 from docutils.parsers.rst import Directive, directives #type: ignore[attr-defined]
->>>>>>> 86cd1f51
 from docutils.transforms import Transform
 import docutils.nodes
 import docutils.transforms.frontmatter
@@ -382,173 +377,6 @@
         'Ignore all unknown nodes'
 
 
-
-<<<<<<< HEAD
-=======
-    settings: ClassVar[Optional[optparse.Values]] = None
-
-    def __init__(self,
-            document: docutils.nodes.document,
-            docstring_linker: DocstringLinker
-            ):
-        self._linker = docstring_linker
-
-        # Set the document's settings.
-        if self.settings is None:
-            settings = OptionParser([HTMLWriter()]).get_default_values() #type: ignore[arg-type]
-            # See: https://github.com/python/typeshed/issues/5667
-            
-            self.__class__.settings = settings
-        document.settings = self.settings
-
-        super().__init__(document)
-
-    # Handle interpreted text (crossreferences)
-    def visit_title_reference(self, node: Node) -> None:
-        m = _TARGET_RE.match(node.astext())
-        if m:
-            label, target = m.groups()
-        else:
-            label = target = node.astext()
-        # TODO: 'node.line' is None for some reason.
-        #       https://github.com/twisted/pydoctor/issues/237
-        lineno = 0
-        self.body.append(flatten(self._linker.link_xref(target, label, lineno)))
-        raise SkipNode()
-
-    def should_be_compact_paragraph(self, node: Node) -> bool:
-        if self.document.children == [node]:
-            return True
-        else:
-            return super().should_be_compact_paragraph(node)  # type: ignore[no-any-return]
-
-    def visit_document(self, node: Node) -> None:
-        pass
-
-    def depart_document(self, node: Node) -> None:
-        pass
-
-    def starttag(self, node: Node, tagname: str, suffix: str = '\n', **attributes: Any) -> str:
-        """
-        This modified version of starttag makes a few changes to HTML
-        tags, to prevent them from conflicting with epydoc.  In particular:
-          - existing class attributes are prefixed with C{'rst-'}
-          - existing names are prefixed with C{'rst-'}
-          - hrefs starting with C{'#'} are prefixed with C{'rst-'}
-          - hrefs not starting with C{'#'} are given target='_top'
-          - all headings (C{<hM{n}>}) are given the css class C{'heading'}
-        """
-        # Get the list of all attribute dictionaries we need to munge.
-        attr_dicts = [attributes]
-        if isinstance(node, docutils.nodes.Node):
-            attr_dicts.append(node.attributes)
-        if isinstance(node, dict):
-            attr_dicts.append(node)
-        # Munge each attribute dictionary.  Unfortunately, we need to
-        # iterate through attributes one at a time because some
-        # versions of docutils don't case-normalize attributes.
-        for attr_dict in attr_dicts:
-            for key, val in list(attr_dict.items()):
-                # Prefix all CSS classes with "rst-"; and prefix all
-                # names with "rst-" to avoid conflicts.
-                if key.lower() in ('class', 'id', 'name'):
-                    attr_dict[key] = f'rst-{val}'
-                elif key.lower() in ('classes', 'ids', 'names'):
-                    attr_dict[key] = [f'rst-{cls}' for cls in val]
-                elif key.lower() == 'href':
-                    if attr_dict[key][:1]=='#':
-                        attr_dict[key] = f'#rst-{attr_dict[key][1:]}'
-                    else:
-                        # If it's an external link, open it in a new
-                        # page.
-                        attr_dict['target'] = '_top'
-
-        # For headings, use class="heading"
-        if re.match(r'^h\d+$', tagname):
-            attributes['class'] = ' '.join([attributes.get('class',''),
-                                            'heading']).strip()
-
-        return super().starttag(node, tagname, suffix, **attributes)  # type: ignore[no-any-return]
-
-    def visit_doctest_block(self, node: Node) -> None:
-        pysrc = node[0].astext()
-        if node.get('codeblock'):
-            self.body.append(flatten(colorize_codeblock(pysrc)))
-        else:
-            self.body.append(flatten(colorize_doctest(pysrc)))
-        raise SkipNode()
-
-
-    # Other ressources on how to extend docutils:
-    # https://docutils.sourceforge.io/docs/user/tools.html
-    # https://docutils.sourceforge.io/docs/dev/hacking.html
-    # https://docutils.sourceforge.io/docs/howto/rst-directives.html
-    # docutils apidocs:
-    # http://code.nabla.net/doc/docutils/api/docutils.html#package-structure
-
-    # this part of the HTMLTranslator is based on sphinx's HTMLTranslator:
-    # https://github.com/sphinx-doc/sphinx/blob/3.x/sphinx/writers/html.py#L271
-    def _visit_admonition(self, node: Node, name: str) -> None:
-        self.body.append(self.starttag(
-            node, 'div', CLASS=('admonition ' + name)))
-        node.insert(0, docutils.nodes.title(name, name.title()))
-        self.set_first_last(node)
-
-    def visit_note(self, node: Node) -> None:
-        self._visit_admonition(node, 'note')
-
-    def depart_note(self, node: Node) -> None:
-        self.depart_admonition(node)
-
-    def visit_warning(self, node: Node) -> None:
-        self._visit_admonition(node, 'warning')
-
-    def depart_warning(self, node: Node) -> None:
-        self.depart_admonition(node)
-
-    def visit_attention(self, node: Node) -> None:
-        self._visit_admonition(node, 'attention')
-
-    def depart_attention(self, node: Node) -> None:
-        self.depart_admonition(node)
-
-    def visit_caution(self, node: Node) -> None:
-        self._visit_admonition(node, 'caution')
-
-    def depart_caution(self, node: Node) -> None:
-        self.depart_admonition(node)
-
-    def visit_danger(self, node: Node) -> None:
-        self._visit_admonition(node, 'danger')
-
-    def depart_danger(self, node: Node) -> None:
-        self.depart_admonition(node)
-
-    def visit_error(self, node: Node) -> None:
-        self._visit_admonition(node, 'error')
-
-    def depart_error(self, node: Node) -> None:
-        self.depart_admonition(node)
-
-    def visit_hint(self, node: Node) -> None:
-        self._visit_admonition(node, 'hint')
-
-    def depart_hint(self, node: Node) -> None:
-        self.depart_admonition(node)
-
-    def visit_important(self, node: Node) -> None:
-        self._visit_admonition(node, 'important')
-
-    def depart_important(self, node: Node) -> None:
-        self.depart_admonition(node)
-
-    def visit_tip(self, node: Node) -> None:
-        self._visit_admonition(node, 'tip')
-
-    def depart_tip(self, node: Node) -> None:
-        self.depart_admonition(node)
->>>>>>> 86cd1f51
-
 class PythonCodeDirective(Directive):
     """
     A custom restructuredtext directive which can be used to display
