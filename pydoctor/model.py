"""Core pydoctor objects.

The two core objects are L{Documentable} and L{System}.  Instances of
(subclasses of) L{Documentable} represent the documentable 'things' in the
system being documented.  An instance of L{System} represents the whole system
being documented -- a System is a bad of Documentables, in some sense.
"""

import abc
import ast
import attr
from collections import defaultdict
import datetime
import importlib
import platform
import sys
import textwrap
import types
from enum import Enum
from inspect import signature, Signature
from pathlib import Path
from typing import (
    TYPE_CHECKING, Any, Callable, Collection, Dict, Iterator, List, Mapping,
    Optional, Sequence, Set, Tuple, Type, TypeVar, Union, cast, overload
)
from urllib.parse import quote

from pydoctor.options import Options
from pydoctor import factory, qnmatch, utils, linker, astutils, mro
from pydoctor.epydoc.markup import ParsedDocstring
from pydoctor.sphinx import CacheT, SphinxInventory

if TYPE_CHECKING:
    from typing_extensions import Literal, Protocol
    from pydoctor.astbuilder import ASTBuilder, DocumentableT
else:
    Literal = {True: bool, False: bool}
    ASTBuilder = Protocol = object


# originally when I started to write pydoctor I had this idea of a big
# tree of Documentables arranged in an almost arbitrary tree.
#
# this was misguided.  the tree structure is important, to be sure,
# but the arrangement of the tree is far from arbitrary and there is
# at least some code that now relies on this.  so here's a list:
#
#   Packages can contain Packages and Modules
#   Modules can contain Functions and Classes
#   Classes can contain Functions (in this case they get called Methods) and
#       Classes
#   Functions can't contain anything.


_string_lineno_is_end = sys.version_info < (3,8) \
                    and platform.python_implementation() != 'PyPy'
"""True iff the 'lineno' attribute of an AST string node points to the last
line in the string, rather than the first line.
"""


class DocLocation(Enum):
    OWN_PAGE = 1
    PARENT_PAGE = 2
    # Nothing uses this yet.  Parameters will one day.
    #UNDER_PARENT_DOCSTRING = 3


class ProcessingState(Enum):
    UNPROCESSED = 0
    PROCESSING = 1
    PROCESSED = 2


class PrivacyClass(Enum):
    """L{Enum} containing values indicating how private an object should be.

    @cvar HIDDEN: Don't show the object at all.
    @cvar PRIVATE: Show, but de-emphasize the object.
    @cvar PUBLIC: Show the object as normal.
    """

    HIDDEN = 0
    PRIVATE = 1
    PUBLIC = 2
    # For compatibility
    VISIBLE = PUBLIC

class DocumentableKind(Enum):
    """
    L{Enum} containing values indicating the possible object types.

    @note: Presentation order is derived from the enum values
    """
    PACKAGE             = 1000
    MODULE              = 900
    CLASS               = 800
    INTERFACE           = 850
    EXCEPTION           = 750
    CLASS_METHOD        = 700
    STATIC_METHOD       = 600
    METHOD              = 500
    FUNCTION            = 400
    CONSTANT            = 310
    TYPE_VARIABLE       = 306
    TYPE_ALIAS          = 305
    CLASS_VARIABLE      = 300
    SCHEMA_FIELD        = 220
    ATTRIBUTE           = 210
    INSTANCE_VARIABLE   = 200
    PROPERTY            = 150
    VARIABLE            = 100

class Documentable:
    """An object that can be documented.

    The interface is a bit ridiculously wide.

    @ivar docstring: The object's docstring.  But also see docsources.
    @ivar system: The system the object is part of.

    """
    docstring: Optional[str] = None
    parsed_docstring: Optional[ParsedDocstring] = None
    parsed_summary: Optional[ParsedDocstring] = None
    parsed_type: Optional[ParsedDocstring] = None
    docstring_lineno = 0
    linenumber = 0
    sourceHref: Optional[str] = None
    kind: Optional[DocumentableKind] = None

    documentation_location = DocLocation.OWN_PAGE
    """Page location where we are documented."""

    def __init__(
            self, system: 'System', name: str,
            parent: Optional['Documentable'] = None,
            source_path: Optional[Path] = None
            ):
        if source_path is None and parent is not None:
            source_path = parent.source_path
        self.system = system
        self.name = name
        self.parent = parent
        self.parentMod: Optional[Module] = None
        self.source_path: Optional[Path] = source_path
        self.extra_info: List[ParsedDocstring] = []
        """
        A list to store extra informations about this documentable, as L{ParsedDocstring}.
        """
        self.setup()

    @property
    def doctarget(self) -> 'Documentable':
        return self

    def setup(self) -> None:
        self.contents: Dict[str, Documentable] = {}
        self._linker: Optional['linker.DocstringLinker'] = None

    def setDocstring(self, node: ast.Str) -> None:
        lineno, doc = astutils.extract_docstring(node)
        self.docstring = doc
        self.docstring_lineno = lineno

    def setLineNumber(self, lineno: int) -> None:
        if not self.linenumber:
            self.linenumber = lineno
            parentMod = self.parentMod
            if parentMod is not None:
                parentSourceHref = parentMod.sourceHref
                if parentSourceHref:
                    self.sourceHref = self.system.options.htmlsourcetemplate.format(
                        mod_source_href=parentSourceHref,
                        lineno=str(lineno)
                    )

    @property
    def description(self) -> str:
        """A string describing our source location to the user.

        If this module's code was read from a file, this returns
        its file path. In other cases, such as during unit testing,
        the full module name is returned.
        """
        source_path = self.source_path
        return self.module.fullName() if source_path is None else str(source_path)

    @property
    def page_object(self) -> 'Documentable':
        """The documentable to which the page we're documented on belongs.
        For example methods are documented on the page of their class,
        functions are documented in their module's page etc.
        """
        location = self.documentation_location
        if location is DocLocation.OWN_PAGE:
            return self
        elif location is DocLocation.PARENT_PAGE:
            parent = self.parent
            assert parent is not None
            return parent
        else:
            assert False, location

    @property
    def url(self) -> str:
        """Relative URL at which the documentation for this Documentable
        can be found.

        For page objects this method MUST return an C{.html} filename without a
        URI fragment (because L{pydoctor.templatewriter.writer.TemplateWriter}
        uses it directly to determine the output filename).
        """
        page_obj = self.page_object
        if list(self.system.root_names) == [page_obj.fullName()]:
            page_url = 'index.html'
        else:
            page_url = f'{quote(page_obj.fullName())}.html'
        if page_obj is self:
            return page_url
        else:
            return f'{page_url}#{quote(self.name)}'

    def fullName(self) -> str:
        parent = self.parent
        if parent is None:
            return self.name
        else:
            return f'{parent.fullName()}.{self.name}'

    def __repr__(self) -> str:
        return f"{self.__class__.__name__} {self.fullName()!r}"

    def docsources(self) -> Iterator['Documentable']:
        """Objects that can be considered as a source of documentation.

        The motivating example for having multiple sources is looking at a
        superclass' implementation of a method for documentation for a
        subclass'.
        """
        yield self


    def reparent(self, new_parent: 'Module', new_name: str) -> None:
        # this code attempts to preserve "rather a lot" of
        # invariants assumed by various bits of pydoctor
        # and that are of course not written down anywhere
        # :/
        self._handle_reparenting_pre()
        old_parent = self.parent
        assert isinstance(old_parent, CanContainImportsDocumentable)
        old_name = self.name
        self.parent = self.parentMod = new_parent
        self.name = new_name
        self._handle_reparenting_post()
        del old_parent.contents[old_name]
        old_parent._localNameToFullName_map[old_name] = self.fullName()
        new_parent.contents[new_name] = self
        self._handle_reparenting_post()

    def _handle_reparenting_pre(self) -> None:
        del self.system.allobjects[self.fullName()]
        for o in self.contents.values():
            o._handle_reparenting_pre()

    def _handle_reparenting_post(self) -> None:
        self.system.allobjects[self.fullName()] = self
        for o in self.contents.values():
            o._handle_reparenting_post()
    
    def _localNameToFullName(self, name: str) -> str:
        raise NotImplementedError(self._localNameToFullName)
    
    def isNameDefined(self, name:str) -> bool:
        """
        Is the given name defined in the globals/locals of self-context?
        Only the first name of a dotted name is checked.

        Returns True iff the given name can be loaded without raising `NameError`.
        """
        raise NotImplementedError(self.isNameDefined)

    def expandName(self, name: str) -> str:
        """Return a fully qualified name for the possibly-dotted `name`.

        To explain what this means, consider the following modules:

        mod1.py::

            from external_location import External
            class Local:
                pass

        mod2.py::

            from mod1 import External as RenamedExternal
            import mod1 as renamed_mod
            class E:
                pass

        In the context of mod2.E, expandName("RenamedExternal") should be
        "external_location.External" and expandName("renamed_mod.Local")
        should be "mod1.Local". """
        parts = name.split('.')
        obj: Documentable = self
        for i, p in enumerate(parts):
            full_name = obj._localNameToFullName(p)
            if full_name == p and i != 0:
                # The local name was not found.
                # If we're looking at a class, we try our luck with the inherited members
                if isinstance(obj, Class):
                    inherited = obj.find(p)
                    if inherited: 
                        full_name = inherited.fullName()
                if full_name == p:
                    # We don't have a full name
                    # TODO: Instead of returning the input, _localNameToFullName()
                    #       should probably either return None or raise LookupError.
                    full_name = f'{obj.fullName()}.{p}'
                    break
            nxt = self.system.objForFullName(full_name)
            if nxt is None:
                break
            obj = nxt
        return '.'.join([full_name] + parts[i + 1:])

    def resolveName(self, name: str) -> Optional['Documentable']:
        """Return the object named by "name" (using Python's lookup rules) in
        this context, if any is known to pydoctor."""
        return self.system.objForFullName(self.expandName(name))

    @property
    def privacyClass(self) -> PrivacyClass:
        """How visible this object should be."""
        return self.system.privacyClass(self)

    @property
    def isVisible(self) -> bool:
        """Is this object so private as to be not shown at all?

        This is just a simple helper which defers to self.privacyClass.
        """
        isVisible = self.privacyClass is not PrivacyClass.HIDDEN
        # If a module/package/class is hidden, all it's members are hidden as well.
        if isVisible and self.parent:
            isVisible = self.parent.isVisible
        return isVisible

    @property
    def isPrivate(self) -> bool:
        """Is this object considered private API?

        This is just a simple helper which defers to self.privacyClass.
        """
        return self.privacyClass is not PrivacyClass.PUBLIC

    @property
    def module(self) -> 'Module':
        """This object's L{Module}.

        For modules, this returns the object itself, otherwise
        the module containing the object is returned.
        """
        parentMod = self.parentMod
        assert parentMod is not None
        return parentMod

    def report(self, descr: str, section: str = 'parsing', lineno_offset: int = 0, thresh:int=-1) -> None:
        """
        Log an error or warning about this documentable object.

        @param descr: The error/warning string
        @param section: What the warning is about.
        @param lineno_offset: Offset
        @param thresh: Thresh to pass to L{System.msg}, it will use C{-1} by default, 
          meaning it will count as a violation and will fail the build if option C{-W} is passed.
          But this behaviour is not applicable if C{thresh} is greater or equal to zero.
        """

        linenumber: object
        if section in ('docstring', 'resolve_identifier_xref'):
            linenumber = self.docstring_lineno or self.linenumber
        else:
            linenumber = self.linenumber
        if linenumber:
            linenumber += lineno_offset
        elif lineno_offset and self.module is self:
            linenumber = lineno_offset
        else:
            linenumber = '???'

        self.system.msg(
            section,
            f'{self.description}:{linenumber}: {descr}',
            thresh=thresh)

    @property
    def docstring_linker(self) -> 'linker.DocstringLinker':
        """
        Returns an instance of L{DocstringLinker} suitable for resolving names
        in the context of the object. 
        """
        if self._linker is not None:
            return self._linker
        self._linker = linker._EpydocLinker(self)
        return self._linker


class CanContainImportsDocumentable(Documentable):
    def setup(self) -> None:
        super().setup()
        self._localNameToFullName_map: Dict[str, str] = {}
    
    def isNameDefined(self, name: str) -> bool:
        name = name.split('.')[0]
        if name in self.contents:
            return True
        if name in self._localNameToFullName_map:
            return True
        if not isinstance(self, Module):
            return self.module.isNameDefined(name)
        else:
            return False
    

class Module(CanContainImportsDocumentable):
    kind = DocumentableKind.MODULE
    state = ProcessingState.UNPROCESSED

    @property
    def privacyClass(self) -> PrivacyClass:
        if self.name == '__main__':
            return PrivacyClass.PRIVATE
        else:
            return super().privacyClass

    def setup(self) -> None:
        super().setup()

        self._is_c_module = False
        """Whether this module is a C-extension."""
        self._py_mod: Optional[types.ModuleType] = None
        """The live module if the module was built from introspection."""
        self._py_string: Optional[str] = None
        """The module string if the module was built from text."""

        self.all: Optional[Collection[str]] = None
        """Names listed in the C{__all__} variable of this module.

        These names are considered to be exported by the module,
        both for the purpose of C{from <module> import *} and
        for the purpose of publishing names from private modules.

        If no C{__all__} variable was found in the module, or its
        contents could not be parsed, this is L{None}.
        """

        self._docformat: Optional[str] = None

    def _localNameToFullName(self, name: str) -> str:
        if name in self.contents:
            o: Documentable = self.contents[name]
            return o.fullName()
        elif name in self._localNameToFullName_map:
            return self._localNameToFullName_map[name]
        else:
            return name

    @property
    def module(self) -> 'Module':
        return self

    @property
    def docformat(self) -> Optional[str]:
        """The name of the format to be used for parsing docstrings in this module.
        
        The docformat value are inherited from packages if a C{__docformat__} variable 
        is defined in the C{__init__.py} file.

        If no C{__docformat__} variable was found or its
        contents could not be parsed, this is L{None}.
        """
        if self._docformat:
            return self._docformat
        elif isinstance(self.parent, Package):
            return self.parent.docformat
        return None
    
    @docformat.setter
    def docformat(self, value: str) -> None:
        self._docformat = value

    def submodules(self) -> Iterator['Module']:
        """Returns an iterator over the visible submodules."""
        return (m for m in self.contents.values()
                if isinstance(m, Module) and m.isVisible)

class Package(Module):
    kind = DocumentableKind.PACKAGE

# List of exceptions class names in the standard library, Python 3.8.10
_STD_LIB_EXCEPTIONS = ('ArithmeticError', 'AssertionError', 'AttributeError', 
    'BaseException', 'BlockingIOError', 'BrokenPipeError', 
    'BufferError', 'BytesWarning', 'ChildProcessError', 
    'ConnectionAbortedError', 'ConnectionError', 
    'ConnectionRefusedError', 'ConnectionResetError', 
    'DeprecationWarning', 'EOFError', 
    'EnvironmentError', 'Exception', 'FileExistsError', 
    'FileNotFoundError', 'FloatingPointError', 'FutureWarning', 
    'GeneratorExit', 'IOError', 'ImportError', 'ImportWarning', 
    'IndentationError', 'IndexError', 'InterruptedError', 
    'IsADirectoryError', 'KeyError', 'KeyboardInterrupt', 'LookupError', 
    'MemoryError', 'ModuleNotFoundError', 'NameError', 
    'NotADirectoryError', 'NotImplementedError', 
    'OSError', 'OverflowError', 'PendingDeprecationWarning', 'PermissionError', 
    'ProcessLookupError', 'RecursionError', 'ReferenceError', 
    'ResourceWarning', 'RuntimeError', 'RuntimeWarning', 'StopAsyncIteration', 
    'StopIteration', 'SyntaxError', 'SyntaxWarning', 'SystemError', 
    'SystemExit', 'TabError', 'TimeoutError', 'TypeError', 
    'UnboundLocalError', 'UnicodeDecodeError', 'UnicodeEncodeError', 
    'UnicodeError', 'UnicodeTranslateError', 'UnicodeWarning', 'UserWarning', 
    'ValueError', 'Warning', 'ZeroDivisionError')
def is_exception(cls: 'Class') -> bool:
    """
    Whether is class should be considered as 
    an exception and be marked with the special 
    kind L{DocumentableKind.EXCEPTION}.
    """
    for base in cls.mro(True, False):
        if base in _STD_LIB_EXCEPTIONS:
            return True
    return False

def compute_mro(cls:'Class') -> List[Union['Class', str]]:
    """
    Compute the method resolution order for this class.
    This function will also set the 
    C{_finalbaseobjects} and C{_finalbases} attributes on 
    this class and all it's superclasses.
    """
    def init_finalbaseobjects(o: 'Class', path:Optional[List['Class']]=None) -> None:
        if not path:
            path = []
        if o in path:
            cycle_str = " -> ".join([o.fullName() for o in path[path.index(cls):] + [cls]])
            raise ValueError(f"Cycle found while computing inheritance hierarchy: {cycle_str}")
        path.append(o)
        if o._finalbaseobjects is not None:
            return
        if o.rawbases:
            finalbaseobjects: List[Optional[Class]] = []
            finalbases: List[str] = []
            for i,((str_base, _), base) in enumerate(zip(o.rawbases, o._initialbaseobjects)):
                if base:
                    finalbaseobjects.append(base)
                    finalbases.append(base.fullName())
                else:
                    # Only re-resolve the base object if the base was None.
                    resolved_base = o.parent.resolveName(str_base)
                    if isinstance(resolved_base, Class):
                        base = resolved_base
                        finalbaseobjects.append(base)
                        finalbases.append(base.fullName())
                    else:
                        # the base object could not be resolved
                        finalbaseobjects.append(None)
                        finalbases.append(o._initialbases[i])
                if base:
                    # Recurse on super classes
                    init_finalbaseobjects(base, path.copy())
            o._finalbaseobjects = finalbaseobjects
            o._finalbases = finalbases
    
    def localbases(o:'Class') -> Iterator[Union['Class', str]]:
        """
        Like L{Class.baseobjects} but fallback to the expanded name if the base is not resolved to a L{Class} object.
        """
        for s,b in zip(o.bases, o.baseobjects):
            if isinstance(b, Class):
                yield b
            else:
                yield s

    def getbases(o:Union['Class', str]) -> List[Union['Class', str]]:
        if isinstance(o, str):
            return []
        return list(localbases(o))

    init_finalbaseobjects(cls)
    return mro.mro(cls, getbases)

<<<<<<< HEAD
class Constructor(Protocol):
    """
    Protocol implemented by L{Function} objects.

    Makes the assumption that the constructor name is available in the locals of the class
    it's supposed to create. Typically with __init__ and __new__ it's always the case. But it also means that
    no regular function (not classmethod or staticmethod) can be interpreted as a constructor for a given class.
    """
    name: str
    annotations: Mapping[str, Optional[ast.expr]]
    kind: DocumentableKind
    parent: CanContainImportsDocumentable
    isVisible: bool
    def fullName(self) -> str:...
=======
def _find_dunder_constructor(cls:'Class') -> Optional['Function']:
    """
    Find the a non-default python-powered dunder constructor.
    Returns C{None} if neither C{__new__} or C{__init__} are defined.

    @note: C{__new__} takes precedence orver C{__init__}. 
        More infos: U{https://docs.python.org/3/reference/datamodel.html#object.__new__}
    """
    _new = cls.find('__new__')
    if isinstance(_new, Function):
        return _new
    elif _new is None:
        _init = cls.find('__init__')
        if isinstance(_init, Function):
            return _init
    return None
>>>>>>> 0636f0d9

class Class(CanContainImportsDocumentable):
    kind = DocumentableKind.CLASS
    parent: CanContainImportsDocumentable
    decorators: Sequence[Tuple[str, Optional[Sequence[ast.expr]]]]

    # set in post-processing:
    _finalbaseobjects: Optional[List[Optional['Class']]] = None 
    _finalbases: Optional[List[str]] = None
    _mro: Optional[List[Union['Class', str]]] = None

    def setup(self) -> None:
        super().setup()
        self.rawbases: Sequence[Tuple[str, ast.expr]] = []
        self.raw_decorators: Sequence[ast.expr] = []
        self.subclasses: List[Class] = []
<<<<<<< HEAD
        self.constructors: List[Constructor] = []
=======
        self.constructors: List[Function] = []
        """
        List of constructors.

        Makes the assumption that the constructor name is available in the locals of the class
        it's supposed to create. Typically with C{__init__} and C{__new__} it's always the case. 
        It means that no regular function can be interpreted as a constructor for a given class.
        """
>>>>>>> 0636f0d9
        self._initialbases: List[str] = []
        self._initialbaseobjects: List[Optional['Class']] = []
    
    def _init_mro(self) -> None:
        """
        Compute the correct value of the method resolution order returned by L{mro()}.
        """
        try:
            self._mro = compute_mro(self)
        except ValueError as e:
            self.report(str(e), 'mro')
            self._mro = list(self.allbases(True))
    
    def _init_constructors(self) -> None:
        """
        Initiate the L{Class.constructors} list. A constructor MUST be a method accessible 
        in the locals of the class.
        """
        # Look for python language powered constructors.
        # If __new__ is defined, then it takes precedence over __init__
        # Blind spot: we don't understand when a Class is using a metaclass that overrides __call__.
<<<<<<< HEAD
        _new = self.find('__new__')
        if isinstance(_new, Function):
            self.constructors.append(_new)
        elif _new is None:
            _init = self.find('__init__')
            if isinstance(_init, Function):
                self.constructors.append(_init)
=======
        dunder_constructor = _find_dunder_constructor(self)
        if dunder_constructor:
            self.constructors.append(dunder_constructor)
>>>>>>> 0636f0d9
        
        # Then look for staticmethod/classmethod constructors,
        # This only happens at the local scope level (i.e not looking in super-classes).
        for fun in self.contents.values():
            if not isinstance(fun, Function):
                continue
            # Only static methods and class methods can be recognized as constructors
            if not fun.kind in (DocumentableKind.STATIC_METHOD, DocumentableKind.CLASS_METHOD):
                continue
            # get return annotation, if it returns the same type as self, it's a constructor method.
            if not 'return' in fun.annotations:
<<<<<<< HEAD
                continue 
            # pydoctor understand explicit annotation as well as the Self-Type.
            return_ann = astutils.node2fullname(fun.annotations['return'], self)
            if return_ann == self.fullName() or return_ann in ('typing.Self', 'typing_extensions.Self'):
=======
                # we currently only support constructor detection trought explicit annotations.
                continue 
            
            # annotation should be resolved at the module scope
            return_ann = astutils.node2fullname(fun.annotations['return'], self.module)
            
            # pydoctor understand explicit annotation as well as the Self-Type.
            if return_ann == self.fullName() or \
               return_ann in ('typing.Self', 'typing_extensions.Self'):
>>>>>>> 0636f0d9
                self.constructors.append(fun)
        
        from pydoctor import epydoc2stan
        epydoc2stan.populate_constructors_extra_info(self)

    @overload
    def mro(self, include_external:'Literal[True]', include_self:bool=True) -> List[Union['Class', str]]:...
    @overload
    def mro(self, include_external:'Literal[False]'=False, include_self:bool=True) -> List['Class']:...
    def mro(self, include_external:bool=False, include_self:bool=True) -> List[Union['Class', str]]: # type:ignore[misc]
        """
        Get the method resution order of this class. 

        @note: The actual correct value is only set in post-processing, if L{mro()} is called
            in the AST visitors, it will return the same as C{list(self.allbases(include_self))}.
        """
        if self._mro is None:
            return list(self.allbases(include_self))
        
        _mro: List[Union[str, Class]]
        if include_external is False:
            _mro = [o for o in self._mro if not isinstance(o, str)]
        else:
            _mro = self._mro
        if include_self is False:
            _mro = _mro[1:]
        return _mro

    @property
    def bases(self) -> List[str]:
        """
        Fully qualified names of the bases of this class.
        """
        return self._finalbases if \
            self._finalbases is not None else self._initialbases

    
    @property
    def baseobjects(self) -> List[Optional['Class']]:
        """
        Base objects, L{None} value is inserted when the base class could not be found in the system.
        
        @note: This property is currently computed two times, a first time when we're visiting the ClassDef and initially creating the object. 
            It's computed another time in post-processing to try to resolve the names that could not be resolved the first time. This is needed when there are import cycles. 
            
            Meaning depending on the state of the system, this property can return either the initial objects or the final objects
        """
        return self._finalbaseobjects if \
            self._finalbaseobjects is not None else self._initialbaseobjects
    
    @property
    def public_constructors(self) -> Sequence['Function']:
        """
        Yields public constructors for this class.
        A public constructor must not be hidden and have
        arguments or have a docstring.
        """
        r = []
        for c in self.constructors:
            if not c.isVisible:
                continue
            args = list(c.annotations)
            try: args.remove('return')
            except ValueError: pass
            if c.kind in (DocumentableKind.CLASS_METHOD, 
                          DocumentableKind.METHOD):
                try:
                    args.pop(0)
                except IndexError:
                    pass
            if (len(args)==0 and get_docstring(c)[0] is None and 
                c.name in ('__init__', '__new__')):
                continue
            r.append(c)
        return r

    def allbases(self, include_self: bool = False) -> Iterator['Class']:
        """
        Iterate on all base objects of this class and it's super classes. Doesn't comply with MRO.
        """
        if include_self:
            yield self
        for b in self.baseobjects:
            if b is not None:
                yield from b.allbases(True)

    def find(self, name: str) -> Optional[Documentable]:
        """Look up a name in this class and its base classes.

        @return: the object with the given name, or L{None} if there isn't one
        """
        for base in self.mro():
            obj: Optional[Documentable] = base.contents.get(name)
            if obj is not None:
                return obj
        return None

    def _localNameToFullName(self, name: str) -> str:
        if name in self.contents:
            o: Documentable = self.contents[name]
            return o.fullName()
        elif name in self._localNameToFullName_map:
            return self._localNameToFullName_map[name]
        else:
            return self.parent._localNameToFullName(name)

    @property
    def constructor_params(self) -> Mapping[str, Optional[ast.expr]]:
        """A mapping of constructor parameter names to their type annotation.
        If a parameter is not annotated, its value is L{None}.
        """

        # We assume that the constructor parameters are the same as the
        # __new__()/__init__() parameters. This is incorrect if the metaclass
        # __call__() have different parameters or __init__/__new__ is using
        # signature changing decorators.
        constructor = _find_dunder_constructor(self)
        if constructor is not None:
            return constructor.annotations
        else:
            return {}


class Inheritable(Documentable):
    documentation_location = DocLocation.PARENT_PAGE

    parent: CanContainImportsDocumentable

    def docsources(self) -> Iterator[Documentable]:
        yield self
        if not isinstance(self.parent, Class):
            return
        for b in self.parent.mro(include_self=False):
            if self.name in b.contents:
                yield b.contents[self.name]

    def _localNameToFullName(self, name: str) -> str:
        return self.parent._localNameToFullName(name)
    
    def isNameDefined(self, name: str) -> bool:
        return self.parent.isNameDefined(name)

class Function(Inheritable):
    kind = DocumentableKind.FUNCTION
    is_async: bool
    annotations: Mapping[str, Optional[ast.expr]]
    decorators: Optional[Sequence[ast.expr]]
    signature: Optional[Signature]
<<<<<<< HEAD
    parent: CanContainImportsDocumentable
=======
    overloads: List['FunctionOverload']
>>>>>>> 0636f0d9

    def setup(self) -> None:
        super().setup()
        if isinstance(self.parent, Class):
            self.kind = DocumentableKind.METHOD
        self.signature = None
        self.overloads = []

@attr.s(auto_attribs=True)
class FunctionOverload:
    """
    @note: This is not an actual documentable type. 
    """
    primary: Function
    signature: Signature
    decorators: Sequence[ast.expr]

class Attribute(Inheritable):
    kind: Optional[DocumentableKind] = DocumentableKind.ATTRIBUTE
    annotation: Optional[ast.expr]
    decorators: Optional[Sequence[ast.expr]] = None
    value: Optional[ast.expr] = None
    """
    The value of the assignment expression. 

    None value means the value is not initialized at the current point of the the process. 
    """

# Work around the attributes of the same name within the System class.
_ModuleT = Module
_PackageT = Package

T = TypeVar('T')

def import_mod_from_file_location(module_full_name:str, path: Path) -> types.ModuleType:
    spec = importlib.util.spec_from_file_location(module_full_name, path)
    if spec is None: 
        raise RuntimeError(f"Cannot find spec for module {module_full_name} at {path}")
    py_mod = importlib.util.module_from_spec(spec)
    loader = spec.loader
    assert isinstance(loader, importlib.abc.Loader), loader
    loader.exec_module(py_mod)
    return py_mod


# Declare the types that we consider as functions (also when they are coming
# from a C extension)
func_types: Tuple[Type[Any], ...] = (types.BuiltinFunctionType, types.FunctionType)
if hasattr(types, "MethodDescriptorType"):
    # This is Python >= 3.7 only
    func_types += (types.MethodDescriptorType, )
else:
    func_types += (type(str.join), )
if hasattr(types, "ClassMethodDescriptorType"):
    # This is Python >= 3.7 only
    func_types += (types.ClassMethodDescriptorType, )
else:
    func_types += (type(dict.__dict__["fromkeys"]), )

_default_extensions = object()
class System:
    """A collection of related documentable objects.

    PyDoctor documents collections of objects, often the contents of a
    package.
    """

    # Not assigned here for circularity reasons:
    #defaultBuilder = astbuilder.ASTBuilder
    defaultBuilder: Type[ASTBuilder]
    systemBuilder: Type['ISystemBuilder']
    options: 'Options'
    extensions: List[str] = cast('List[str]', _default_extensions)
    """
    List of extensions.

    By default, all built-in pydoctor extensions will be loaded.
    Override this value to cherry-pick extensions. 
    """

    custom_extensions: List[str] = []
    """
    Additional list of extensions to load alongside default extensions.
    """

    show_attr_value = (DocumentableKind.CONSTANT, 
                       DocumentableKind.TYPE_VARIABLE, 
                       DocumentableKind.TYPE_ALIAS)
    """
    What kind of attributes we should display the value for?
    """

    def __init__(self, options: Optional['Options'] = None):
        self.allobjects: Dict[str, Documentable] = {}
        self.rootobjects: List[_ModuleT] = []

        self.violations = 0
        """The number of docstring problems found.
        This is used to determine whether to fail the build when using
        the --warnings-as-errors option, so it should only be increased
        for problems that the user can fix.
        """

        if options:
            self.options = options
        else:
            self.options = Options.defaults()
            self.options.verbosity = 3

        self.projectname = 'my project'

        self.parse_errors: Dict[str, Set[str]] = defaultdict(set)
        """
        Dict from the name of the thing we're rendering (C{section}) to the FullNames of objects for which the rendereable elements failed to parse.
        Typically the renderable element is the C{docstring}, but it can be the decorators, parameter default values or any other colorized AST.
        """

        self.verboselevel = 0
        self.needsnl = False
        self.once_msgs: Set[Tuple[str, str]] = set()

        # We're using the id() of the modules as key, and not the fullName becaue modules can
        # be reparented, generating KeyError.
        self.unprocessed_modules: List[_ModuleT] = []

        self.module_count = 0
        self.processing_modules: List[str] = []
        self.buildtime = datetime.datetime.now()
        self.intersphinx = SphinxInventory(logger=self.msg)

        # Since privacy handling now uses fnmatch, we cache results so we don't re-run matches all the time.
        # We use the fullName of the objets as the dict key in order to bind a full name to a privacy, not an object to a privacy.
        # this way, we are sure the objects' privacy stay true even if we reparent them manually.
        self._privacyClassCache: Dict[str, PrivacyClass] = {}
        
        # workaround cyclic import issue
        from pydoctor import extensions

        # Initialize the extension system
        self._factory = factory.Factory()
        self._astbuilder_visitors: List[Type['astutils.NodeVisitorExt']] = []
        self._post_processors: List[Callable[['System'], None]] = []
        
        if self.extensions == _default_extensions:
            self.extensions = list(extensions.get_extensions())
        assert isinstance(self.extensions, list)
        assert isinstance(self.custom_extensions, list)
        # pydoctor.astbuilder includes some required extensions, so always add it.
        self.extensions = ['pydoctor.astbuilder'] + self.extensions
        for ext in self.extensions + self.custom_extensions:
            # Load extensions
            extensions.load_extension_module(self, ext)

    @property
    def Class(self) -> Type['Class']:
        return self._factory.Class
    @property
    def Function(self) -> Type['Function']:
        return self._factory.Function
    @property
    def Module(self) -> Type['Module']:
        return self._factory.Module
    @property
    def Package(self) -> Type['Package']:
        return self._factory.Package
    @property
    def Attribute(self) -> Type['Attribute']:
        return self._factory.Attribute

    @property
    def sourcebase(self) -> Optional[str]:
        return self.options.htmlsourcebase

    @property
    def root_names(self) -> Collection[str]:
        """The top-level package/module names in this system."""
        return {obj.name for obj in self.rootobjects}

    def progress(self, section: str, i: int, n: Optional[int], msg: str) -> None:
        if n is None:
            d = str(i)
        else:
            d = f'{i}/{n}'
        if self.options.verbosity == 0 and sys.stdout.isatty():
            print('\r'+d, msg, end='')
            sys.stdout.flush()
            if d == n:
                self.needsnl = False
                print()
            else:
                self.needsnl = True

    def msg(self,
            section: str,
            msg: str,
            thresh: int = 0,
            topthresh: int = 100,
            nonl: bool = False,
            wantsnl: bool = True,
            once: bool = False
            ) -> None:
        """
        Log a message. pydoctor's logging system is bit messy.
        
        @param section: API doc generation step this message belongs to.
        @param msg: The message.
        @param thresh: The minimum verbosity level of the system for this message to actually be printed.
            Meaning passing thresh=-1 will make message still display if C{-q} is passed but not if C{-qq}. 
            Similarly, passing thresh=1 will make the message only apprear if the verbosity level is at least increased once with C{-v}.
            Using negative thresh will count this message as a violation and will fail the build if option C{-W} is passed.
        @param topthresh: The maximum verbosity level of the system for this message to actually be printed.
        """
        if once:
            if (section, msg) in self.once_msgs:
                return
            else:
                self.once_msgs.add((section, msg))

        if thresh < 0:
            # Apidoc build messages are generated using negative threshold
            # and we have separate reporting for them,
            # on top of the logging system.
            self.violations += 1

        if thresh <= self.options.verbosity <= topthresh:
            if self.needsnl and wantsnl:
                print()
            print(msg, end='')
            if nonl:
                self.needsnl = True
                sys.stdout.flush()
            else:
                self.needsnl = False
                print('')

    def objForFullName(self, fullName: str) -> Optional[Documentable]:
        return self.allobjects.get(fullName)

    def find_object(self, full_name: str) -> Optional[Documentable]:
        """Look up an object using a potentially outdated full name.

        A name can become outdated if the object is reparented:
        L{objForFullName()} will only be able to find it under its new name,
        but we might still have references to the old name.

        @param full_name: The fully qualified name of the object.
        @return: The object, or L{None} if the name is external (it does not
            match any of the roots of this system).
        @raise LookupError: If the object is not found, while its name does
            match one of the roots of this system.
        """
        obj = self.objForFullName(full_name)
        if obj is not None:
            return obj

        # The object might have been reparented, in which case there will
        # be an alias at the original location; look for it using expandName().
        name_parts = full_name.split('.', 1)
        for root_obj in self.rootobjects:
            if root_obj.name == name_parts[0]:
                obj = self.objForFullName(root_obj.expandName(name_parts[1]))
                if obj is not None:
                    return obj
                raise LookupError(full_name)

        return None

    def objectsOfType(self, cls: Union[Type['DocumentableT'], str]) -> Iterator['DocumentableT']:
        """Iterate over all instances of C{cls} present in the system. """
        if isinstance(cls, str):
            cls = utils.findClassFromDottedName(cls, 'objectsOfType', 
                base_class=cast(Type['DocumentableT'], Documentable))
        assert isinstance(cls, type)
        for o in self.allobjects.values():
            if isinstance(o, cls):
                yield o

    def privacyClass(self, ob: Documentable) -> PrivacyClass:
        ob_fullName = ob.fullName()
        cached_privacy = self._privacyClassCache.get(ob_fullName)
        if cached_privacy is not None:
            return cached_privacy
        
        # kind should not be None, this is probably a relica of a past age of pydoctor.
        # but keep it just in case.
        if ob.kind is None:
            return PrivacyClass.HIDDEN
        
        privacy = PrivacyClass.PUBLIC
        if ob.name.startswith('_') and \
               not (ob.name.startswith('__') and ob.name.endswith('__')):
            privacy = PrivacyClass.PRIVATE
        
        # Precedence order: CLI arguments order
        # Check exact matches first, then qnmatch
        _found_exact_match = False
        for priv, match in reversed(self.options.privacy):
            if ob_fullName == match:
                privacy = priv
                _found_exact_match = True
                break
        if not _found_exact_match:
            for priv, match in reversed(self.options.privacy):
                if qnmatch.qnmatch(ob_fullName, match):
                    privacy = priv
                    break

        # Store in cache
        self._privacyClassCache[ob_fullName] = privacy
        return privacy

    def addObject(self, obj: Documentable) -> None:
        """Add C{object} to the system."""

        if obj.parent:
            obj.parent.contents[obj.name] = obj
        elif isinstance(obj, _ModuleT):
            self.rootobjects.append(obj)
        else:
            raise ValueError(f'Top-level object is not a module: {obj!r}')

        first = self.allobjects.setdefault(obj.fullName(), obj)
        if obj is not first:
            self.handleDuplicate(obj)

    # if we assume:
    #
    # - that svn://divmod.org/trunk is checked out into ~/src/Divmod
    #
    # - that http://divmod.org/trac/browser/trunk is the trac URL to the
    #   above directory
    #
    # - that ~/src/Divmod/Nevow/nevow is passed to pydoctor as an argument
    #
    # we want to work out the sourceHref for nevow.flat.ten.  the answer
    # is http://divmod.org/trac/browser/trunk/Nevow/nevow/flat/ten.py.
    #
    # we can work this out by finding that Divmod is the top of the svn
    # checkout, and posixpath.join-ing the parts of the filePath that
    # follows that.
    #
    #  http://divmod.org/trac/browser/trunk
    #                          ~/src/Divmod/Nevow/nevow/flat/ten.py

    def setSourceHref(self, mod: _ModuleT, source_path: Path) -> None:
        if self.sourcebase is None:
            mod.sourceHref = None
        else:
            # pydoctor supports generating documentation covering more than one package, 
            # in which case it is not certain that all of the source is even viewable below a single URL.
            # We ignore this limitation by not assigning sourceHref for now, but it would be good to add support for it.
            projBaseDir = mod.system.options.projectbasedirectory
            assert projBaseDir is not None
            try:
                relative = source_path.relative_to(projBaseDir).as_posix()
            except ValueError:
                # The links cannot be computed because the source path lies outside base directory.
                pass
            else:
                mod.sourceHref = f'{self.sourcebase}/{relative}'

    @overload
    def analyzeModule(self,
            modpath: Path,
            modname: str,
            parentPackage: Optional[_PackageT],
            is_package: Literal[False] = False
            ) -> _ModuleT: ...

    @overload
    def analyzeModule(self,
            modpath: Path,
            modname: str,
            parentPackage: Optional[_PackageT],
            is_package: Literal[True]
            ) -> _PackageT: ...

    def analyzeModule(self,
            modpath: Path,
            modname: str,
            parentPackage: Optional[_PackageT] = None,
            is_package: bool = False
            ) -> _ModuleT:
        factory = self.Package if is_package else self.Module
        mod = factory(self, modname, parentPackage, modpath)
        self._addUnprocessedModule(mod)
        self.setSourceHref(mod, modpath)
        return mod

    def _addUnprocessedModule(self, mod: _ModuleT) -> None:
        """
        First add the new module into the unprocessed_modules list. 
        Handle eventual duplication of module names, and finally add the 
        module to the system.
        """
        assert mod.state is ProcessingState.UNPROCESSED
        first = self.allobjects.get(mod.fullName())
        if first is not None:
            # At this step of processing only modules exists
            assert isinstance(first, Module)
            self._handleDuplicateModule(first, mod)
        else:
            self.unprocessed_modules.append(mod)
            self.addObject(mod)
            self.progress(
                "analyzeModule", len(self.allobjects),
                None, "modules and packages discovered")        
            self.module_count += 1

    def _handleDuplicateModule(self, first: _ModuleT, dup: _ModuleT) -> None:
        """
        This is called when two modules have the same name. 

        Current rules are the following: 
            - C-modules wins over regular python modules
            - Packages wins over modules
            - Else, the last added module wins
        """
        dup.report(f"duplicate {str(first)}", thresh=1)

        if first._is_c_module and not isinstance(dup, Package):
            # C-modules wins
            return
        elif isinstance(first, Package) and not isinstance(dup, Package):
            # Packages wins
            return
        else:
            # Else, the last added module wins
            self._remove(first)
            self.unprocessed_modules.remove(first)
            self._addUnprocessedModule(dup)

    def _introspectThing(self, thing: object, parent: CanContainImportsDocumentable, parentMod: _ModuleT) -> None:
        for k, v in thing.__dict__.items():
            if (isinstance(v, func_types)
                    # In PyPy 7.3.1, functions from extensions are not
                    # instances of the abstract types in func_types
                    or (hasattr(v, "__class__") and v.__class__.__name__ == 'builtin_function_or_method')):
                f = self.Function(self, k, parent)
                f.parentMod = parentMod
                f.docstring = v.__doc__
                f.decorators = None
                try:
                    f.signature = signature(v)
                except ValueError:
                    # function has an invalid signature.
                    parent.report(f"Cannot parse signature of {parent.fullName()}.{k}")
                    f.signature = None
                except TypeError:
                    # in pypy we get a TypeError calling signature() on classmethods, 
                    # because apparently, they are not callable :/
                    f.signature = None
                        
                f.is_async = False
                f.annotations = {name: None for name in f.signature.parameters} if f.signature else {}
                self.addObject(f)
            elif isinstance(v, type):
                c = self.Class(self, k, parent)
                c.rawbases = []
                c.parentMod = parentMod
                c.docstring = v.__doc__
                self.addObject(c)
                self._introspectThing(v, c, parentMod)

    def introspectModule(self,
            path: Path,
            module_name: str,
            package: Optional[_PackageT]
            ) -> _ModuleT:

        if package is None:
            module_full_name = module_name
        else:
            module_full_name = f'{package.fullName()}.{module_name}'

        py_mod = import_mod_from_file_location(module_full_name, path)
        is_package = py_mod.__package__ == py_mod.__name__

        factory = self.Package if is_package else self.Module
        module = factory(self, module_name, package, path)
        
        module.docstring = py_mod.__doc__
        module._is_c_module = True
        module._py_mod = py_mod
        
        self._addUnprocessedModule(module)
        return module

    def addPackage(self, package_path: Path, parentPackage: Optional[_PackageT] = None) -> None:
        package = self.analyzeModule(
            package_path / '__init__.py', package_path.name, parentPackage, is_package=True)

        for path in sorted(package_path.iterdir()):
            if path.is_dir():
                if (path / '__init__.py').exists():
                    self.addPackage(path, package)
            elif path.name != '__init__.py' and not path.name.startswith('.'):
                self.addModuleFromPath(path, package)

    def addModuleFromPath(self, path: Path, package: Optional[_PackageT]) -> None:
        name = path.name
        for suffix in importlib.machinery.all_suffixes():
            if not name.endswith(suffix):
                continue
            module_name = name[:-len(suffix)]
            if suffix in importlib.machinery.EXTENSION_SUFFIXES:
                if self.options.introspect_c_modules:
                    self.introspectModule(path, module_name, package)
            elif suffix in importlib.machinery.SOURCE_SUFFIXES:
                self.analyzeModule(path, module_name, package)
            break
    
    def _remove(self, o: Documentable) -> None:
        del self.allobjects[o.fullName()]
        oc = list(o.contents.values())
        for c in oc:
            self._remove(c)

    def handleDuplicate(self, obj: Documentable) -> None:
        """
        This is called when we see two objects with the same
        .fullName(), for example::

            class C:
                if something:
                    def meth(self):
                        implementation 1
                else:
                    def meth(self):
                        implementation 2

        The default is that the second definition "wins".
        """
        i = 0
        fullName = obj.fullName()
        while (fullName + ' ' + str(i)) in self.allobjects:
            i += 1
        prev = self.allobjects[fullName]
        obj.report(f"duplicate {str(prev)}", thresh=1)
        self._remove(prev)
        prev.name = obj.name + ' ' + str(i)
        def readd(o: Documentable) -> None:
            self.allobjects[o.fullName()] = o
            for c in o.contents.values():
                readd(c)
        readd(prev)
        self.allobjects[fullName] = obj


    def getProcessedModule(self, modname: str) -> Optional[_ModuleT]:
        mod = self.allobjects.get(modname)
        if mod is None:
            return None
        if not isinstance(mod, Module):
            return None

        if mod.state is ProcessingState.UNPROCESSED:
            self.processModule(mod)

        assert mod.state in (ProcessingState.PROCESSING, ProcessingState.PROCESSED), mod.state
        return mod

    def processModule(self, mod: _ModuleT) -> None:
        assert mod.state is ProcessingState.UNPROCESSED
        assert mod in self.unprocessed_modules
        mod.state = ProcessingState.PROCESSING
        self.unprocessed_modules.remove(mod)
        if mod.source_path is None:
            assert mod._py_string is not None
        if mod._is_c_module:
            self.processing_modules.append(mod.fullName())
            self.msg("processModule", "processing %s"%(self.processing_modules), 1)
            self._introspectThing(mod._py_mod, mod, mod)
            mod.state = ProcessingState.PROCESSED
            head = self.processing_modules.pop()
            assert head == mod.fullName()
        else:
            builder = self.defaultBuilder(self)
            if mod._py_string is not None:
                ast = builder.parseString(mod._py_string, mod)
            else:
                assert mod.source_path is not None
                ast = builder.parseFile(mod.source_path, mod)
            if ast:
                self.processing_modules.append(mod.fullName())
                if mod._py_string is None:
                    self.msg("processModule", "processing %s"%(self.processing_modules), 1)
                builder.processModuleAST(ast, mod)
                mod.state = ProcessingState.PROCESSED
                head = self.processing_modules.pop()
                assert head == mod.fullName()
        self.progress(
            'process',
            self.module_count - len(self.unprocessed_modules),
            self.module_count,
            f"modules processed, {self.violations} warnings")


    def process(self) -> None:
        while self.unprocessed_modules:
            mod = next(iter(self.unprocessed_modules))
            self.processModule(mod)
        self.postProcess()


    def postProcess(self) -> None:
        """Called when there are no more unprocessed modules.

        Analysis of relations between documentables can be done here,
        without the risk of drawing incorrect conclusions because modules
        were not fully processed yet.
        """

        # default post-processing includes:
        # - Processing of subclasses
        # - MRO computing.
        # - Lookup of constructors
        # - Checking whether the class is an exception
        for cls in self.objectsOfType(Class):
            
            cls._init_mro()
            cls._init_constructors()
            
            for b in cls.baseobjects:
                if b is not None:
                    b.subclasses.append(cls)
            
            if is_exception(cls):
                cls.kind = DocumentableKind.EXCEPTION

        for post_processor in self._post_processors:
            post_processor(self)


    def fetchIntersphinxInventories(self, cache: CacheT) -> None:
        """
        Download and parse intersphinx inventories based on configuration.
        """
        for url in self.options.intersphinx:
            self.intersphinx.update(cache, url)

def get_docstring(
        obj: Documentable
        ) -> Tuple[Optional[str], Optional[Documentable]]:
    """
    Fetch the docstring for a documentable.
    Treat empty docstring as undocumented.

    :returns:
        - C{(docstring, source)} if the object is documented.
        - C{(None, None)} if the object has no docstring (even inherited).
        - C{(None, source)} if the object has an empty docstring.
    """
    for source in obj.docsources():
        doc = source.docstring
        if doc:
            return doc, source
        if doc is not None:
            # Treat empty docstring as undocumented.
            return None, source
    return None, None

class SystemBuildingError(Exception):
    """
    Raised when there is a (handled) fatal error while adding modules to the builder.
    """

class ISystemBuilder(abc.ABC):
    """
    Interface class for building a system.
    """
    @abc.abstractmethod
    def __init__(self, system: 'System') -> None:
        """
        Create the builder.
        """
    @abc.abstractmethod
    def addModule(self, path: Path, parent_name: Optional[str] = None, ) -> None:
        """
        Add a module or package from file system path to the pydoctor system. 
        If the path points to a directory, adds all submodules recursively.

        @raises SystemBuildingError: If there is an error while adding the module/package.
        """
    @abc.abstractmethod
    def addModuleString(self, text: str, modname: str,
                        parent_name: Optional[str] = None,
                        is_package: bool = False, ) -> None:
        """
        Add a module from text to the system.
        """
    @abc.abstractmethod
    def buildModules(self) -> None:
        """
        Build the modules.
        """

class SystemBuilder(ISystemBuilder):
    """
    This class is only an adapter for some System methods related to module building. 
    """
    def __init__(self, system: 'System') -> None:
        self.system = system
        self._added: Set[Path] = set()

    def addModule(self, path: Path, parent_name: Optional[str] = None, ) -> None:
        if path in self._added:
            return
        # Path validity check
        projBaseDir = self.system.options.projectbasedirectory
        if projBaseDir is not None:
            # Note: Path.is_relative_to() was only added in Python 3.9,
            #       so we have to use this workaround for now.
            try:
                path.relative_to(projBaseDir)
            except ValueError:
                if self.system.options.htmlsourcebase:  
                    # We now support building documentation when the source path is outside of the build directory.
                    # We simply leave a warning and skip the sourceHref attribute.
                    # https://github.com/twisted/pydoctor/issues/658
                    _warn_msg = f"No source links can be generated for module {path}: source path lies outside base directory {projBaseDir}"
                    self.system.msg('addPackage', _warn_msg, once=True)
        parent: Optional[Package] = None
        if parent_name:
            _p = self.system.allobjects[parent_name]
            assert isinstance(_p, Package)
            parent = _p
        if path.is_dir():
            self.system.msg('addPackage', f"adding directory {path}")
            if not (path / '__init__.py').is_file():
                raise SystemBuildingError(f"Source directory lacks __init__.py: {path}")
            self.system.addPackage(path, parent)
        elif path.is_file():
            self.system.msg('addModuleFromPath', f"adding module {path}")
            self.system.addModuleFromPath(path, parent)
        elif path.exists():
            raise SystemBuildingError(f"Source path is neither file nor directory: {path}")
        else:
            raise SystemBuildingError(f"Source path does not exist: {path}")
        self._added.add(path)

    def addModuleString(self, text: str, modname: str,
                        parent_name: Optional[str] = None,
                        is_package: bool = False, ) -> None:
        if parent_name is None:
            parent = None
        else:
            # Set containing package as parent.
            parent = self.system.allobjects[parent_name]
            assert isinstance(parent, Package), f"{parent.fullName()} is not a Package, it's a {parent.kind}"
        
        factory = self.system.Package if is_package else self.system.Module
        mod = factory(self.system, name=modname, parent=parent, source_path=None)
        mod._py_string = textwrap.dedent(text)
        self.system._addUnprocessedModule(mod)

    def buildModules(self) -> None:
        self.system.process()

System.systemBuilder = SystemBuilder

def prepend_package(builderT:Type[ISystemBuilder], package:str) -> Type[ISystemBuilder]:
    """
    Get a new system builder class, that extends the original C{builder} such that it will always use a "fake" 
    C{package} to be the only root object of the system and add new modules under it.
    """
    
    class PrependPackageBuidler(builderT): # type:ignore
        """
        Support for option C{--prepend-package}.
        """

        def __init__(self, system: 'System', *, package:str) -> None:
            super().__init__(system)
            
            self.package = package
            
            prependedpackage = None
            for m in package.split('.'):
                prependedpackage = system.Package(
                    system, m, prependedpackage)
                system.addObject(prependedpackage)
        
        def addModule(self, path: Path, parent_name: Optional[str] = None, ) -> None:
            if parent_name is None:
                parent_name = self.package
            super().addModule(path, parent_name)
        
        def addModuleString(self, text: str, modname: str,
                            parent_name: Optional[str] = None,
                            is_package: bool = False, ) -> None:
            if parent_name is None:
                parent_name = self.package
            super().addModuleString(text, modname, parent_name, is_package=is_package)
    
    return utils.partialclass(PrependPackageBuidler, package=package)<|MERGE_RESOLUTION|>--- conflicted
+++ resolved
@@ -589,22 +589,6 @@
     init_finalbaseobjects(cls)
     return mro.mro(cls, getbases)
 
-<<<<<<< HEAD
-class Constructor(Protocol):
-    """
-    Protocol implemented by L{Function} objects.
-
-    Makes the assumption that the constructor name is available in the locals of the class
-    it's supposed to create. Typically with __init__ and __new__ it's always the case. But it also means that
-    no regular function (not classmethod or staticmethod) can be interpreted as a constructor for a given class.
-    """
-    name: str
-    annotations: Mapping[str, Optional[ast.expr]]
-    kind: DocumentableKind
-    parent: CanContainImportsDocumentable
-    isVisible: bool
-    def fullName(self) -> str:...
-=======
 def _find_dunder_constructor(cls:'Class') -> Optional['Function']:
     """
     Find the a non-default python-powered dunder constructor.
@@ -621,7 +605,6 @@
         if isinstance(_init, Function):
             return _init
     return None
->>>>>>> 0636f0d9
 
 class Class(CanContainImportsDocumentable):
     kind = DocumentableKind.CLASS
@@ -638,9 +621,6 @@
         self.rawbases: Sequence[Tuple[str, ast.expr]] = []
         self.raw_decorators: Sequence[ast.expr] = []
         self.subclasses: List[Class] = []
-<<<<<<< HEAD
-        self.constructors: List[Constructor] = []
-=======
         self.constructors: List[Function] = []
         """
         List of constructors.
@@ -649,7 +629,6 @@
         it's supposed to create. Typically with C{__init__} and C{__new__} it's always the case. 
         It means that no regular function can be interpreted as a constructor for a given class.
         """
->>>>>>> 0636f0d9
         self._initialbases: List[str] = []
         self._initialbaseobjects: List[Optional['Class']] = []
     
@@ -671,19 +650,9 @@
         # Look for python language powered constructors.
         # If __new__ is defined, then it takes precedence over __init__
         # Blind spot: we don't understand when a Class is using a metaclass that overrides __call__.
-<<<<<<< HEAD
-        _new = self.find('__new__')
-        if isinstance(_new, Function):
-            self.constructors.append(_new)
-        elif _new is None:
-            _init = self.find('__init__')
-            if isinstance(_init, Function):
-                self.constructors.append(_init)
-=======
         dunder_constructor = _find_dunder_constructor(self)
         if dunder_constructor:
             self.constructors.append(dunder_constructor)
->>>>>>> 0636f0d9
         
         # Then look for staticmethod/classmethod constructors,
         # This only happens at the local scope level (i.e not looking in super-classes).
@@ -695,12 +664,6 @@
                 continue
             # get return annotation, if it returns the same type as self, it's a constructor method.
             if not 'return' in fun.annotations:
-<<<<<<< HEAD
-                continue 
-            # pydoctor understand explicit annotation as well as the Self-Type.
-            return_ann = astutils.node2fullname(fun.annotations['return'], self)
-            if return_ann == self.fullName() or return_ann in ('typing.Self', 'typing_extensions.Self'):
-=======
                 # we currently only support constructor detection trought explicit annotations.
                 continue 
             
@@ -710,7 +673,6 @@
             # pydoctor understand explicit annotation as well as the Self-Type.
             if return_ann == self.fullName() or \
                return_ann in ('typing.Self', 'typing_extensions.Self'):
->>>>>>> 0636f0d9
                 self.constructors.append(fun)
         
         from pydoctor import epydoc2stan
@@ -859,11 +821,8 @@
     annotations: Mapping[str, Optional[ast.expr]]
     decorators: Optional[Sequence[ast.expr]]
     signature: Optional[Signature]
-<<<<<<< HEAD
     parent: CanContainImportsDocumentable
-=======
     overloads: List['FunctionOverload']
->>>>>>> 0636f0d9
 
     def setup(self) -> None:
         super().setup()
