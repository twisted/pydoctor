"""Core pydoctor objects.

The two core objects are L{Documentable} and L{System}.  Instances of
(subclasses of) L{Documentable} represent the documentable 'things' in the
system being documented.  An instance of L{System} represents the whole system
being documented -- a System is a bad of Documentables, in some sense.
"""

import abc
import ast
import attr
from collections import defaultdict
import datetime
import importlib
import platform
import sys
import textwrap
import types
from enum import Enum
from inspect import signature, Signature
from pathlib import Path
from typing import (
    TYPE_CHECKING, Any, Callable, Collection, Dict, Iterator, List, Mapping,
    Optional, Sequence, Set, Tuple, Type, TypeVar, Union, cast, overload
)
from urllib.parse import quote

from pydoctor.options import Options
from pydoctor import factory, qnmatch, utils, linker, astutils, mro
from pydoctor.epydoc.markup import ParsedDocstring
from pydoctor.sphinx import CacheT, SphinxInventory

if TYPE_CHECKING:
    from typing_extensions import Literal, Protocol
    from pydoctor.astbuilder import ASTBuilder, DocumentableT
else:
    Literal = {True: bool, False: bool}
    ASTBuilder = Protocol = object


# originally when I started to write pydoctor I had this idea of a big
# tree of Documentables arranged in an almost arbitrary tree.
#
# this was misguided.  the tree structure is important, to be sure,
# but the arrangement of the tree is far from arbitrary and there is
# at least some code that now relies on this.  so here's a list:
#
#   Packages can contain Packages and Modules
#   Modules can contain Functions and Classes
#   Classes can contain Functions (in this case they get called Methods) and
#       Classes
#   Functions can't contain anything.


_string_lineno_is_end = sys.version_info < (3,8) \
                    and platform.python_implementation() != 'PyPy'
"""True iff the 'lineno' attribute of an AST string node points to the last
line in the string, rather than the first line.
"""


class DocLocation(Enum):
    OWN_PAGE = 1
    PARENT_PAGE = 2
    # Nothing uses this yet.  Parameters will one day.
    #UNDER_PARENT_DOCSTRING = 3


class ProcessingState(Enum):
    UNPROCESSED = 0
    PROCESSING = 1
    PROCESSED = 2


class PrivacyClass(Enum):
    """L{Enum} containing values indicating how private an object should be.

    @cvar HIDDEN: Don't show the object at all.
    @cvar PRIVATE: Show, but de-emphasize the object.
    @cvar PUBLIC: Show the object as normal.
    """

    HIDDEN = 0
    PRIVATE = 1
    PUBLIC = 2
    # For compatibility
    VISIBLE = PUBLIC

class DocumentableKind(Enum):
    """
    L{Enum} containing values indicating the possible object types.

    @note: Presentation order is derived from the enum values
    """
    PACKAGE             = 1000
    MODULE              = 900
    CLASS               = 800
    INTERFACE           = 850
    EXCEPTION           = 750
    CLASS_METHOD        = 700
    STATIC_METHOD       = 600
    METHOD              = 500
    FUNCTION            = 400
    CONSTANT            = 310
    TYPE_VARIABLE       = 306
    TYPE_ALIAS          = 305
    CLASS_VARIABLE      = 300
    SCHEMA_FIELD        = 220
    ATTRIBUTE           = 210
    INSTANCE_VARIABLE   = 200
    PROPERTY            = 150
    VARIABLE            = 100

class Documentable:
    """An object that can be documented.

    The interface is a bit ridiculously wide.

    @ivar docstring: The object's docstring.  But also see docsources.
    @ivar system: The system the object is part of.

    """
    docstring: Optional[str] = None
    parsed_docstring: Optional[ParsedDocstring] = None
    parsed_summary: Optional[ParsedDocstring] = None
    parsed_type: Optional[ParsedDocstring] = None
    docstring_lineno = 0
    linenumber = 0
    sourceHref: Optional[str] = None
    kind: Optional[DocumentableKind] = None

    documentation_location = DocLocation.OWN_PAGE
    """Page location where we are documented."""

    def __init__(
            self, system: 'System', name: str,
            parent: Optional['Documentable'] = None,
            source_path: Optional[Path] = None
            ):
        if source_path is None and parent is not None:
            source_path = parent.source_path
        self.system = system
        self.name = name
        self.parent = parent
        self.parentMod: Optional[Module] = None
        self.source_path: Optional[Path] = source_path
        self.extra_info: List[ParsedDocstring] = []
        """
        A list to store extra informations about this documentable, as L{ParsedDocstring}.
        """
        self.setup()

    @property
    def doctarget(self) -> 'Documentable':
        return self

    def setup(self) -> None:
        self.contents: Dict[str, Documentable] = {}
        self._linker: Optional['linker.DocstringLinker'] = None

    def setDocstring(self, node: ast.Str) -> None:
        lineno, doc = astutils.extract_docstring(node)
        self.docstring = doc
        self.docstring_lineno = lineno

    def setLineNumber(self, lineno: int) -> None:
        if not self.linenumber:
            self.linenumber = lineno
            parentMod = self.parentMod
            if parentMod is not None:
                parentSourceHref = parentMod.sourceHref
                if parentSourceHref:
                    self.sourceHref = self.system.options.htmlsourcetemplate.format(
                        mod_source_href=parentSourceHref,
                        lineno=str(lineno)
                    )

    @property
    def description(self) -> str:
        """A string describing our source location to the user.

        If this module's code was read from a file, this returns
        its file path. In other cases, such as during unit testing,
        the full module name is returned.
        """
        source_path = self.source_path
        return self.module.fullName() if source_path is None else str(source_path)

    @property
    def page_object(self) -> 'Documentable':
        """The documentable to which the page we're documented on belongs.
        For example methods are documented on the page of their class,
        functions are documented in their module's page etc.
        """
        location = self.documentation_location
        if location is DocLocation.OWN_PAGE:
            return self
        elif location is DocLocation.PARENT_PAGE:
            parent = self.parent
            assert parent is not None
            return parent
        else:
            assert False, location

    @property
    def url(self) -> str:
        """Relative URL at which the documentation for this Documentable
        can be found.

        For page objects this method MUST return an C{.html} filename without a
        URI fragment (because L{pydoctor.templatewriter.writer.TemplateWriter}
        uses it directly to determine the output filename).
        """
        page_obj = self.page_object
        if list(self.system.root_names) == [page_obj.fullName()]:
            page_url = 'index.html'
        else:
            page_url = f'{quote(page_obj.fullName())}.html'
        if page_obj is self:
            return page_url
        else:
            return f'{page_url}#{quote(self.name)}'

    def fullName(self) -> str:
        parent = self.parent
        if parent is None:
            return self.name
        else:
            return f'{parent.fullName()}.{self.name}'

    def __repr__(self) -> str:
        return f"{self.__class__.__name__} {self.fullName()!r}"

    def docsources(self) -> Iterator['Documentable']:
        """Objects that can be considered as a source of documentation.

        The motivating example for having multiple sources is looking at a
        superclass' implementation of a method for documentation for a
        subclass'.
        """
        yield self


    def reparent(self, new_parent: 'Module', new_name: str) -> None:
        # this code attempts to preserve "rather a lot" of
        # invariants assumed by various bits of pydoctor
        # and that are of course not written down anywhere
        # :/
        self._handle_reparenting_pre()
        old_parent = self.parent
        assert isinstance(old_parent, CanContainImportsDocumentable)
        old_name = self.name
        self.parent = self.parentMod = new_parent
        self.name = new_name
        self._handle_reparenting_post()
        del old_parent.contents[old_name]
        old_parent._localNameToFullName_map[old_name] = self.fullName()
        new_parent.contents[new_name] = self
        self._handle_reparenting_post()

    def _handle_reparenting_pre(self) -> None:
        del self.system.allobjects[self.fullName()]
        for o in self.contents.values():
            o._handle_reparenting_pre()

    def _handle_reparenting_post(self) -> None:
        self.system.allobjects[self.fullName()] = self
        for o in self.contents.values():
            o._handle_reparenting_post()
    
    def _localNameToFullName(self, name: str) -> str:
        raise NotImplementedError(self._localNameToFullName)
    
    def isNameDefined(self, name:str) -> bool:
        """
        Is the given name defined in the globals/locals of self-context?
        Only the first name of a dotted name is checked.

        Returns True iff the given name can be loaded without raising `NameError`.
        """
        raise NotImplementedError(self.isNameDefined)

    def expandName(self, name: str) -> str:
        """Return a fully qualified name for the possibly-dotted `name`.

        To explain what this means, consider the following modules:

        mod1.py::

            from external_location import External
            class Local:
                pass

        mod2.py::

            from mod1 import External as RenamedExternal
            import mod1 as renamed_mod
            class E:
                pass

        In the context of mod2.E, expandName("RenamedExternal") should be
        "external_location.External" and expandName("renamed_mod.Local")
        should be "mod1.Local". """
        parts = name.split('.')
        obj: Documentable = self
        for i, p in enumerate(parts):
            full_name = obj._localNameToFullName(p)
            if full_name == p and i != 0:
                # The local name was not found.
                # If we're looking at a class, we try our luck with the inherited members
                if isinstance(obj, Class):
                    inherited = obj.find(p)
                    if inherited: 
                        full_name = inherited.fullName()
                if full_name == p:
                    # We don't have a full name
                    # TODO: Instead of returning the input, _localNameToFullName()
                    #       should probably either return None or raise LookupError.
                    full_name = f'{obj.fullName()}.{p}'
                    break
            nxt = self.system.objForFullName(full_name)
            if nxt is None:
                break
            obj = nxt
        return '.'.join([full_name] + parts[i + 1:])

    def resolveName(self, name: str) -> Optional['Documentable']:
        """Return the object named by "name" (using Python's lookup rules) in
        this context, if any is known to pydoctor."""
        return self.system.objForFullName(self.expandName(name))

    @property
    def privacyClass(self) -> PrivacyClass:
        """How visible this object should be."""
        return self.system.privacyClass(self)

    @property
    def isVisible(self) -> bool:
        """Is this object so private as to be not shown at all?

        This is just a simple helper which defers to self.privacyClass.
        """
        isVisible = self.privacyClass is not PrivacyClass.HIDDEN
        # If a module/package/class is hidden, all it's members are hidden as well.
        if isVisible and self.parent:
            isVisible = self.parent.isVisible
        return isVisible

    @property
    def isPrivate(self) -> bool:
        """Is this object considered private API?

        This is just a simple helper which defers to self.privacyClass.
        """
        return self.privacyClass is not PrivacyClass.PUBLIC

    @property
    def module(self) -> 'Module':
        """This object's L{Module}.

        For modules, this returns the object itself, otherwise
        the module containing the object is returned.
        """
        parentMod = self.parentMod
        assert parentMod is not None
        return parentMod

    def report(self, descr: str, section: str = 'parsing', lineno_offset: int = 0, thresh:int=-1) -> None:
        """
        Log an error or warning about this documentable object.

        @param descr: The error/warning string
        @param section: What the warning is about.
        @param lineno_offset: Offset
        @param thresh: Thresh to pass to L{System.msg}, it will use C{-1} by default, 
          meaning it will count as a violation and will fail the build if option C{-W} is passed.
          But this behaviour is not applicable if C{thresh} is greater or equal to zero.
        """

        linenumber: object
        if section in ('docstring', 'resolve_identifier_xref'):
            linenumber = self.docstring_lineno or self.linenumber
        else:
            linenumber = self.linenumber
        if linenumber:
            linenumber += lineno_offset
        elif lineno_offset and self.module is self:
            linenumber = lineno_offset
        else:
            linenumber = '???'

        self.system.msg(
            section,
            f'{self.description}:{linenumber}: {descr}',
            thresh=thresh)

    @property
    def docstring_linker(self) -> 'linker.DocstringLinker':
        """
        Returns an instance of L{DocstringLinker} suitable for resolving names
        in the context of the object. 
        """
        if self._linker is not None:
            return self._linker
        self._linker = linker._EpydocLinker(self)
        return self._linker


class CanContainImportsDocumentable(Documentable):
    def setup(self) -> None:
        super().setup()
        self._localNameToFullName_map: Dict[str, str] = {}
    
    def isNameDefined(self, name: str) -> bool:
        name = name.split('.')[0]
        if name in self.contents:
            return True
        if name in self._localNameToFullName_map:
            return True
        if not isinstance(self, Module):
            return self.module.isNameDefined(name)
        else:
            return False
    

class Module(CanContainImportsDocumentable):
    kind = DocumentableKind.MODULE
    state = ProcessingState.UNPROCESSED

    @property
    def privacyClass(self) -> PrivacyClass:
        if self.name == '__main__':
            return PrivacyClass.PRIVATE
        else:
            return super().privacyClass

    def setup(self) -> None:
        super().setup()

        self._is_c_module = False
        """Whether this module is a C-extension."""
        self._py_mod: Optional[types.ModuleType] = None
        """The live module if the module was built from introspection."""
        self._py_string: Optional[str] = None
        """The module string if the module was built from text."""

        self.all: Optional[Collection[str]] = None
        """Names listed in the C{__all__} variable of this module.

        These names are considered to be exported by the module,
        both for the purpose of C{from <module> import *} and
        for the purpose of publishing names from private modules.

        If no C{__all__} variable was found in the module, or its
        contents could not be parsed, this is L{None}.
        """

        self._docformat: Optional[str] = None

    def _localNameToFullName(self, name: str) -> str:
        if name in self.contents:
            o: Documentable = self.contents[name]
            return o.fullName()
        elif name in self._localNameToFullName_map:
            return self._localNameToFullName_map[name]
        else:
            return name

    @property
    def module(self) -> 'Module':
        return self

    @property
    def docformat(self) -> Optional[str]:
        """The name of the format to be used for parsing docstrings in this module.
        
        The docformat value are inherited from packages if a C{__docformat__} variable 
        is defined in the C{__init__.py} file.

        If no C{__docformat__} variable was found or its
        contents could not be parsed, this is L{None}.
        """
        if self._docformat:
            return self._docformat
        elif isinstance(self.parent, Package):
            return self.parent.docformat
        return None
    
    @docformat.setter
    def docformat(self, value: str) -> None:
        self._docformat = value

    def submodules(self) -> Iterator['Module']:
        """Returns an iterator over the visible submodules."""
        return (m for m in self.contents.values()
                if isinstance(m, Module) and m.isVisible)

class Package(Module):
    kind = DocumentableKind.PACKAGE

# List of exceptions class names in the standard library, Python 3.8.10
_STD_LIB_EXCEPTIONS = ('ArithmeticError', 'AssertionError', 'AttributeError', 
    'BaseException', 'BlockingIOError', 'BrokenPipeError', 
    'BufferError', 'BytesWarning', 'ChildProcessError', 
    'ConnectionAbortedError', 'ConnectionError', 
    'ConnectionRefusedError', 'ConnectionResetError', 
    'DeprecationWarning', 'EOFError', 
    'EnvironmentError', 'Exception', 'FileExistsError', 
    'FileNotFoundError', 'FloatingPointError', 'FutureWarning', 
    'GeneratorExit', 'IOError', 'ImportError', 'ImportWarning', 
    'IndentationError', 'IndexError', 'InterruptedError', 
    'IsADirectoryError', 'KeyError', 'KeyboardInterrupt', 'LookupError', 
    'MemoryError', 'ModuleNotFoundError', 'NameError', 
    'NotADirectoryError', 'NotImplementedError', 
    'OSError', 'OverflowError', 'PendingDeprecationWarning', 'PermissionError', 
    'ProcessLookupError', 'RecursionError', 'ReferenceError', 
    'ResourceWarning', 'RuntimeError', 'RuntimeWarning', 'StopAsyncIteration', 
    'StopIteration', 'SyntaxError', 'SyntaxWarning', 'SystemError', 
    'SystemExit', 'TabError', 'TimeoutError', 'TypeError', 
    'UnboundLocalError', 'UnicodeDecodeError', 'UnicodeEncodeError', 
    'UnicodeError', 'UnicodeTranslateError', 'UnicodeWarning', 'UserWarning', 
    'ValueError', 'Warning', 'ZeroDivisionError')
def is_exception(cls: 'Class') -> bool:
    """
    Whether is class should be considered as 
    an exception and be marked with the special 
    kind L{DocumentableKind.EXCEPTION}.
    """
    for base in cls.mro(True, False):
        if base in _STD_LIB_EXCEPTIONS:
            return True
    return False

def compute_mro(cls:'Class') -> Sequence[Union['Class', str]]:
    """
    Compute the method resolution order for this class.
    This function will also set the 
    C{_finalbaseobjects} and C{_finalbases} attributes on 
    this class and all it's superclasses.
    """
    def init_finalbaseobjects(o: 'Class', path:Optional[List['Class']]=None) -> None:
        if not path:
            path = []
        if o in path:
            cycle_str = " -> ".join([o.fullName() for o in path[path.index(cls):] + [cls]])
            raise ValueError(f"Cycle found while computing inheritance hierarchy: {cycle_str}")
        path.append(o)
        if o._finalbaseobjects is not None:
            return
        if o.rawbases:
            finalbaseobjects: List[Optional[Class]] = []
            finalbases: List[str] = []
            for i,((str_base, _), base) in enumerate(zip(o.rawbases, o._initialbaseobjects)):
                if base:
                    finalbaseobjects.append(base)
                    finalbases.append(base.fullName())
                else:
                    # Only re-resolve the base object if the base was None.
                    resolved_base = o.parent.resolveName(str_base)
                    if isinstance(resolved_base, Class):
                        base = resolved_base
                        finalbaseobjects.append(base)
                        finalbases.append(base.fullName())
                    else:
                        # the base object could not be resolved
                        finalbaseobjects.append(None)
                        finalbases.append(o._initialbases[i])
                if base:
                    # Recurse on super classes
                    init_finalbaseobjects(base, path.copy())
            o._finalbaseobjects = finalbaseobjects
            o._finalbases = finalbases
    
    def localbases(o:'Class') -> Iterator[Union['Class', str]]:
        """
        Like L{Class.baseobjects} but fallback to the expanded name if the base is not resolved to a L{Class} object.
        """
        for s,b in zip(o.bases, o.baseobjects):
            if isinstance(b, Class):
                yield b
            else:
                yield s

    def getbases(o:Union['Class', str]) -> List[Union['Class', str]]:
        if isinstance(o, str):
            return []
        return list(localbases(o))

    init_finalbaseobjects(cls)
    return mro.mro(cls, getbases)

def _find_dunder_constructor(cls:'Class') -> Optional['Function']:
    """
    Find the a non-default python-powered dunder constructor.
    Returns C{None} if neither C{__new__} or C{__init__} are defined.

    @note: C{__new__} takes precedence orver C{__init__}. 
        More infos: U{https://docs.python.org/3/reference/datamodel.html#object.__new__}
    """
    _new = cls.find('__new__')
    if isinstance(_new, Function):
        return _new
    elif _new is None:
        _init = cls.find('__init__')
        if isinstance(_init, Function):
            return _init
    return None

def get_constructors(cls:'Class') -> Iterator['Function']:
    """
    Look for python language powered constructors or classmethod constructors.

    A constructor MUST be a method accessible in the locals of the class.
    """
    # Look for python language powered constructors.
    # If __new__ is defined, then it takes precedence over __init__
    # Blind spot: we don't understand when a Class is using a metaclass that overrides __call__.
    dunder_constructor = _find_dunder_constructor(cls)
    if dunder_constructor:
        yield dunder_constructor
    
    # Then look for staticmethod/classmethod constructors,
    # This only happens at the local scope level (i.e not looking in super-classes).
    for fun in cls.contents.values():
        if not isinstance(fun, Function):
            continue
        # Only static methods and class methods can be recognized as constructors
        if not fun.kind in (DocumentableKind.STATIC_METHOD, DocumentableKind.CLASS_METHOD):
            continue
        # get return annotation, if it returns the same type as self, it's a constructor method.
        if not 'return' in fun.annotations:
            # we currently only support constructor detection trought explicit annotations.
            continue 
        
        # annotation should be resolved at the module scope
        return_ann = astutils.node2fullname(fun.annotations['return'], cls.module)
        
        # pydoctor understand explicit annotation as well as the Self-Type.
        if return_ann == cls.fullName() or \
            return_ann in ('typing.Self', 'typing_extensions.Self'):
            yield fun


class Class(CanContainImportsDocumentable):
    kind = DocumentableKind.CLASS
    parent: CanContainImportsDocumentable
    decorators: Sequence[Tuple[str, Optional[Sequence[ast.expr]]]]

    # set in post-processing:
    _finalbaseobjects: Optional[List[Optional['Class']]] = None 
    _finalbases: Optional[List[str]] = None
    _mro: Optional[Sequence[Union['Class', str]]] = None

    def setup(self) -> None:
        super().setup()
        self.rawbases: Sequence[Tuple[str, ast.expr]] = []
        self.raw_decorators: Sequence[ast.expr] = []
        self.subclasses: List[Class] = []
        """
        List of constructors.

        Makes the assumption that the constructor name is available in the locals of the class
        it's supposed to create. Typically with C{__init__} and C{__new__} it's always the case. 
        It means that no regular function can be interpreted as a constructor for a given class.
        """
        self._initialbases: List[str] = []
        self._initialbaseobjects: List[Optional['Class']] = []
    
    def _init_mro(self) -> None:
        """
        Compute the correct value of the method resolution order returned by L{mro()}.
        """
        try:
            self._mro = compute_mro(self)
        except ValueError as e:
            self.report(str(e), 'mro')
            self._mro = list(self.allbases(True))
    
    @overload
    def mro(self, include_external:'Literal[True]', include_self:bool=True) -> Sequence[Union['Class', str]]:...
    @overload
    def mro(self, include_external:'Literal[False]'=False, include_self:bool=True) -> Sequence['Class']:...
    def mro(self, include_external:bool=False, include_self:bool=True) -> Sequence[Union['Class', str]]:
        """
        Get the method resution order of this class. 

        @note: The actual correct value is only set in post-processing, if L{mro()} is called
            in the AST visitors, it will return the same as C{list(self.allbases(include_self))}.
        """
        if self._mro is None:
            return list(self.allbases(include_self))
        _mro: Sequence[Union[str, Class]]
        if include_external is False:
            _mro = [o for o in self._mro if not isinstance(o, str)]
        else:
            _mro = self._mro
        if include_self is False:
            _mro = _mro[1:]
        return _mro

    @property
    def bases(self) -> List[str]:
        """
        Fully qualified names of the bases of this class.
        """
        return self._finalbases if \
            self._finalbases is not None else self._initialbases

    
    @property
    def baseobjects(self) -> List[Optional['Class']]:
        """
        Base objects, L{None} value is inserted when the base class could not be found in the system.
        
        @note: This property is currently computed two times, a first time when we're visiting the ClassDef and initially creating the object. 
            It's computed another time in post-processing to try to resolve the names that could not be resolved the first time. This is needed when there are import cycles. 
            
            Meaning depending on the state of the system, this property can return either the initial objects or the final objects
        """
        return self._finalbaseobjects if \
            self._finalbaseobjects is not None else self._initialbaseobjects
    
    @property
    def public_constructors(self) -> Sequence['Function']:
        """
        Yields public constructors for this class.
        A public constructor must not be hidden and have
        arguments or have a docstring.
        """
        r = []
        for c in get_constructors(self):
            if not c.isVisible:
                continue
            args = list(c.annotations)
            try: args.remove('return')
            except ValueError: pass
            if c.kind in (DocumentableKind.CLASS_METHOD, 
                          DocumentableKind.METHOD):
                try:
                    args.pop(0)
                except IndexError:
                    pass
            if (len(args)==0 and get_docstring(c)[0] is None and 
                c.name in ('__init__', '__new__')):
                continue
            r.append(c)
        return r

    def allbases(self, include_self: bool = False) -> Iterator['Class']:
        """
        Iterate on all base objects of this class and it's super classes. Doesn't comply with MRO.
        """
        if include_self:
            yield self
        for b in self.baseobjects:
            if b is not None:
                yield from b.allbases(True)

    def find(self, name: str) -> Optional[Documentable]:
        """Look up a name in this class and its base classes.

        @return: the object with the given name, or L{None} if there isn't one
        """
        for base in self.mro():
            obj: Optional[Documentable] = base.contents.get(name)
            if obj is not None:
                return obj
        return None

    def _localNameToFullName(self, name: str) -> str:
        if name in self.contents:
            o: Documentable = self.contents[name]
            return o.fullName()
        elif name in self._localNameToFullName_map:
            return self._localNameToFullName_map[name]
        else:
            return self.parent._localNameToFullName(name)

    @property
    def constructor_params(self) -> Mapping[str, Optional[ast.expr]]:
        """A mapping of constructor parameter names to their type annotation.
        If a parameter is not annotated, its value is L{None}.
        """

        # We assume that the constructor parameters are the same as the
        # __new__()/__init__() parameters. This is incorrect if the metaclass
        # __call__() have different parameters or __init__/__new__ is using
        # signature changing decorators.
        constructor = _find_dunder_constructor(self)
        if constructor is not None:
            return constructor.annotations
        else:
            return {}


class Inheritable(Documentable):
    documentation_location = DocLocation.PARENT_PAGE

    parent: CanContainImportsDocumentable

    def docsources(self) -> Iterator[Documentable]:
        yield self
        if not isinstance(self.parent, Class):
            return
        for b in self.parent.mro(include_self=False):
            if self.name in b.contents:
                yield b.contents[self.name]

    def _localNameToFullName(self, name: str) -> str:
        return self.parent._localNameToFullName(name)
    
    def isNameDefined(self, name: str) -> bool:
        return self.parent.isNameDefined(name)

class Function(Inheritable):
    kind = DocumentableKind.FUNCTION
    is_async: bool
    annotations: Mapping[str, Optional[ast.expr]]
    decorators: Optional[Sequence[ast.expr]]
    signature: Optional[Signature]
    parent: CanContainImportsDocumentable
    overloads: List['FunctionOverload']

    def setup(self) -> None:
        super().setup()
        if isinstance(self.parent, Class):
            self.kind = DocumentableKind.METHOD
        self.signature = None
        self.overloads = []

@attr.s(auto_attribs=True)
class FunctionOverload:
    """
    @note: This is not an actual documentable type. 
    """
    primary: Function
    signature: Signature
    decorators: Sequence[ast.expr]

class Attribute(Inheritable):
    kind: Optional[DocumentableKind] = DocumentableKind.ATTRIBUTE
    annotation: Optional[ast.expr] = None
    decorators: Optional[Sequence[ast.expr]] = None
    value: Optional[ast.expr] = None
    """
    The value of the assignment expression. 

    None value means the value is not initialized at the current point of the the process. 
    """

# Work around the attributes of the same name within the System class.
_ModuleT = Module
_PackageT = Package

T = TypeVar('T')

def import_mod_from_file_location(module_full_name:str, path: Path) -> types.ModuleType:
    spec = importlib.util.spec_from_file_location(module_full_name, path)
    if spec is None: 
        raise RuntimeError(f"Cannot find spec for module {module_full_name} at {path}")
    py_mod = importlib.util.module_from_spec(spec)
    loader = spec.loader
    assert isinstance(loader, importlib.abc.Loader), loader
    loader.exec_module(py_mod)
    return py_mod


# Declare the types that we consider as functions (also when they are coming
# from a C extension)
func_types: Tuple[Type[Any], ...] = (types.BuiltinFunctionType, types.FunctionType)
if hasattr(types, "MethodDescriptorType"):
    # This is Python >= 3.7 only
    func_types += (types.MethodDescriptorType, )
else:
    func_types += (type(str.join), )
if hasattr(types, "ClassMethodDescriptorType"):
    # This is Python >= 3.7 only
    func_types += (types.ClassMethodDescriptorType, )
else:
    func_types += (type(dict.__dict__["fromkeys"]), )

_default_extensions = object()
class System:
    """A collection of related documentable objects.

    PyDoctor documents collections of objects, often the contents of a
    package.
    """

    # Not assigned here for circularity reasons:
    #defaultBuilder = astbuilder.ASTBuilder
    defaultBuilder: Type[ASTBuilder]
    systemBuilder: Type['ISystemBuilder']
    options: 'Options'
    extensions: List[str] = cast('List[str]', _default_extensions)
    """
    List of extensions.

    By default, all built-in pydoctor extensions will be loaded.
    Override this value to cherry-pick extensions. 
    """

    custom_extensions: List[str] = []
    """
    Additional list of extensions to load alongside default extensions.
    """

    show_attr_value = (DocumentableKind.CONSTANT, 
                       DocumentableKind.TYPE_VARIABLE, 
                       DocumentableKind.TYPE_ALIAS)
    """
    What kind of attributes we should display the value for?
    """

    def __init__(self, options: Optional['Options'] = None):
        self.allobjects: Dict[str, Documentable] = {}
        self.rootobjects: List[_ModuleT] = []

        self.violations = 0
        """The number of docstring problems found.
        This is used to determine whether to fail the build when using
        the --warnings-as-errors option, so it should only be increased
        for problems that the user can fix.
        """

        if options:
            self.options = options
        else:
            self.options = Options.defaults()
            self.options.verbosity = 3

        self.projectname = 'my project'

        self.parse_errors: Dict[str, Set[str]] = defaultdict(set)
        """
        Dict from the name of the thing we're rendering (C{section}) to the FullNames of objects for which the rendereable elements failed to parse.
        Typically the renderable element is the C{docstring}, but it can be the decorators, parameter default values or any other colorized AST.
        """

        self.verboselevel = 0
        self.needsnl = False
        self.once_msgs: Set[Tuple[str, str]] = set()

        # We're using the id() of the modules as key, and not the fullName becaue modules can
        # be reparented, generating KeyError.
        self.unprocessed_modules: List[_ModuleT] = []

        self.module_count = 0
        self.processing_modules: List[str] = []
        self.buildtime = datetime.datetime.now()
        self.intersphinx = SphinxInventory(logger=self.msg)

        # Since privacy handling now uses fnmatch, we cache results so we don't re-run matches all the time.
        # We use the fullName of the objets as the dict key in order to bind a full name to a privacy, not an object to a privacy.
        # this way, we are sure the objects' privacy stay true even if we reparent them manually.
        self._privacyClassCache: Dict[str, PrivacyClass] = {}
        
        # workaround cyclic import issue
        from pydoctor import extensions

        # Initialize the extension system
        self._factory = factory.Factory()
        self._astbuilder_visitors: List[Type['astutils.NodeVisitorExt']] = []
        self._post_processors: List[Callable[['System'], None]] = []
        
        if self.extensions == _default_extensions:
            self.extensions = list(extensions.get_extensions())
        assert isinstance(self.extensions, list)
        assert isinstance(self.custom_extensions, list)
        # pydoctor.astbuilder includes some required extensions, so always add it.
        self.extensions = ['pydoctor.astbuilder'] + self.extensions
        for ext in self.extensions + self.custom_extensions:
            # Load extensions
            extensions.load_extension_module(self, ext)

    @property
    def Class(self) -> Type['Class']:
        return self._factory.Class
    @property
    def Function(self) -> Type['Function']:
        return self._factory.Function
    @property
    def Module(self) -> Type['Module']:
        return self._factory.Module
    @property
    def Package(self) -> Type['Package']:
        return self._factory.Package
    @property
    def Attribute(self) -> Type['Attribute']:
        return self._factory.Attribute

    @property
    def sourcebase(self) -> Optional[str]:
        return self.options.htmlsourcebase

    @property
    def root_names(self) -> Collection[str]:
        """The top-level package/module names in this system."""
        return {obj.name for obj in self.rootobjects}

    def progress(self, section: str, i: int, n: Optional[int], msg: str) -> None:
        if n is None:
            d = str(i)
        else:
            d = f'{i}/{n}'
        if self.options.verbosity == 0 and sys.stdout.isatty():
            print('\r'+d, msg, end='')
            sys.stdout.flush()
            if d == n:
                self.needsnl = False
                print()
            else:
                self.needsnl = True

    def msg(self,
            section: str,
            msg: str,
            thresh: int = 0,
            topthresh: int = 100,
            nonl: bool = False,
            wantsnl: bool = True,
            once: bool = False
            ) -> None:
        """
        Log a message. pydoctor's logging system is bit messy.
        
        @param section: API doc generation step this message belongs to.
        @param msg: The message.
        @param thresh: The minimum verbosity level of the system for this message to actually be printed.
            Meaning passing thresh=-1 will make message still display if C{-q} is passed but not if C{-qq}. 
            Similarly, passing thresh=1 will make the message only apprear if the verbosity level is at least increased once with C{-v}.
            Using negative thresh will count this message as a violation and will fail the build if option C{-W} is passed.
        @param topthresh: The maximum verbosity level of the system for this message to actually be printed.
        """
        if once:
            if (section, msg) in self.once_msgs:
                return
            else:
                self.once_msgs.add((section, msg))

        if thresh < 0:
            # Apidoc build messages are generated using negative threshold
            # and we have separate reporting for them,
            # on top of the logging system.
            self.violations += 1

        if thresh <= self.options.verbosity <= topthresh:
            if self.needsnl and wantsnl:
                print()
            print(msg, end='')
            if nonl:
                self.needsnl = True
                sys.stdout.flush()
            else:
                self.needsnl = False
                print('')

    def objForFullName(self, fullName: str) -> Optional[Documentable]:
        return self.allobjects.get(fullName)

    def find_object(self, full_name: str) -> Optional[Documentable]:
        """Look up an object using a potentially outdated full name.

        A name can become outdated if the object is reparented:
        L{objForFullName()} will only be able to find it under its new name,
        but we might still have references to the old name.

        @param full_name: The fully qualified name of the object.
        @return: The object, or L{None} if the name is external (it does not
            match any of the roots of this system).
        @raise LookupError: If the object is not found, while its name does
            match one of the roots of this system.
        """
        obj = self.objForFullName(full_name)
        if obj is not None:
            return obj

        # The object might have been reparented, in which case there will
        # be an alias at the original location; look for it using expandName().
        name_parts = full_name.split('.', 1)
        for root_obj in self.rootobjects:
            if root_obj.name == name_parts[0]:
                obj = self.objForFullName(root_obj.expandName(name_parts[1]))
                if obj is not None:
                    return obj
                raise LookupError(full_name)

        return None

    def objectsOfType(self, cls: Union[Type['DocumentableT'], str]) -> Iterator['DocumentableT']:
        """Iterate over all instances of C{cls} present in the system. """
        if isinstance(cls, str):
            cls = utils.findClassFromDottedName(cls, 'objectsOfType', 
                base_class=cast(Type['DocumentableT'], Documentable))
        assert isinstance(cls, type)
        for o in self.allobjects.values():
            if isinstance(o, cls):
                yield o

    def privacyClass(self, ob: Documentable) -> PrivacyClass:
        ob_fullName = ob.fullName()
        cached_privacy = self._privacyClassCache.get(ob_fullName)
        if cached_privacy is not None:
            return cached_privacy
        
        # kind should not be None, this is probably a relica of a past age of pydoctor.
        # but keep it just in case.
        if ob.kind is None:
            return PrivacyClass.HIDDEN
        
        privacy = PrivacyClass.PUBLIC
        if ob.name.startswith('_') and \
               not (ob.name.startswith('__') and ob.name.endswith('__')):
            privacy = PrivacyClass.PRIVATE
        
        # Precedence order: CLI arguments order
        # Check exact matches first, then qnmatch
        _found_exact_match = False
        for priv, match in reversed(self.options.privacy):
            if ob_fullName == match:
                privacy = priv
                _found_exact_match = True
                break
        if not _found_exact_match:
            for priv, match in reversed(self.options.privacy):
                if qnmatch.qnmatch(ob_fullName, match):
                    privacy = priv
                    break

        # Store in cache
        self._privacyClassCache[ob_fullName] = privacy
        return privacy

    def addObject(self, obj: Documentable) -> None:
        """Add C{object} to the system."""

        if obj.parent:
            obj.parent.contents[obj.name] = obj
        elif isinstance(obj, _ModuleT):
            self.rootobjects.append(obj)
        else:
            raise ValueError(f'Top-level object is not a module: {obj!r}')

        first = self.allobjects.setdefault(obj.fullName(), obj)
        if obj is not first:
            self.handleDuplicate(obj)

    # if we assume:
    #
    # - that svn://divmod.org/trunk is checked out into ~/src/Divmod
    #
    # - that http://divmod.org/trac/browser/trunk is the trac URL to the
    #   above directory
    #
    # - that ~/src/Divmod/Nevow/nevow is passed to pydoctor as an argument
    #
    # we want to work out the sourceHref for nevow.flat.ten.  the answer
    # is http://divmod.org/trac/browser/trunk/Nevow/nevow/flat/ten.py.
    #
    # we can work this out by finding that Divmod is the top of the svn
    # checkout, and posixpath.join-ing the parts of the filePath that
    # follows that.
    #
    #  http://divmod.org/trac/browser/trunk
    #                          ~/src/Divmod/Nevow/nevow/flat/ten.py

    def setSourceHref(self, mod: _ModuleT, source_path: Path) -> None:
        if self.sourcebase is None:
            mod.sourceHref = None
        else:
            # pydoctor supports generating documentation covering more than one package, 
            # in which case it is not certain that all of the source is even viewable below a single URL.
            # We ignore this limitation by not assigning sourceHref for now, but it would be good to add support for it.
            projBaseDir = mod.system.options.projectbasedirectory
            assert projBaseDir is not None
            try:
                relative = source_path.relative_to(projBaseDir).as_posix()
            except ValueError:
                # The links cannot be computed because the source path lies outside base directory.
                pass
            else:
                mod.sourceHref = f'{self.sourcebase}/{relative}'

    @overload
    def analyzeModule(self,
            modpath: Path,
            modname: str,
            parentPackage: Optional[_PackageT],
            is_package: Literal[False] = False
            ) -> _ModuleT: ...

    @overload
    def analyzeModule(self,
            modpath: Path,
            modname: str,
            parentPackage: Optional[_PackageT],
            is_package: Literal[True]
            ) -> _PackageT: ...

    def analyzeModule(self,
            modpath: Path,
            modname: str,
            parentPackage: Optional[_PackageT] = None,
            is_package: bool = False
            ) -> _ModuleT:
        factory = self.Package if is_package else self.Module
        mod = factory(self, modname, parentPackage, modpath)
        self._addUnprocessedModule(mod)
        self.setSourceHref(mod, modpath)
        return mod

    def _addUnprocessedModule(self, mod: _ModuleT) -> None:
        """
        First add the new module into the unprocessed_modules list. 
        Handle eventual duplication of module names, and finally add the 
        module to the system.
        """
        assert mod.state is ProcessingState.UNPROCESSED
        first = self.allobjects.get(mod.fullName())
        if first is not None:
            # At this step of processing only modules exists
            assert isinstance(first, Module)
            self._handleDuplicateModule(first, mod)
        else:
            self.unprocessed_modules.append(mod)
            self.addObject(mod)
            self.progress(
                "analyzeModule", len(self.allobjects),
                None, "modules and packages discovered")        
            self.module_count += 1

    def _handleDuplicateModule(self, first: _ModuleT, dup: _ModuleT) -> None:
        """
        This is called when two modules have the same name. 

        Current rules are the following: 
            - C-modules wins over regular python modules
            - Packages wins over modules
            - Else, the last added module wins
        """
        dup.report(f"duplicate {str(first)}", thresh=1)

        if first._is_c_module and not isinstance(dup, Package):
            # C-modules wins
            return
        elif isinstance(first, Package) and not isinstance(dup, Package):
            # Packages wins
            return
        else:
            # Else, the last added module wins
            self._remove(first)
            self.unprocessed_modules.remove(first)
            self._addUnprocessedModule(dup)

    def _introspectThing(self, thing: object, parent: CanContainImportsDocumentable, parentMod: _ModuleT) -> None:
        for k, v in thing.__dict__.items():
            if (isinstance(v, func_types)
                    # In PyPy 7.3.1, functions from extensions are not
                    # instances of the abstract types in func_types, it will have the type 'builtin_function_or_method'.
                    # Additionnaly cython3 produces function of type 'cython_function_or_method', 
                    # so se use a heuristic on the class name as a fall back detection.
                    or (hasattr(v, "__class__") and 
                        v.__class__.__name__.endswith('function_or_method'))):
                f = self.Function(self, k, parent)
                f.parentMod = parentMod
                f.docstring = v.__doc__
                f.decorators = None
                try:
                    f.signature = signature(v)
                except ValueError:
                    # function has an invalid signature.
                    parent.report(f"Cannot parse signature of {parent.fullName()}.{k}")
                    f.signature = None
                except TypeError:
                    # in pypy we get a TypeError calling signature() on classmethods, 
                    # because apparently, they are not callable :/
                    f.signature = None
                        
                f.is_async = False
                f.annotations = {name: None for name in f.signature.parameters} if f.signature else {}
                self.addObject(f)
            elif isinstance(v, type):
                c = self.Class(self, k, parent)
                c.rawbases = []
                c.parentMod = parentMod
                c.docstring = v.__doc__
                self.addObject(c)
                self._introspectThing(v, c, parentMod)

    def introspectModule(self,
            path: Path,
            module_name: str,
            package: Optional[_PackageT]
            ) -> _ModuleT:

        if package is None:
            module_full_name = module_name
        else:
            module_full_name = f'{package.fullName()}.{module_name}'

        py_mod = import_mod_from_file_location(module_full_name, path)
        is_package = py_mod.__package__ == py_mod.__name__

        factory = self.Package if is_package else self.Module
        module = factory(self, module_name, package, path)
        
        module.docstring = py_mod.__doc__
        module._is_c_module = True
        module._py_mod = py_mod
        
        self._addUnprocessedModule(module)
        return module

    def addPackage(self, package_path: Path, parentPackage: Optional[_PackageT] = None) -> None:
        package = self.analyzeModule(
            package_path / '__init__.py', package_path.name, parentPackage, is_package=True)

        for path in sorted(package_path.iterdir()):
            if path.is_dir():
                if (path / '__init__.py').exists():
                    self.addPackage(path, package)
            elif path.name != '__init__.py' and not path.name.startswith('.'):
                self.addModuleFromPath(path, package)

    def addModuleFromPath(self, path: Path, package: Optional[_PackageT]) -> None:
        name = path.name
        for suffix in importlib.machinery.all_suffixes():
            if not name.endswith(suffix):
                continue
            module_name = name[:-len(suffix)]
            if suffix in importlib.machinery.EXTENSION_SUFFIXES:
                if self.options.introspect_c_modules:
                    self.introspectModule(path, module_name, package)
            elif suffix in importlib.machinery.SOURCE_SUFFIXES:
                self.analyzeModule(path, module_name, package)
            break
    
    def _remove(self, o: Documentable) -> None:
        del self.allobjects[o.fullName()]
        oc = list(o.contents.values())
        for c in oc:
            self._remove(c)

    def handleDuplicate(self, obj: Documentable) -> None:
        """
        This is called when we see two objects with the same
        .fullName(), for example::

            class C:
                if something:
                    def meth(self):
                        implementation 1
                else:
                    def meth(self):
                        implementation 2

        The default is that the second definition "wins".
        """
        i = 0
        fullName = obj.fullName()
        while (fullName + ' ' + str(i)) in self.allobjects:
            i += 1
        prev = self.allobjects[fullName]
        obj.report(f"duplicate {str(prev)}", thresh=1)
        self._remove(prev)
        prev.name = obj.name + ' ' + str(i)
        def readd(o: Documentable) -> None:
            self.allobjects[o.fullName()] = o
            for c in o.contents.values():
                readd(c)
        readd(prev)
        self.allobjects[fullName] = obj


    def getProcessedModule(self, modname: str) -> Optional[_ModuleT]:
        mod = self.allobjects.get(modname)
        if mod is None:
            return None
        if not isinstance(mod, Module):
            return None

        if mod.state is ProcessingState.UNPROCESSED:
            self.processModule(mod)

        assert mod.state in (ProcessingState.PROCESSING, ProcessingState.PROCESSED), mod.state
        return mod

    def processModule(self, mod: _ModuleT) -> None:
        assert mod.state is ProcessingState.UNPROCESSED
        assert mod in self.unprocessed_modules
        mod.state = ProcessingState.PROCESSING
        self.unprocessed_modules.remove(mod)
        if mod.source_path is None:
            assert mod._py_string is not None
        if mod._is_c_module:
            self.processing_modules.append(mod.fullName())
            self.msg("processModule", "processing %s"%(self.processing_modules), 1)
            self._introspectThing(mod._py_mod, mod, mod)
            mod.state = ProcessingState.PROCESSED
            head = self.processing_modules.pop()
            assert head == mod.fullName()
        else:
            builder = self.defaultBuilder(self)
            if mod._py_string is not None:
                ast = builder.parseString(mod._py_string, mod)
            else:
                assert mod.source_path is not None
                ast = builder.parseFile(mod.source_path, mod)
            if ast:
                self.processing_modules.append(mod.fullName())
                if mod._py_string is None:
                    self.msg("processModule", "processing %s"%(self.processing_modules), 1)
                builder.processModuleAST(ast, mod)
                mod.state = ProcessingState.PROCESSED
                head = self.processing_modules.pop()
                assert head == mod.fullName()
        self.progress(
            'process',
            self.module_count - len(self.unprocessed_modules),
            self.module_count,
            f"modules processed, {self.violations} warnings")


    def process(self) -> None:
        while self.unprocessed_modules:
            mod = next(iter(self.unprocessed_modules))
            self.processModule(mod)
        self.postProcess()


    def postProcess(self) -> None:
        """Called when there are no more unprocessed modules.

        Analysis of relations between documentables can be done here,
        without the risk of drawing incorrect conclusions because modules
        were not fully processed yet.
        """
        for cls in self.objectsOfType(Class):
            
            # Initiate the MROs
            cls._init_mro()
<<<<<<< HEAD
=======
            # Lookup of constructors
            cls._init_constructors()
>>>>>>> f03223c4
            
            # Compute subclasses
            for b in cls.baseobjects:
                if b is not None:
                    b.subclasses.append(cls)
            
            # Checking whether the class is an exception
            if is_exception(cls):
                cls.kind = DocumentableKind.EXCEPTION

        for attrib in self.objectsOfType(Attribute):
            _inherits_instance_variable_kind(attrib)

        for post_processor in self._post_processors:
            post_processor(self)


    def fetchIntersphinxInventories(self, cache: CacheT) -> None:
        """
        Download and parse intersphinx inventories based on configuration.
        """
        for url in self.options.intersphinx:
            self.intersphinx.update(cache, url)

def _inherits_instance_variable_kind(attr: Attribute) -> None:
    """
    If any of the inherited members of a class variable is an instance variable,
    then the subclass' class variable become an instance variable as well.
    """
    if attr.kind is not DocumentableKind.CLASS_VARIABLE:
        return
    docsources = attr.docsources()
    next(docsources)
    for inherited in docsources:
        if inherited.kind is DocumentableKind.INSTANCE_VARIABLE:
            attr.kind = DocumentableKind.INSTANCE_VARIABLE
            break

def get_docstring(
        obj: Documentable
        ) -> Tuple[Optional[str], Optional[Documentable]]:
    """
    Fetch the docstring for a documentable.
    Treat empty docstring as undocumented.

    :returns:
        - C{(docstring, source)} if the object is documented.
        - C{(None, None)} if the object has no docstring (even inherited).
        - C{(None, source)} if the object has an empty docstring.
    """
    for source in obj.docsources():
        doc = source.docstring
        if doc:
            return doc, source
        if doc is not None:
            # Treat empty docstring as undocumented.
            return None, source
    return None, None

class SystemBuildingError(Exception):
    """
    Raised when there is a (handled) fatal error while adding modules to the builder.
    """

class ISystemBuilder(abc.ABC):
    """
    Interface class for building a system.
    """
    @abc.abstractmethod
    def __init__(self, system: 'System') -> None:
        """
        Create the builder.
        """
    @abc.abstractmethod
    def addModule(self, path: Path, parent_name: Optional[str] = None, ) -> None:
        """
        Add a module or package from file system path to the pydoctor system. 
        If the path points to a directory, adds all submodules recursively.

        @raises SystemBuildingError: If there is an error while adding the module/package.
        """
    @abc.abstractmethod
    def addModuleString(self, text: str, modname: str,
                        parent_name: Optional[str] = None,
                        is_package: bool = False, ) -> None:
        """
        Add a module from text to the system.
        """
    @abc.abstractmethod
    def buildModules(self) -> None:
        """
        Build the modules.
        """

class SystemBuilder(ISystemBuilder):
    """
    This class is only an adapter for some System methods related to module building. 
    """
    def __init__(self, system: 'System') -> None:
        self.system = system
        self._added: Set[Path] = set()

    def addModule(self, path: Path, parent_name: Optional[str] = None, ) -> None:
        if path in self._added:
            return
        # Path validity check
        projBaseDir = self.system.options.projectbasedirectory
        if projBaseDir is not None:
            # Note: Path.is_relative_to() was only added in Python 3.9,
            #       so we have to use this workaround for now.
            try:
                path.relative_to(projBaseDir)
            except ValueError:
                if self.system.options.htmlsourcebase:  
                    # We now support building documentation when the source path is outside of the build directory.
                    # We simply leave a warning and skip the sourceHref attribute.
                    # https://github.com/twisted/pydoctor/issues/658
                    _warn_msg = f"No source links can be generated for module {path}: source path lies outside base directory {projBaseDir}"
                    self.system.msg('addPackage', _warn_msg, once=True)
        parent: Optional[Package] = None
        if parent_name:
            _p = self.system.allobjects[parent_name]
            assert isinstance(_p, Package)
            parent = _p
        if path.is_dir():
            self.system.msg('addPackage', f"adding directory {path}")
            if not (path / '__init__.py').is_file():
                raise SystemBuildingError(f"Source directory lacks __init__.py: {path}")
            self.system.addPackage(path, parent)
        elif path.is_file():
            self.system.msg('addModuleFromPath', f"adding module {path}")
            self.system.addModuleFromPath(path, parent)
        elif path.exists():
            raise SystemBuildingError(f"Source path is neither file nor directory: {path}")
        else:
            raise SystemBuildingError(f"Source path does not exist: {path}")
        self._added.add(path)

    def addModuleString(self, text: str, modname: str,
                        parent_name: Optional[str] = None,
                        is_package: bool = False, ) -> None:
        if parent_name is None:
            parent = None
        else:
            # Set containing package as parent.
            parent = self.system.allobjects[parent_name]
            assert isinstance(parent, Package), f"{parent.fullName()} is not a Package, it's a {parent.kind}"
        
        factory = self.system.Package if is_package else self.system.Module
        mod = factory(self.system, name=modname, parent=parent, source_path=None)
        mod._py_string = textwrap.dedent(text)
        self.system._addUnprocessedModule(mod)

    def buildModules(self) -> None:
        self.system.process()

System.systemBuilder = SystemBuilder

def prepend_package(builderT:Type[ISystemBuilder], package:str) -> Type[ISystemBuilder]:
    """
    Get a new system builder class, that extends the original C{builder} such that it will always use a "fake" 
    C{package} to be the only root object of the system and add new modules under it.
    """
    
    class PrependPackageBuidler(builderT): # type:ignore
        """
        Support for option C{--prepend-package}.
        """

        def __init__(self, system: 'System', *, package:str) -> None:
            super().__init__(system)
            
            self.package = package
            
            prependedpackage = None
            for m in package.split('.'):
                prependedpackage = system.Package(
                    system, m, prependedpackage)
                system.addObject(prependedpackage)
        
        def addModule(self, path: Path, parent_name: Optional[str] = None, ) -> None:
            if parent_name is None:
                parent_name = self.package
            super().addModule(path, parent_name)
        
        def addModuleString(self, text: str, modname: str,
                            parent_name: Optional[str] = None,
                            is_package: bool = False, ) -> None:
            if parent_name is None:
                parent_name = self.package
            super().addModuleString(text, modname, parent_name, is_package=is_package)
    
    return utils.partialclass(PrependPackageBuidler, package=package)<|MERGE_RESOLUTION|>--- conflicted
+++ resolved
@@ -1439,11 +1439,9 @@
             
             # Initiate the MROs
             cls._init_mro()
-<<<<<<< HEAD
-=======
+
             # Lookup of constructors
             cls._init_constructors()
->>>>>>> f03223c4
             
             # Compute subclasses
             for b in cls.baseobjects:
