"""
Helper function to convert L{docutils} nodes to Stan tree.
"""
import re
import optparse
from typing import Any, ClassVar, Iterable, List, Optional, Union, TYPE_CHECKING
from docutils.writers import html4css1
from docutils import nodes
from docutils.frontend import OptionParser

from twisted.web.template import Tag
if TYPE_CHECKING:
    from twisted.web.template import Flattenable
    from pydoctor.epydoc.markup import DocstringLinker
    
from pydoctor.epydoc.doctest import colorize_codeblock, colorize_doctest
from pydoctor.stanutils import flatten, html2stan

def node2html(node: nodes.Node, docstring_linker: 'DocstringLinker') -> List[str]:
    """
    Convert a L{docutils.nodes.Node} object to HTML strings.
    """
    visitor = HTMLTranslator(node.document, docstring_linker)
    node.walkabout(visitor)
    return visitor.body

def node2stan(node: Union[nodes.Node, Iterable[nodes.Node]], docstring_linker: 'DocstringLinker') -> Tag:
    """
    Convert L{docutils.nodes.Node} objects to a Stan tree.

    @param node: An docutils document or a fragment of document.
    @return: The element as a stan tree.
    @note:  Any L{nodes.Node} can be passed to that function, the only requirement is 
        that the node's L{nodes.Node.document} attribute is set to a valid L{nodes.document} object.
    """
    html = []
    if isinstance(node, nodes.Node):
        html += node2html(node, docstring_linker)
    else:
        for child in node:
            html += node2html(child, docstring_linker)
    return html2stan(''.join(html))


def gettext(node: Union[nodes.Node, List[nodes.Node]]) -> List[str]:
    """Return the text inside the node(s)."""
    filtered: List[str] = []
    if isinstance(node, (nodes.Text)):
        filtered.append(node.astext())
    elif isinstance(node, (list, nodes.Element)):
        for child in node[:]:
            filtered.extend(gettext(child))
    return filtered


_TARGET_RE = re.compile(r'^(.*?)\s*<(?:URI:|URL:)?([^<>]+)>$')
_VALID_IDENTIFIER_RE = re.compile('[^0-9a-zA-Z_]')

def _valid_identifier(s: str) -> str:
    """Remove invalid characters to create valid CSS identifiers. """
    return _VALID_IDENTIFIER_RE.sub('', s)

class HTMLTranslator(html4css1.HTMLTranslator):
    """
    Pydoctor's HTML translator.
    """
    
    settings: ClassVar[Optional[optparse.Values]] = None
    body: List[str]

    def __init__(self,
            document: nodes.document,
            docstring_linker: 'DocstringLinker'
            ):
        self._linker = docstring_linker

        # Set the document's settings.
        if self.settings is None:
            settings = OptionParser([html4css1.Writer()]).get_default_values()
            self.__class__.settings = settings
        document.settings = self.settings

        super().__init__(document)

        # don't allow <h1> tags, start at <h2>
        # h1 is reserved for the page nodes.title. 
        self.section_level += 1

    # Handle interpreted text (crossreferences)
    def visit_title_reference(self, node: nodes.Node) -> None:
        label: "Flattenable"
        if 'refuri' in node.attributes:
            # Epytext parsed
            label, target = node2stan(node.children, self._linker), node.attributes['refuri']
        else:
            m = _TARGET_RE.match(node.astext())
            if m:
                label, target = m.groups()
            else:
                label = target = node.astext()
        
        # TODO: 'node.line' is None for reStructuredText based docstring for some reason.
        #       https://github.com/twisted/pydoctor/issues/237
        lineno = node.line or 0

        # Support linking to functions and methods with () at the end
        if target.endswith('()'):
            target = target[:len(target)-2]

        self.body.append(flatten(self._linker.link_xref(target, label, lineno)))
        raise nodes.SkipNode()

    def should_be_compact_paragraph(self, node: nodes.Node) -> bool:
        if self.document.children == [node]:
            return True
        else:
            return super().should_be_compact_paragraph(node)  # type: ignore[no-any-return]

    def visit_document(self, node: nodes.Node) -> None:
        pass

    def depart_document(self, node: nodes.Node) -> None:
        pass

    def starttag(self, node: nodes.Node, tagname: str, suffix: str = '\n', **attributes: Any) -> str:
        """
        This modified version of starttag makes a few changes to HTML
        tags, to prevent them from conflicting with epydoc.  In particular:
          - existing class attributes are prefixed with C{'rst-'}
          - existing names are prefixed with C{'rst-'}
          - hrefs starting with C{'#'} are prefixed with C{'rst-'}
          - hrefs not starting with C{'#'} are given target='_top'
          - all headings (C{<hM{n}>}) are given the css class C{'heading'}
        """
        # Get the list of all attribute dictionaries we need to munge.
        attr_dicts = [attributes]
        if isinstance(node, nodes.Node):
            attr_dicts.append(node.attributes)
        if isinstance(node, dict):
            attr_dicts.append(node)
        # Munge each attribute dictionary.  Unfortunately, we need to
        # iterate through attributes one at a time because some
        # versions of docutils don't case-normalize attributes.
        for attr_dict in attr_dicts:
            for key, val in list(attr_dict.items()):
                # Prefix all CSS classes with "rst-"; and prefix all
                # names with "rst-" to avoid conflicts.
                if key.lower() in ('class', 'id', 'name'):
                    if not val.startswith('rst-'):
                        attr_dict[key] = f'rst-{val}'
                elif key.lower() in ('classes', 'ids', 'names'):
                    attr_dict[key] = [f'rst-{cls}' if not cls.startswith('rst-') 
                                      else cls for cls in val]
                elif key.lower() == 'href':
                    if attr_dict[key][:1]=='#':
                        href = attr_dict[key][1:]
                        # We check that the class doesn't alrealy start with "rst-"
                        if not href.startswith('rst-'):
                            attr_dict[key] = f'#rst-{href}'
                    else:
                        # If it's an external link, open it in a new
                        # page.
                        attr_dict['target'] = '_top'

        # For headings, use class="heading"
        if re.match(r'^h\d+$', tagname):
            attributes['class'] = ' '.join([attributes.get('class',''),
                                            'heading']).strip()

        return super().starttag(node, tagname, suffix, **attributes)  # type: ignore[no-any-return]

    def visit_doctest_block(self, node: nodes.Node) -> None:
        pysrc = node[0].astext()
        if node.get('codeblock'):
            self.body.append(flatten(colorize_codeblock(pysrc)))
        else:
            self.body.append(flatten(colorize_doctest(pysrc)))
        raise nodes.SkipNode()


    # Other ressources on how to extend docutils:
    # https://docutils.sourceforge.io/docs/user/tools.html
    # https://docutils.sourceforge.io/docs/dev/hacking.html
    # https://docutils.sourceforge.io/docs/howto/rst-directives.html
    # docutils apidocs:
    # http://code.nabla.net/doc/docutils/api/docutils.html#package-structure

    # this part of the HTMLTranslator is based on sphinx's HTMLTranslator:
    # https://github.com/sphinx-doc/sphinx/blob/3.x/sphinx/writers/html.py#L271
    def _visit_admonition(self, node: nodes.Node, name: str) -> None:
        self.body.append(self.starttag(
            node, 'div', CLASS=('admonition ' + _valid_identifier(name))))
        node.insert(0, nodes.title(name, name.title()))
        self.set_first_last(node)

    def visit_note(self, node: nodes.Node) -> None:
        self._visit_admonition(node, 'note')

    def depart_note(self, node: nodes.Node) -> None:
        self.depart_admonition(node)

    def visit_warning(self, node: nodes.Node) -> None:
        self._visit_admonition(node, 'warning')

    def depart_warning(self, node: nodes.Node) -> None:
        self.depart_admonition(node)

    def visit_attention(self, node: nodes.Node) -> None:
        self._visit_admonition(node, 'attention')

    def depart_attention(self, node: nodes.Node) -> None:
        self.depart_admonition(node)

    def visit_caution(self, node: nodes.Node) -> None:
        self._visit_admonition(node, 'caution')

    def depart_caution(self, node: nodes.Node) -> None:
        self.depart_admonition(node)

    def visit_danger(self, node: nodes.Node) -> None:
        self._visit_admonition(node, 'danger')

    def depart_danger(self, node: nodes.Node) -> None:
        self.depart_admonition(node)

    def visit_error(self, node: nodes.Node) -> None:
        self._visit_admonition(node, 'error')

    def depart_error(self, node: nodes.Node) -> None:
        self.depart_admonition(node)

    def visit_hint(self, node: nodes.Node) -> None:
        self._visit_admonition(node, 'hint')

    def depart_hint(self, node: nodes.Node) -> None:
        self.depart_admonition(node)

    def visit_important(self, node: nodes.Node) -> None:
        self._visit_admonition(node, 'important')

    def depart_important(self, node: nodes.Node) -> None:
        self.depart_admonition(node)

    def visit_tip(self, node: nodes.Node) -> None:
        self._visit_admonition(node, 'tip')

<<<<<<< HEAD
    def depart_tip(self, node: Node) -> None:
        self.depart_admonition(node)

    def visit_versionmodified(self, node: Node) -> None:
        self.body.append(self.starttag(node, 'div', CLASS=node['type']))

    def depart_versionmodified(self, node: Node) -> None:
        self.body.append('</div>\n')
=======
    def depart_tip(self, node: nodes.Node) -> None:
        self.depart_admonition(node)

    def visit_seealso(self, node: nodes.Node) -> None:
        self._visit_admonition(node, 'see also')

    def depart_seealso(self, node: nodes.Node) -> None:
        self.depart_admonition(node)
>>>>>>> 40e2d699
<|MERGE_RESOLUTION|>--- conflicted
+++ resolved
@@ -244,16 +244,6 @@
     def visit_tip(self, node: nodes.Node) -> None:
         self._visit_admonition(node, 'tip')
 
-<<<<<<< HEAD
-    def depart_tip(self, node: Node) -> None:
-        self.depart_admonition(node)
-
-    def visit_versionmodified(self, node: Node) -> None:
-        self.body.append(self.starttag(node, 'div', CLASS=node['type']))
-
-    def depart_versionmodified(self, node: Node) -> None:
-        self.body.append('</div>\n')
-=======
     def depart_tip(self, node: nodes.Node) -> None:
         self.depart_admonition(node)
 
@@ -262,4 +252,9 @@
 
     def depart_seealso(self, node: nodes.Node) -> None:
         self.depart_admonition(node)
->>>>>>> 40e2d699
+
+    def visit_versionmodified(self, node: nodes.Node) -> None:
+        self.body.append(self.starttag(node, 'div', CLASS=node['type']))
+
+    def depart_versionmodified(self, node: nodes.Node) -> None:
+        self.body.append('</div>\n')