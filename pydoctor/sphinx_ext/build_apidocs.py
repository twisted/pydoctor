"""
Generate the API docs using pydoctor to be integrated into Sphinx build system.

This was designed to generate pydoctor HTML files as part of the
Read The Docs build process.

Inside the Sphinx conf.py file you need to define the following configuration options:

  - C{pydoctor_url_path} - defined the URL path to the API documentation
                           You can use C{{rtd_version}} to have the URL automatically updated
                           based on Read The Docs build.
                         - (private usage) a mapping with values URL path definition.
                           Make sure each definition will produce a unique URL.

  - C{pydoctor_args} - Sequence with all the pydoctor command line arguments used to trigger the build.
                     - (private usage) a mapping with values as sequence of pydoctor command line arguments.

  - C{pydoctor_debug} - C{True} if you want to see extra debug message for this extension.

The following format placeholders are resolved for C{pydoctor_args} at runtime:
  - C{{outdir}} - the Sphinx output dir
  - C{{source_reference}} - the source reference that can be used for source code links.
                            It tried to extract the tag name from Read The Docs build environment.
                            It falls back to git sha revision.

You must call pydoctor with C{--quiet} argument
as otherwise any extra output is converted into Sphinx warnings.
"""
import os
import pathlib
import shutil
from contextlib import redirect_stdout
from io import StringIO
from pprint import pprint
from typing import Any, Sequence, Mapping

from sphinx.application import Sphinx
from sphinx.errors import ConfigError
from sphinx.util import logging

from pydoctor import __version__
from pydoctor.driver import main, parse_args
from pydoctor.util import get_source_reference

logger = logging.getLogger(__name__)


def on_build_finished(app: Sphinx, exception: Exception) -> None:
    """
    Called when Sphinx build is done.
    """
<<<<<<< HEAD

    # Share placeholders between init and finish.
    placeholders: Mapping[str, str] = app.config._pydoctor_placeholders
=======
    if app.builder.name != 'html':
        return
>>>>>>> 86cd1f51

    runs = app.config.pydoctor_args

    if not isinstance(runs, Mapping):
        # We have a single pydoctor call
        runs = {'main': runs}

    for key, value in runs.items():
        arguments = _get_arguments(value, placeholders)

        options, _ = parse_args(arguments)
        output_path = pathlib.Path(options.htmloutput)
        sphinx_files = output_path.with_suffix('.sphinx_files')

        temp_path = output_path.with_suffix('.pydoctor_temp')
        shutil.rmtree(sphinx_files, ignore_errors=True)
        output_path.rename(sphinx_files)
        temp_path.rename(output_path)


def on_builder_inited(app: Sphinx) -> None:
    """
    Called to build the API documentation HTML  files
    and inject our own intersphinx inventory object.
    """
    if app.builder.name != 'html':
        return

    rtd_version = 'latest'
    if os.environ.get('READTHEDOCS', '') == 'True':
        rtd_version = os.environ.get('READTHEDOCS_VERSION', 'latest')

    config = app.config
    if not config.pydoctor_args:
        raise ConfigError("Missing 'pydoctor_args'.")

    placeholders = {
        'outdir': app.outdir,
        }

    runs = config.pydoctor_args
    if not isinstance(runs, Mapping):
        # We have a single pydoctor call.
        runs = {'main': runs}


    pydoctor_url_path = config.pydoctor_url_path
<<<<<<< HEAD
    if not isinstance(runs, Mapping):
    # We have a single pydoctor inventory mapping.
=======
    if not isinstance(pydoctor_url_path, Mapping):
>>>>>>> 86cd1f51
        pydoctor_url_path = {'main': pydoctor_url_path}

    # Defer resolving the git reference for only when asked by
    # end users.
    is_source_reference_needed = any(
        '{source_reference}' in arg
        for value in runs.values() for arg in value
        )

    if is_source_reference_needed:
        placeholders['source_reference'] = get_source_reference()

    for key, value in runs.items():
        arguments = _get_arguments(value, placeholders)

        options, _ = parse_args(arguments)
        output_path = pathlib.Path(options.htmloutput)
        temp_path = output_path.with_suffix('.pydoctor_temp')

        # Update intersphinx_mapping.
        url_path = pydoctor_url_path.get(key)
        if url_path:
            intersphinx_mapping = config.intersphinx_mapping
            url = url_path.format(**{'rtd_version': rtd_version})
            inv = (str(temp_path / 'objects.inv'),)
            intersphinx_mapping[f'{key}-api-docs'] = (None, (url, inv))

        # Build the API docs in temporary path.
        shutil.rmtree(temp_path, ignore_errors=True)
        _run_pydoctor(key,  arguments)
        output_path.rename(temp_path)

    # Share placeholders between init and finish.
    config['_pydoctor_placeholders'] = placeholders

    if config.pydoctor_debug:
        print("== Environment dump ===")
        pprint(dict(os.environ))
        print("== Placeholders dump ===")
        pprint(placeholders)
        print("== intersphinx_mapping dump ===")
        pprint(intersphinx_mapping)
        print("======")


def _run_pydoctor(name: str, arguments: Sequence[str]) -> None:
    """
    Call pydoctor with arguments.

    @param name: A human-readable description of this pydoctor build.
    @param arguments: Command line arguments used to call pydoctor.
    """
    logger.info(f"Building '{name}' pydoctor API docs as:")
    logger.info('\n'.join(arguments))

    with StringIO() as stream:
        with redirect_stdout(stream):
            main(args=arguments)

        for line in stream.getvalue().splitlines():
            logger.warning(line)


def _get_arguments(arguments: Sequence[str], placeholders: Mapping[str, str]) -> Sequence[str]:
    """
    Return the resolved arguments for pydoctor build.

    @param arguments: Sequence of proto arguments used to call pydoctor.

    @return: Sequence with actual acguments use to call pydoctor.
    """
    args = ['--make-html', '--quiet']
    for argument in arguments:
        args.append(argument.format(**placeholders))

    return args


def setup(app: Sphinx) -> Mapping[str, Any]:
    """
    Called by Sphinx when the extension is initialized.

    @return: The extension version and runtime options.
    """
    app.add_config_value("pydoctor_args", None, "env")
    app.add_config_value("pydoctor_url_path", None, "env")
    app.add_config_value("pydoctor_debug", False, "env")

    # Make sure we have a lower priority than intersphinx extension.
    app.connect('builder-inited', on_builder_inited, priority=490)
    app.connect('build-finished', on_build_finished)

    return {
        'version': __version__,
        'parallel_read_safe': True,
        'parallel_write_safe': True,
        }<|MERGE_RESOLUTION|>--- conflicted
+++ resolved
@@ -49,14 +49,12 @@
     """
     Called when Sphinx build is done.
     """
-<<<<<<< HEAD
 
     # Share placeholders between init and finish.
     placeholders: Mapping[str, str] = app.config._pydoctor_placeholders
-=======
+    
     if app.builder.name != 'html':
         return
->>>>>>> 86cd1f51
 
     runs = app.config.pydoctor_args
 
@@ -104,12 +102,8 @@
 
 
     pydoctor_url_path = config.pydoctor_url_path
-<<<<<<< HEAD
     if not isinstance(runs, Mapping):
-    # We have a single pydoctor inventory mapping.
-=======
-    if not isinstance(pydoctor_url_path, Mapping):
->>>>>>> 86cd1f51
+        # We have a single pydoctor inventory mapping.
         pydoctor_url_path = {'main': pydoctor_url_path}
 
     # Defer resolving the git reference for only when asked by
