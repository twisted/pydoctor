--- conflicted
+++ resolved
@@ -92,10 +92,15 @@
     runs = config.pydoctor_args
 
     if not isinstance(runs, Mapping):
-        # We have a single pydoctor call
+        # We have a single pydoctor call.
         runs = {'main': runs}
 
-<<<<<<< HEAD
+
+    pydoctor_url_path = config.pydoctor_url_path
+    if not isinstance(runs, Mapping):
+    # We have a single pydoctor inventory mapping.
+        pydoctor_url_path = {'main': pydoctor_url_path}
+
     # Defer resolving the git reference for only when asked by
     # end users.
     is_source_reference_needed = any(
@@ -105,11 +110,6 @@
 
     if is_source_reference_needed:
         placeholders['source_reference'] = get_source_reference()
-=======
-    pydoctor_url_path = config.pydoctor_url_path
-    if not isinstance(runs, Mapping):
-        pydoctor_url_path = {'main': pydoctor_url_path}
->>>>>>> f64d1de9
 
     for key, value in runs.items():
         arguments = _get_arguments(value, placeholders)
@@ -183,12 +183,8 @@
     @return: The extension version and runtime options.
     """
     app.add_config_value("pydoctor_args", None, "env")
-<<<<<<< HEAD
-    app.add_config_value("pydoctor_url_path", "", "env")
+    app.add_config_value("pydoctor_url_path", None, "env")
     app.add_config_value("pydoctor_debug", False, "env")
-=======
-    app.add_config_value("pydoctor_url_path", None, "env")
->>>>>>> f64d1de9
 
     # Make sure we have a lower priority than intersphinx extension.
     app.connect('config-inited', on_config_inited, priority=790)
