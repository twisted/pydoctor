--- conflicted
+++ resolved
@@ -392,15 +392,8 @@
             docgetter: Optional[util.DocGetter] = None
             ):
         super().__init__(ob, template_lookup, docgetter)
-<<<<<<< HEAD
-        self.baselists = []
-        for baselist in util.nested_bases(self.ob):
-            attrs = util.unmasked_attrs(baselist)
-            if attrs:
-                self.baselists.append((baselist, attrs))
-=======
         self.baselists = util.inherited_members(self.ob)
->>>>>>> c951116c
+
 
     def extras(self) -> List[Tag]:
         r: List[Tag] = []
@@ -488,26 +481,7 @@
         return r
 
     def objectExtras(self, ob: model.Documentable) -> List[Tag]:
-<<<<<<< HEAD
-        page_url = self.page_url
-        name = ob.name
-        r: List[Tag] = []
-        for b in self.ob.allbases(include_self=False):
-            if name not in b.contents:
-                continue
-            overridden = b.contents[name]
-            r.append(tags.div(class_="interfaceinfo")(
-                'overrides ', tags.code(epydoc2stan.taglink(overridden, page_url))))
-            break
-        ocs = sorted(util.overriding_subclasses(self.ob, name), key=util.objects_order)
-        if ocs:
-            l = assembleList(self.ob.system, 'overridden in ',
-                             [o.fullName() for o in ocs], self.page_url)
-            if l is not None:
-                r.append(tags.div(class_="interfaceinfo")(l))
-=======
         r = list(get_override_info(self.ob, ob.name, self.page_url))
->>>>>>> c951116c
         r.extend(super().objectExtras(ob))
         return r
 
