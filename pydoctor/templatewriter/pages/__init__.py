--- conflicted
+++ resolved
@@ -52,11 +52,15 @@
         # Report eventual warnings. It warns when a regex failed to parse or the html2stan() function fails.
         for message in doc.warnings:
             obj.report(message)
-
-<<<<<<< HEAD
+        
+        yield '@', stan.children, tags.br()
+
 def format_signature(func: Union[model.Function, model.FunctionOverload]) -> "Flattenable":
-    """Return a nicely-formatted source-like function signature."""
-    return str(func.signature)
+    """
+    Return a stan representation of a nicely-formatted source-like function signature for the given L{Function}.
+    Arguments default values are linked to the appropriate objects when possible.
+    """
+    return html2stan(str(func.signature)) if func.signature else "(...)"
 
 def format_overloads(func: model.Function) -> Iterator["Flattenable"]:
     """
@@ -70,7 +74,7 @@
     """
     Format a function definition.
     """
-    r = []
+    r:List["Flattenable"] = []
     def_stmt = 'async def' if is_async else 'def'
     if func_name.endswith('.setter') or func_name.endswith('.deleter'):
         func_name = func_name[:func_name.rindex('.')]
@@ -80,16 +84,6 @@
         format_signature(func), ':'
         ])
     return r
-=======
-        yield '@', stan.children, tags.br()
-
-def format_signature(function: model.Function) -> "Flattenable":
-    """
-    Return a stan representation of a nicely-formatted source-like function signature for the given L{Function}.
-    Arguments default values are linked to the appropriate objects when possible.
-    """
-    return html2stan(str(function.signature)) if function.signature else "(...)"
->>>>>>> d1c106c7
 
 class DocGetter:
     """L{epydoc2stan} bridge."""
@@ -101,10 +95,6 @@
     def get_type(self, ob: model.Documentable) -> Optional[Tag]:
         return epydoc2stan.type2stan(ob)
 
-<<<<<<< HEAD
-
-=======
->>>>>>> d1c106c7
 class Nav(TemplateElement):
     """
     Common navigation header.
