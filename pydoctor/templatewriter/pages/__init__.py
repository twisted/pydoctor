--- conflicted
+++ resolved
@@ -413,8 +413,4 @@
 
 class FunctionPage(CommonPage):
     def mediumName(self, ob):
-<<<<<<< HEAD
-        return [super().mediumName(ob), '(', signature(self.ob.argspec), ')']
-=======
-        return [super().mediumName(ob), signature(self.ob)]
->>>>>>> 429b7a0e
+        return [super().mediumName(ob), signature(self.ob)]