--- conflicted
+++ resolved
@@ -3,7 +3,7 @@
 from twisted.web.iweb import ITemplateLoader
 from twisted.web.template import Tag, renderer, tags
 
-from pydoctor.model import Attribute
+from pydoctor.model import Attribute, DocumentableKind
 from pydoctor import epydoc2stan
 from pydoctor.templatewriter import TemplateElement, util
 from pydoctor.templatewriter.pages import format_decorators
@@ -76,21 +76,14 @@
 
     @renderer
     def constantValue(self, request: object, tag: Tag) -> "Flattenable":
-<<<<<<< HEAD
         if self.ob.value is not None:
-            if self.ob.kind is DocumentableKind.CONSTANT:
-                # Attribute is a constant (with a value), then display it's value
+            if self.ob.kind in self.ob.system.show_attr_value:
+                # Attribute is a constant/type alias (with a value), then display it's value
                 return epydoc2stan.format_constant_value(self.ob)
             if self.ob.kind is DocumentableKind.ALIAS:
-                # Attribute is an alias
+                # Attribute is an alias, use special formatting.
                 return epydoc2stan.format_alias_value(self.ob)
             else:
                 return ''
         else:
-            return ''
-=======
-        if self.ob.kind not in self.ob.system.show_attr_value or self.ob.value is None:
-            return tag.clear()
-        # Attribute is a constant/type alias (with a value), then display it's value
-        return epydoc2stan.format_constant_value(self.ob)
->>>>>>> 9cea4c80
+            return ''