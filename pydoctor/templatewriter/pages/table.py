--- conflicted
+++ resolved
@@ -4,14 +4,8 @@
 from twisted.web.template import TagLoader, renderer, tags, Tag, Element
 
 from pydoctor import epydoc2stan
-<<<<<<< HEAD
 from pydoctor.model import Function, Documentable
 from pydoctor.templatewriter import util, TemplateElement
-=======
-from pydoctor.model import Function
-from pydoctor.templatewriter import util
-from pydoctor.templatewriter.pages import TemplateElement
->>>>>>> 0d68bac2
 
 
 class TableRow(Element):
@@ -24,13 +18,8 @@
         self.child = child
 
     @renderer
-<<<<<<< HEAD
     def class_(self, request: IRequest, tag: Tag) -> str:
-        class_ = self.child.css_class
-=======
-    def class_(self, request, tag):
         class_ = util.css_class(self.child)
->>>>>>> 0d68bac2
         if self.child.parent is not self.ob:
             class_ = 'base' + class_
         return class_
@@ -42,15 +31,8 @@
         if isinstance(child, Function) and child.is_async:
             # The official name is "coroutine function", but that is both
             # a bit long and not as widely recognized.
-<<<<<<< HEAD
-            kind = f'Async {kind}'
-        
-        # mypy gets error: Returning Any from function declared to return "Tag"
-        return tag.clear()(kind) # type: ignore[no-any-return]
-=======
             kind_name = f'Async {kind_name}'
         return tag.clear()(kind_name)
->>>>>>> 0d68bac2
 
     @renderer
     def name(self, request: IRequest, tag: Tag) -> Tag:
