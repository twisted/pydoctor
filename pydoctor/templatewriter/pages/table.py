<<<<<<< HEAD
from typing import TYPE_CHECKING, Collection, Optional, Tuple, Union, overload
=======
from __future__ import annotations

from typing import TYPE_CHECKING, Collection
>>>>>>> 551b8dc0

from twisted.web.iweb import ITemplateLoader
from twisted.web.template import Element, Tag, TagLoader, renderer, tags

from pydoctor import epydoc2stan
from pydoctor.model import Documentable, Function, Class
from pydoctor.templatewriter import TemplateElement, util

if TYPE_CHECKING:
    from twisted.web.template import Flattenable


class TableRow(Element):

    def __init__(self,
            loader: ITemplateLoader,
            docgetter: util.DocGetter,
            ob: Documentable,
            child: Documentable,
            as_name:Optional[str]
            ):
        super().__init__(loader)
        self.docgetter = docgetter
        self.ob = ob
        self.child = child
        self.as_name = as_name

    @renderer
    def class_(self, request: object, tag: Tag) -> "Flattenable":
        class_ = util.css_class(self.child)
        if isinstance(self.ob, Class) and self.child.parent is not self.ob:
            class_ = 'base' + class_
        return class_

    @renderer
    def kind(self, request: object, tag: Tag) -> Tag:
        child = self.child
        kind = child.kind
        assert kind is not None  # 'kind is None' makes the object invisible
        kind_name = epydoc2stan.format_kind(kind)
        if isinstance(child, Function) and child.is_async:
            # The official name is "coroutine function", but that is both
            # a bit long and not as widely recognized.
            kind_name = f'Async {kind_name}'

        return tag.clear()(kind_name)

    @renderer
    def name(self, request: object, tag: Tag) -> Tag:
        return tag.clear()(tags.code(
            epydoc2stan.taglink(self.child, self.ob.url, 
                                epydoc2stan.insert_break_points(
                                    self.as_name or self.child.name))))

    @renderer
    def summaryDoc(self, request: object, tag: Tag) -> Tag:
        return tag.clear()(self.docgetter.get(self.child, summary=True))


class ChildTable(TemplateElement):

    last_id = 0

    filename = 'table.html'

    # not really a legit usage of overload, but mypy made me do it.
    @overload
    def __init__(self,
            docgetter: util.DocGetter,
            ob: Documentable,
            children: Collection[Documentable],
            loader: ITemplateLoader,
            ):...
    @overload
    def __init__(self,
            docgetter: util.DocGetter,
            ob: Documentable,
            children: Collection[Union[Documentable, 
                                       Tuple[str, Documentable]]],
            loader: ITemplateLoader,
            ):...
    def __init__(self,
            docgetter: util.DocGetter,
            ob: Documentable,
            children: Collection[Union[Documentable, 
                                       Tuple[str, Documentable]]],
            loader: ITemplateLoader,
            ):
        super().__init__(loader)
        self.children = children
        ChildTable.last_id += 1
        self._id = ChildTable.last_id
        self.ob = ob
        self.docgetter = docgetter

    @renderer
    def id(self, request: object, tag: Tag) -> str:
        return f'id{self._id}'

    @renderer
    def rows(self, request: object, tag: Tag) -> "Flattenable":
        return [
            TableRow(
                TagLoader(tag),
                self.docgetter,
                self.ob,
                child=child if isinstance(child, Documentable) else child[1],
                as_name=None if isinstance(child, Documentable) else child[0])
            for child in self.children
                if (child if isinstance(child, Documentable) else child[1]).isVisible
                ]<|MERGE_RESOLUTION|>--- conflicted
+++ resolved
@@ -1,10 +1,6 @@
-<<<<<<< HEAD
-from typing import TYPE_CHECKING, Collection, Optional, Tuple, Union, overload
-=======
 from __future__ import annotations
 
-from typing import TYPE_CHECKING, Collection
->>>>>>> 551b8dc0
+from typing import TYPE_CHECKING, Collection, Optional, Tuple, Union, overload
 
 from twisted.web.iweb import ITemplateLoader
 from twisted.web.template import Element, Tag, TagLoader, renderer, tags
