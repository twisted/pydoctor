--- conflicted
+++ resolved
@@ -1,17 +1,6 @@
 """Badly named module that contains the driving code for the rendering."""
 
 
-<<<<<<< HEAD
-from typing import Iterable, Type, Optional, List
-from typing import IO
-from pathlib import Path, PurePath
-
-from pydoctor.templatewriter import IWriter, _StaticTemplate, _TemplateSubFolder, Template
-from pydoctor import model
-from pydoctor.templatewriter import DOCTYPE, pages, summary, search, TemplateLookup
-
-from twisted.web.template import Element, flatten
-=======
 from pathlib import Path
 from typing import IO, Iterable, Type
 
@@ -20,7 +9,6 @@
     DOCTYPE, pages, summary, TemplateLookup, IWriter, StaticTemplate
 )
 
->>>>>>> 87a67ada
 from twisted.python.failure import Failure
 from twisted.web.template import flattenString, Element
 
@@ -53,14 +41,6 @@
                     return False
         return True
 
-<<<<<<< HEAD
-    def __init__(self, output_dir: str, template_lookup: Optional[TemplateLookup] = None):
-        """
-        @arg output_dir: Output directory.
-        @arg template_lookup: Custom L{TemplateLookup} object.
-        """
-        self.output_dir: Path = Path(output_dir)
-=======
     def __init__(self, build_directory: Path, template_lookup: TemplateLookup):
         """
         @arg build_directory: Build directory.
@@ -72,7 +52,6 @@
         self.template_lookup: TemplateLookup = template_lookup
         """Writer's L{TemplateLookup} object"""
 
->>>>>>> 87a67ada
         self.written_pages: int = 0
         self.total_pages: int = 0
         self.dry_run: bool = False
@@ -82,33 +61,10 @@
         """
         Write static CSS and JS files to build directory.
         """
-<<<<<<< HEAD
-        self.output_dir.mkdir(exist_ok=True, parents=True)
-        self._writeStaticTemplates(self.template_lookup.templates)
-    
-    def _writeStaticTemplates(self, templates: Iterable[Template], subfolder: Optional[PurePath] = None) -> None:
-        """
-        Write all L{_StaticTemplate} to output directory, inspect L{_TemplateSubFolder} 
-        and reccursively write the static templates in subfolders.
-        """
-        _template_rel_path_t = subfolder if subfolder else PurePath()
-        
-        for template in templates:
-            _template_rel_path = _template_rel_path_t.joinpath(template.name)
-            outfile = self.output_dir.joinpath(_template_rel_path)
-            if isinstance(template, _TemplateSubFolder):
-                outfile.mkdir(exist_ok=True, parents=True)
-                self._writeStaticTemplates(template.lookup.templates, subfolder=_template_rel_path)
-                
-            elif isinstance(template, _StaticTemplate):
-                with outfile.open('w', encoding='utf-8') as fobj:
-                    fobj.write(template.text)
-=======
         self.build_directory.mkdir(exist_ok=True, parents=True)
         for template in self.template_lookup.templates:
             if isinstance(template, StaticTemplate):
                 template.write(self.build_directory)
->>>>>>> 87a67ada
 
     def writeIndividualFiles(self, obs: Iterable[model.Documentable]) -> None:
         """
@@ -127,23 +83,10 @@
             system.msg('html', 'starting ' + pclass.__name__ + ' ...', nonl=True)
             T = time.time()
             page = pclass(system=system, template_lookup=self.template_lookup)
-<<<<<<< HEAD
-            with self.output_dir.joinpath(pclass.filename).open('wb') as fobj:
-                flattenToFile(fobj, page)
-            system.msg('html', "took %fs"%(time.time() - T), wantsnl=False)
-
-        # Search stuff.
-        system.msg('html', 'starting search index ...', nonl=True)
-        T = time.time()
-        search.write_lunr_index(self.output_dir, system)
-        system.msg('html', "took %fs"%(time.time() - T), wantsnl=False)
-
-=======
             with self.build_directory.joinpath(pclass.filename).open('wb') as fobj:
                 flattenToFile(fobj, page)
             system.msg('html', "took %fs"%(time.time() - T), wantsnl=False)
 
->>>>>>> 87a67ada
     def _writeDocsFor(self, ob: model.Documentable) -> None:
         if not ob.isVisible:
             return
@@ -151,11 +94,7 @@
             if self.dry_run:
                 self.total_pages += 1
             else:
-<<<<<<< HEAD
-                with self.output_dir.joinpath(f'{ob.fullName()}.html').open('wb') as fobj:
-=======
                 with self.build_directory.joinpath(f'{ob.fullName()}.html').open('wb') as fobj:
->>>>>>> 87a67ada
                     self._writeDocsForOne(ob, fobj)
         for o in ob.contents.values():
             self._writeDocsFor(o)
