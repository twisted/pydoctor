--- conflicted
+++ resolved
@@ -1,31 +1,16 @@
 """Badly named module that contains the driving code for the rendering."""
 
 
-<<<<<<< HEAD
-from typing import Iterable, Type, Optional, List
-from typing import IO
-=======
->>>>>>> 48c7d446
 from pathlib import Path
 from typing import IO, Iterable, Optional, Type
-import os
-
-<<<<<<< HEAD
-from pydoctor.templatewriter import IWriter, _StaticTemplate, Template
-from pydoctor import model
-from pydoctor.templatewriter import DOCTYPE, pages, summary, TemplateLookup
-
-from twisted.web.template import Element, flatten
-=======
-from twisted.web.template import Element
->>>>>>> 48c7d446
-from twisted.python.failure import Failure
-from twisted.web.template import flattenString
 
 from pydoctor import model
 from pydoctor.templatewriter import (
-    DOCTYPE, pages, summary, TemplateLookup, IWriter, _StaticTemplate
+    DOCTYPE, pages, summary, TemplateLookup, IWriter, _StaticTemplate, Template
 )
+
+from twisted.python.failure import Failure
+from twisted.web.template import flattenString, Element
 
 
 def flattenToFile(fobj: IO[bytes], elem: Element) -> None:
