--- conflicted
+++ resolved
@@ -13,13 +13,8 @@
     - python: 3.7
       env: TOX_ENV=test-py37
     - python: 3.8
-<<<<<<< HEAD
       env: TOX_ENV=test-py38-codecov-travis
-    - python: 2.7
-=======
-      env: TOX_ENV=test-py38
     - python: 3.8
->>>>>>> 3a94b80b
       env: TOX_ENV=twisted-apidoc
 
   allow_failures:
