--- conflicted
+++ resolved
@@ -39,11 +39,8 @@
     requests
     astor
     attrs
-<<<<<<< HEAD
+    docutils
     lunr==0.5.9
-=======
-    docutils
->>>>>>> bfafbd72
     importlib_metadata; python_version < "3.8"
     importlib_resources; python_version < "3.9"
 
