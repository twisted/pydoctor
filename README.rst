pydoctor
--------

.. image:: https://img.shields.io/pypi/pyversions/pydoctor.svg
  :target: https://pypi.python.org/pypi/pydoctor

.. image:: https://github.com/twisted/pydoctor/actions/workflows/unit.yaml/badge.svg
  :target: https://github.com/twisted/pydoctor/actions/workflows/unit.yaml

.. image:: https://codecov.io/gh/twisted/pydoctor/branch/master/graph/badge.svg
  :target: https://codecov.io/gh/twisted/pydoctor

.. image:: https://img.shields.io/badge/-documentation-blue
  :target: https://pydoctor.readthedocs.io/

This is *pydoctor*, an API documentation generator that works by
static analysis.

It was written primarily to replace ``epydoc`` for the purposes of the
Twisted project as ``epydoc`` has difficulties with ``zope.interface``.
If you are looking for a successor to ``epydoc`` after moving to Python 3,
``pydoctor`` might be the right tool for your project as well.

``pydoctor`` puts a fair bit of effort into resolving imports and
computing inheritance hierarchies and, as it aims at documenting
Twisted, knows about ``zope.interface``'s declaration API and can present
information about which classes implement which interface, and vice
versa.

.. contents:: Contents:


Simple Usage
~~~~~~~~~~~~

You can run pydoctor on your project like this::

    $ pydoctor --make-html --html-output=docs/api src/mylib

For more info, `Read The Docs <https://pydoctor.readthedocs.io/>`_.

Markup
~~~~~~

pydoctor currently supports the following markup languages in docstrings:

`epytext`__ (default)
    The markup language of epydoc.
    Simple and compact.

`restructuredtext`__
    The markup language used by Sphinx.
    More expressive than epytext, but also slightly more complex and verbose.

`google`__
    Docstrings formatted as specified by the Google Python Style Guide. 
    (compatible with reStructuredText markup)

`numpy`__
    Docstrings formatted as specified by the Numpy Docstring Standard. 
    (compatible with reStructuredText markup)

``plaintext``
    Text without any markup.

__ http://epydoc.sourceforge.net/manual-epytext.html
__ https://docutils.sourceforge.io/rst.html
__ https://google.github.io/styleguide/pyguide.html#s3.8-comments-and-docstrings
__ https://numpydoc.readthedocs.io/en/latest/format.html#docstring-standard

You can select a different format using the ``--docformat`` option or the ``__docformat__`` module variable. 

What's New?
~~~~~~~~~~~

in development
^^^^^^^^^^^^^^
<<<<<<< HEAD
* Fix some name resolution edge cases.
=======

* Add support for Python 3.11
>>>>>>> c1dd0bbc
* Add support for the ``@overload`` decorator.
* Show type annotations in function's signatures.
* If none of a function's parameters have documentation, do not render the parameter table.
* Themes have been adjusted to render annotations more concisely.
* Fix a rare crash in the type inference. 
  Invalid python code like a set of lists would raise a uncaught TypeError in the evaluation.
* Support when source path lies outside base directory (``--project-base-dir``).
  Since pydoctor support generating docs for multiple packages, 
  it is not certain that all of the source is even viewable below a single URL. 
  We now allow to add arbitrary paths to the system, 
  but only the objects inside a module wich path is relative to
  the base directory can have a source control link generated.
* Cache the default docutils settings on docutils>=0.19 to improve performance.
* Improve the search bar user experience by automatically appending wildcard to each query terms
  when no terms already contain a wildcard. 
* Link recognized constructors in class page.

pydoctor 22.9.1
^^^^^^^^^^^^^^^
* ``pydoctor --help`` works again.

pydoctor 22.9.0
^^^^^^^^^^^^^^^

* Add a special kind for exceptions (before, they were treated just like any other class).
* The ZopeInterface features now renders again. A regression was introduced in pydoctor 22.7.0.
* Python syntax errors are now logged as violations.
* Fixed rare crash in the rendering of parsed elements (i.e. docstrings and ASTs). 
  This is because XHTML entities like non-breaking spaces are not supported by Twisted's ``XMLString`` at the moment.
* Show the value of type aliases and type variables.
* The ``--prepend-package`` now work as documented. 
  A regression was introduced in pydoctor 22.7.0 and it was not nesting new packages under the "fake" package.
* `self` parameter is now removed only when the target is a method. In the previous version, it was always removed in any context.
* `cls` parameter is now removed only when the target is a class method. In the previous version, it was always removed in any context.
* Add anchors aside attributes and functions to ease 
  the process of sharing links to these API docs.
* Fix a bug in the return clause of google-style docstrings 
  where the return type would be treated as the description 
  when there is no explicit description.
* Trigger warnings for unknown config options.
* Fix minor UX issues in the search bar.
* Fix deprecation in Docutils 0.19 frontend

pydoctor 22.7.0
^^^^^^^^^^^^^^^
* Add support for generics in class hierarchies.
* Fix long standing bugs in ``Class`` method resolution order.
* Improve the extensibility of pydoctor (`more infos on extensions <https://pydoctor.readthedocs.io/en/latest/customize.html#use-a-custom-system-class>`_)
* Fix line numbers in reStructuredText xref warnings.
* Add support for `twisted.python.deprecated` (this was originally part of Twisted's customizations).
* Add support for re-exporting it names imported from a wildcard import.

pydoctor 22.5.1
^^^^^^^^^^^^^^^
* ``docutils>=0.17`` is now the minimum supported version. This was done to fix crashing with ``AttributeError`` when processing type fields.

pydoctor 22.5.0
^^^^^^^^^^^^^^^
* Add Read The Docs theme, enable it with option ``--theme=readthedocs``.
* Add a sidebar. Configure it with options ``--sidebar-expand-depth`` and ``--sidebar-toc-depth``. Disable with ``--no-sidebar``. 
* Highlight the active function or attribute.
* Packages and modules are now listed together.
* Docstring summaries are now generated from docutils nodes:

  - fixes a bug in restructuredtext references in summary.
  - still display summary when the first paragraph is long instead of "No summary".

* The module index now uses a more compact presentation for modules with more than 50 submodules and no subsubmodules.
* Fix source links for code hosted on Bitbucket or SourceForge.
* The ``--html-viewsource-template`` option was added to allow for custom URL scheme when linking to the source code pages and lines. 

pydoctor 22.4.0
^^^^^^^^^^^^^^^
* Add option ``--privacy`` to set the privacy of specific objects when default rules doesn't fit the use case.
* Option ``--docformat=plaintext`` overrides any assignments to ``__docformat__`` 
  module variable in order to focus on potential python code parsing errors.
* Switch to ``configargparse`` to handle argument and configuration file parsing (`more infos <https://pydoctor.readthedocs.io/en/latest/help.html>`_).
* Improved performances with caching of docstring summaries.

pydoctor 22.3.0
^^^^^^^^^^^^^^^
* Add client side search system based on lunr.js.
* Fix broken links in docstring summaries.
* Add cache for the xref linker, reduces the number of identical warnings.
* Fix crash when reparenting objects with duplicate names.

pydoctor 22.2.2
^^^^^^^^^^^^^^^
* Fix resolving names re-exported in ``__all__`` variable.

pydoctor 22.2.1
^^^^^^^^^^^^^^^
* Fix crash of pydoctor when processing a reparented module.

pydoctor 22.2.0
^^^^^^^^^^^^^^^
* Improve the name resolving algo such that it checks in super classes for inherited attributes.
* C-modules wins over regular modules when there is a name clash.
* Packages wins over modules when there is a name clash.
* Fixed that modules were processed in a random order leading to several hard to reproduce bugs.
* Intersphinx links have now dedicated markup.
  With the default theme,
  this allows to have the external intershinx links blue while the internal links are red.
* Smarter line wrapping in summary and parameters tables.
* Any code inside of ``if __name__ == '__main__'`` is now excluded from the documentation.
* Fix variables named like the current module not being documented.
* The Module Index now only shows module names instead of their full name. You can hover over a module link to see the full name.
* If there is only a single root module, `index.html` now documents that module (previously it only linked the module page).
* Fix introspection of functions comming from C-extensions.
* Fix that the colorizer might make Twisted's flatten function crash with surrogates unicode strings.

pydoctor 21.12.1
^^^^^^^^^^^^^^^^
* Include module ``sre_parse36.py`` within ``pydoctor.epydoc`` to avoid an extra PyPi dependency.

pydoctor 21.12.0
^^^^^^^^^^^^^^^^

* Add support for reStructuredText directives ``.. deprecated::``, ``.. versionchanged::`` and ``.. versionadded::``.
* Add syntax highlight for constant values, decorators and parameter defaults.
* Embedded documentation links inside the value of constants, decorators and parameter defaults.
* Provide option ``--pyval-repr-maxlines`` and ``--pyval-repr-linelen`` to control the size of a constant value representation. 
* Provide option ``--process-types`` to automatically link types in docstring fields (`more info <https://pydoctor.readthedocs.io/en/latest/codedoc.html#type-fields>`_).
* Forked Napoleon Sphinx extension to provide google-style and numpy-style docstring parsing. 
* Introduced fields ``warns``,  ``yields`` and ``yieldtype``. 
* Following google style guide, ``*args`` and ``**kwargs`` are now rendered with asterisks in the parameters table.
* Mark variables as constants when their names is all caps or if using `Final` annotation.

pydoctor 21.9.2
^^^^^^^^^^^^^^^

* Fix ``AttributeError`` raised when parsing reStructuredText consolidated fields, caused by a change in ``docutils`` 0.18.
* Fix ``DeprecationWarning``, use newer APIs of ``importlib_resources`` module.

pydoctor 21.9.1
^^^^^^^^^^^^^^^

* Fix deprecation warning and officially support Python 3.10.
* Fix the literals style (use same style as before).

pydoctor 21.9.0
^^^^^^^^^^^^^^^

* Add support for multiple themes, selectable with ``--theme`` option.
* Support selecting a different docstring format for a module using the ``__docformat__`` variable.
* HTML templates are now customizable with ``--template-dir`` option.
* Change the fields layout to display the arguments type right after their name. Same goes for variables.

pydoctor 21.2.2
^^^^^^^^^^^^^^^

* Fix positioning of anchors, such that following a link to a member of a module or class will scroll its documentation to a visible spot at the top of the page.

pydoctor 21.2.1
^^^^^^^^^^^^^^^

* Fix presentation of the project name and URL in the navigation bars, such that it works as expected on all generated HTML pages.

pydoctor 21.2.0
^^^^^^^^^^^^^^^

* Removed the ``--html-write-function-pages`` option. As a replacement, you can use the generated Intersphinx inventory (``objects.inv``) for deep-linking your documentation.
* Fixed project version in the generated Intersphinx inventory. This used to be hardcoded to 2.0 (we mistook it for a format version), now it is unversioned by default and a version can be specified using the new ``--project-version`` option.
* Fixed multiple bugs in Python name resolution, which could lead to for example missing "implemented by" links.
* Fixed bug where class docstring fields such as ``cvar`` and ``ivar`` are ignored when they override inherited attribute docstrings.
* Property decorators containing one or more dots (such as ``@abc.abstractproperty``) are now recognized by the custom properties support.
* Improvements to `attrs`__ support:

  - Attributes are now marked as instance variables.
  - Type comments are given precedence over types inferred from ``attr.ib``.
  - Support positional arguments in ``attr.ib`` definitions. Please use keyword arguments instead though, both for clarity and to be compatible with future ``attrs`` releases.

* Improvements in the treatment of the ``__all__`` module variable:

  - Assigning an empty sequence is interpreted as exporting nothing instead of being ignored.
  - Better error reporting when the value assigned is either invalid or pydoctor cannot make sense of it.

* Added ``except`` field as a synonym of ``raises``, to be compatible with epydoc and to fix handling of the ``:Exceptions:`` consolidated field in reStructuredText.
* Exception types and external base classes are hyperlinked to their class documentation.
* Formatting of ``def func():`` and ``class Class:`` lines was made consistent with code blocks.
* Changes to the "Show/hide Private API" button:

  - The button was moved to the right hand side of the navigation bar, to avoid overlapping the content on narrow displays.
  - The show/hide state is now synced with a query argument in the location bar. This way, if you bookmark the page or send a link to someone else, the show/hide state will be preserved.
  - A deep link to a private API item will now automatically enable "show private API" mode.

* Improvements to the ``build_apidocs`` Sphinx extension:

  - API docs are now built before Sphinx docs, such that the rest of the documentation can link to it via Intersphinx.
  - New configuration variable ``pydoctor_url_path`` that will automatically update the ``intersphinx_mapping`` variable so that it uses the latest API inventory.
  - The extension can be configured to build API docs for more than one package.

* ``pydoctor.__version__`` is now a plain ``str`` instead of an ``incremental.Version`` object.

__ https://www.attrs.org/

pydoctor 20.12.1
^^^^^^^^^^^^^^^^

* Reject source directories outside the project base directory (if given), instead of crashing.
* Fixed bug where source directories containing symbolic links could appear to be outside of the project base directory, leading to a crash.
* Bring back source link on package pages.

pydoctor 20.12.0
^^^^^^^^^^^^^^^^

* Python 3.6 or higher is required.

* There is now a user manual that can be built with Sphinx or read online on `Read the Docs`__. This is a work in progress and the online version will be updated between releases.

* Added support for Python language features:

  - Type annotations of function parameters and return value are used when the docstring does not document a type.
  - Functions decorated with ``@property`` or any other decorator with a name ending in "property" are now formatted similar to variables.
  - Coroutine functions (``async def``) are included in the output.
  - Keyword-only and position-only parameters are included in the output.

* Output improvements:

  - Type names in annotations are hyperlinked to the corresponding documentation.
  - Styling changes to make the generated documentation easier to read and navigate.
  - Private API is now hidden by default on the Module Index, Class Hierarchy and Index of Names pages.
  - The pydoctor version is included in the "generated by" line in the footer.

* All parents of the HTML output directory are now created by pydoctor; previously it would create only the deepest directory.

* The ``--add-package`` and ``--add-module`` options have been deprecated; pass the source paths as positional arguments instead.

* New option ``-W``/``--warnings-as-errors`` to fail your build on documentation errors.

* Linking to the standard library documentation is more accurate now, but does require the use of an Intersphinx inventory (``--intersphinx=https://docs.python.org/3/objects.inv``).

* Caching of Intersphinx inventories is now enabled by default.

* Added a `Sphinx extension`__ for embedding pydoctor's output in a project's Sphinx documentation.

* Added an extra named ``rst`` for the dependencies needed to process reStructuredText (``pip install -U pydoctor[rst]``).

* Improved error reporting:

  - More accurate source locations (file + line number) in error messages.
  - Warnings were added for common mistakes when documenting parameters.
  - Clearer error message when a link target is not found.

* Increased reliability:

  - Fixed crash when analyzing ``from package import *``.
  - Fixed crash when the line number for a docstring error is unknown.
  - Better unit test coverage, more system tests, started adding type annotations to the code.
  - Unit tests are also run on Windows.

__ https://pydoctor.readthedocs.io/
__ https://pydoctor.readthedocs.io/en/latest/usage.html#building-pydoctor-together-with-sphinx-html-build

pydoctor 20.7.2
^^^^^^^^^^^^^^^

* Fix handling of external links in reStructuredText under Python 3.
* Fix reporting of errors in reStructuredText under Python 3.
* Restore syntax highlighting of Python code blocks.

pydoctor 20.7.1
^^^^^^^^^^^^^^^

* Fix cross-reference links to builtin types in standard library.
* Fix and improve error message printed for unknown fields.

pydoctor 20.7.0
^^^^^^^^^^^^^^^

* Python 3 support.
* Type annotations on attributes are supported when running on Python 3.
* Type comments on attributes are supported when running on Python 3.8+.
* Type annotations on function definitions are not supported yet.
* Undocumented attributes are now included in the output.
* Attribute docstrings: a module, class or instance variable can be documented by a following it up with a docstring.
* Improved error reporting: more errors are reported, error messages include file name and line number.
* Dropped support for implicit relative imports.
* Explicit relative imports (using ``from``) no longer cause warnings.
* Dropped support for index terms in epytext (``X{}``). This was never supported in any meaningful capacity, but now the tag is gone.

This was the last major release to support Python 2.7 and 3.5.

.. description-end<|MERGE_RESOLUTION|>--- conflicted
+++ resolved
@@ -75,12 +75,9 @@
 
 in development
 ^^^^^^^^^^^^^^
-<<<<<<< HEAD
+
 * Fix some name resolution edge cases.
-=======
-
 * Add support for Python 3.11
->>>>>>> c1dd0bbc
 * Add support for the ``@overload`` decorator.
 * Show type annotations in function's signatures.
 * If none of a function's parameters have documentation, do not render the parameter table.
