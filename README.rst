--- conflicted
+++ resolved
@@ -76,6 +76,13 @@
 in development
 ^^^^^^^^^^^^^^
 
+* Better ``attrs`` support: generate precise ``__init__`` method from analyzed fields, supports 
+  principal ``attrs`` idioms: 
+   - ``attr.s(auto_attribs, kw_only, auto_detect, init)``/``attrs.define(...)``
+   - ``attr.ib(init, default, factory, converter, type, kw_only)``/``attrs.field(...)``
+   - ``attr.Factory(list)``
+  It does not support the decorators based syntax for setting the validator/factory/default or converter.
+  
 pydoctor 23.9.0
 ^^^^^^^^^^^^^^^
 
@@ -100,17 +107,8 @@
 * Improve the class hierarchy such that it links top level names with intersphinx when possible.
 * Add highlighting when clicking on "View In Hierarchy" link from class page.
 * Recognize variadic generics type variables (PEP 646).
-<<<<<<< HEAD
-* Better ``attrs`` support: generate precise ``__init__`` method from analyzed fields, supports 
-  principal ``attrs`` idioms: 
-   - ``attr.s(auto_attribs, kw_only, auto_detect, init)``/``attrs.define(...)``
-   - ``attr.ib(init, default, factory, converter, type, kw_only)``/``attrs.field(...)``
-   - ``attr.Factory(list)``
-  It does not support the decorators based syntax for setting the validator/factory/default or converter.
-=======
 * Fix support for introspection of cython3 generated modules.
 * Instance variables are marked as such across subclasses.
->>>>>>> f03223c4
 
 pydoctor 23.4.1
 ^^^^^^^^^^^^^^^
