--- conflicted
+++ resolved
@@ -76,16 +76,14 @@
 in development
 ^^^^^^^^^^^^^^
 
-<<<<<<< HEAD
 * Fix annotation resolution edge cases: names are resolved in the context of the module 
-   scope when possible, when impossible, the theoretical runtime scopes are used. A warning can
-   be reported when an annotation name is ambiguous (can be resolved to different names 
-   depending on the scope context) with option ``-v``.
-=======
+  scope when possible, when impossible, the theoretical runtime scopes are used. A warning can
+  be reported when an annotation name is ambiguous (can be resolved to different names 
+  depending on the scope context) with option ``-v``.
+
 pydoctor 23.4.1
 ^^^^^^^^^^^^^^^
 
->>>>>>> f25410db
 * Pin ``urllib3`` version to keep compatibility with ``cachecontrol`` and python3.6.
 
 pydoctor 23.4.0
