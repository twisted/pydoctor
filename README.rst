--- conflicted
+++ resolved
@@ -76,14 +76,12 @@
 in development
 ^^^^^^^^^^^^^^
 
-<<<<<<< HEAD
 * Do not show `**kwargs` when keywords are specifically documented with the `keyword` field
   and no specific documentation is given for the `**kwargs` entry.
-=======
+
 pydoctor 23.4.1
 ^^^^^^^^^^^^^^^
 
->>>>>>> f25410db
 * Pin ``urllib3`` version to keep compatibility with ``cachecontrol`` and python3.6.
 
 pydoctor 23.4.0
