pydoctor
--------

.. image:: https://travis-ci.org/twisted/pydoctor.svg?branch=tox-travis-2
  :target: https://travis-ci.org/twisted/pydoctor

.. image:: https://codecov.io/gh/twisted/pydoctor/branch/master/graph/badge.svg
  :target: https://codecov.io/gh/twisted/pydoctor

.. image:: https://img.shields.io/badge/-documentation-blue
  :target: https://pydoctor.readthedocs.io/

This is *pydoctor*, an API documentation generator that works by
static analysis.

It was written primarily to replace ``epydoc`` for the purposes of the
Twisted project as ``epydoc`` has difficulties with ``zope.interface``.
If you are looking for a successor to ``epydoc`` after moving to Python 3,
``pydoctor`` might be the right tool for your project as well.

``pydoctor`` puts a fair bit of effort into resolving imports and
computing inheritance hierarchies and, as it aims at documenting
Twisted, knows about ``zope.interface``'s declaration API and can present
information about which classes implement which interface, and vice
versa.

.. contents:: Contents:


Simple Usage
~~~~~~~~~~~~

You can run pydoctor on your project like this::

    $ pydoctor --make-html --html-output=docs/api src/mylib

For more info, `Read The Docs <https://pydoctor.readthedocs.io/>`_.

Markup
~~~~~~

pydoctor currently supports the following markup languages in docstrings:

`epytext`__ (default)
    The markup language of epydoc.
    Simple and compact.

`restructuredtext`__
    The markup language used by Sphinx.
    More expressive than epytext, but also slightly more complex and verbose.

`google`__
    Docstrings formatted as specified by the Google Python Style Guide. 
    (compatible with reStructuredText markup)

`numpy`__
    Docstrings formatted as specified by the Numpy Docstring Standard. 
    (compatible with reStructuredText markup)

``plaintext``
    Text without any markup.

__ http://epydoc.sourceforge.net/manual-epytext.html
__ https://docutils.sourceforge.io/rst.html
__ https://google.github.io/styleguide/pyguide.html#s3.8-comments-and-docstrings
__ https://numpydoc.readthedocs.io/en/latest/format.html#docstring-standard

You can select a different format using the ``--docformat`` option or the ``__docformat__`` module variable. 

What's New?
~~~~~~~~~~~

in development
^^^^^^^^^^^^^^
<<<<<<< HEAD
* Forked Napoleon Sphinx extension to provide google-style and numpy-style docstring parsing. 
* Introduced fields ``warns`` and ``yields``. 
=======
* Support selecting a different docstring format for a module using the ``__docformat__`` variable.
>>>>>>> ab27e31b
* HTML templates are now customizable with ``--template-dir`` option.
* Change the fields layout to display the arguments type right after their name. Same goes for variables.

pydoctor 21.2.2
^^^^^^^^^^^^^^^

* Fix positioning of anchors, such that following a link to a member of a module or class will scroll its documentation to a visible spot at the top of the page.

pydoctor 21.2.1
^^^^^^^^^^^^^^^

* Fix presentation of the project name and URL in the navigation bars, such that it works as expected on all generated HTML pages.

pydoctor 21.2.0
^^^^^^^^^^^^^^^

* Removed the ``--html-write-function-pages`` option. As a replacement, you can use the generated Intersphinx inventory (``objects.inv``) for deep-linking your documentation.
* Fixed project version in the generated Intersphinx inventory. This used to be hardcoded to 2.0 (we mistook it for a format version), now it is unversioned by default and a version can be specified using the new ``--project-version`` option.
* Fixed multiple bugs in Python name resolution, which could lead to for example missing "implemented by" links.
* Fixed bug where class docstring fields such as ``cvar`` and ``ivar`` are ignored when they override inherited attribute docstrings.
* Property decorators containing one or more dots (such as ``@abc.abstractproperty``) are now recognized by the custom properties support.
* Improvements to `attrs`__ support:

  - Attributes are now marked as instance variables.
  - Type comments are given precedence over types inferred from ``attr.ib``.
  - Support positional arguments in ``attr.ib`` definitions. Please use keyword arguments instead though, both for clarity and to be compatible with future ``attrs`` releases.

* Improvements in the treatment of the ``__all__`` module variable:

  - Assigning an empty sequence is interpreted as exporting nothing instead of being ignored.
  - Better error reporting when the value assigned is either invalid or pydoctor cannot make sense of it.

* Added ``except`` field as a synonym of ``raises``, to be compatible with epydoc and to fix handling of the ``:Exceptions:`` consolidated field in reStructuredText.
* Exception types and external base classes are hyperlinked to their class documentation.
* Formatting of ``def func():`` and ``class Class:`` lines was made consistent with code blocks.
* Changes to the "Show/hide Private API" button:

  - The button was moved to the right hand side of the navigation bar, to avoid overlapping the content on narrow displays.
  - The show/hide state is now synced with a query argument in the location bar. This way, if you bookmark the page or send a link to someone else, the show/hide state will be preserved.
  - A deep link to a private API item will now automatically enable "show private API" mode.

* Improvements to the ``build_apidocs`` Sphinx extension:

  - API docs are now built before Sphinx docs, such that the rest of the documentation can link to it via Intersphinx.
  - New configuration variable ``pydoctor_url_path`` that will automatically update the ``intersphinx_mapping`` variable so that it uses the latest API inventory.
  - The extension can be configured to build API docs for more than one package.

* ``pydoctor.__version__`` is now a plain ``str`` instead of an ``incremental.Version`` object.

__ https://www.attrs.org/

pydoctor 20.12.1
^^^^^^^^^^^^^^^^

* Reject source directories outside the project base directory (if given), instead of crashing.
* Fixed bug where source directories containing symbolic links could appear to be outside of the project base directory, leading to a crash.
* Bring back source link on package pages.

pydoctor 20.12.0
^^^^^^^^^^^^^^^^

* Python 3.6 or higher is required.

* There is now a user manual that can be built with Sphinx or read online on `Read the Docs`__. This is a work in progress and the online version will be updated between releases.

* Added support for Python language features:

  - Type annotations of function parameters and return value are used when the docstring does not document a type.
  - Functions decorated with ``@property`` or any other decorator with a name ending in "property" are now formatted similar to variables.
  - Coroutine functions (``async def``) are included in the output.
  - Keyword-only and position-only parameters are included in the output.

* Output improvements:

  - Type names in annotations are hyperlinked to the corresponding documentation.
  - Styling changes to make the generated documentation easier to read and navigate.
  - Private API is now hidden by default on the Module Index, Class Hierarchy and Index of Names pages.
  - The pydoctor version is included in the "generated by" line in the footer.

* All parents of the HTML output directory are now created by pydoctor; previously it would create only the deepest directory.

* The ``--add-package`` and ``--add-module`` options have been deprecated; pass the source paths as positional arguments instead.

* New option ``-W``/``--warnings-as-errors`` to fail your build on documentation errors.

* Linking to the standard library documentation is more accurate now, but does require the use of an Intersphinx inventory (``--intersphinx=https://docs.python.org/3/objects.inv``).

* Caching of Intersphinx inventories is now enabled by default.

* Added a `Sphinx extension`__ for embedding pydoctor's output in a project's Sphinx documentation.

* Added an extra named ``rst`` for the dependencies needed to process reStructuredText (``pip install -U pydoctor[rst]``).

* Improved error reporting:

  - More accurate source locations (file + line number) in error messages.
  - Warnings were added for common mistakes when documenting parameters.
  - Clearer error message when a link target is not found.

* Increased reliability:

  - Fixed crash when analyzing ``from package import *``.
  - Fixed crash when the line number for a docstring error is unknown.
  - Better unit test coverage, more system tests, started adding type annotations to the code.
  - Unit tests are also run on Windows.

__ https://pydoctor.readthedocs.io/
__ https://pydoctor.readthedocs.io/en/latest/usage.html#building-pydoctor-together-with-sphinx-html-build

pydoctor 20.7.2
^^^^^^^^^^^^^^^

* Fix handling of external links in reStructuredText under Python 3.
* Fix reporting of errors in reStructuredText under Python 3.
* Restore syntax highlighting of Python code blocks.

pydoctor 20.7.1
^^^^^^^^^^^^^^^

* Fix cross-reference links to builtin types in standard library.
* Fix and improve error message printed for unknown fields.

pydoctor 20.7.0
^^^^^^^^^^^^^^^

* Python 3 support.
* Type annotations on attributes are supported when running on Python 3.
* Type comments on attributes are supported when running on Python 3.8+.
* Type annotations on function definitions are not supported yet.
* Undocumented attributes are now included in the output.
* Attribute docstrings: a module, class or instance variable can be documented by a following it up with a docstring.
* Improved error reporting: more errors are reported, error messages include file name and line number.
* Dropped support for implicit relative imports.
* Explicit relative imports (using ``from``) no longer cause warnings.
* Dropped support for index terms in epytext (``X{}``). This was never supported in any meaningful capacity, but now the tag is gone.

This was the last major release to support Python 2.7 and 3.5.

.. description-end<|MERGE_RESOLUTION|>--- conflicted
+++ resolved
@@ -72,12 +72,9 @@
 
 in development
 ^^^^^^^^^^^^^^
-<<<<<<< HEAD
 * Forked Napoleon Sphinx extension to provide google-style and numpy-style docstring parsing. 
 * Introduced fields ``warns`` and ``yields``. 
-=======
 * Support selecting a different docstring format for a module using the ``__docformat__`` variable.
->>>>>>> ab27e31b
 * HTML templates are now customizable with ``--template-dir`` option.
 * Change the fields layout to display the arguments type right after their name. Same goes for variables.
 
