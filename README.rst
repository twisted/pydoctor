pydoctor
--------

.. image:: https://img.shields.io/pypi/pyversions/pydoctor.svg
  :target: https://pypi.python.org/pypi/pydoctor

.. image:: https://github.com/twisted/pydoctor/actions/workflows/unit.yaml/badge.svg
  :target: https://github.com/twisted/pydoctor/actions/workflows/unit.yaml

.. image:: https://codecov.io/gh/twisted/pydoctor/branch/master/graph/badge.svg
  :target: https://codecov.io/gh/twisted/pydoctor

.. image:: https://img.shields.io/badge/-documentation-blue
  :target: https://pydoctor.readthedocs.io/

This is *pydoctor*, an API documentation generator that works by
static analysis.

It was written primarily to replace ``epydoc`` for the purposes of the
Twisted project as ``epydoc`` has difficulties with ``zope.interface``.
If you are looking for a successor to ``epydoc`` after moving to Python 3,
``pydoctor`` might be the right tool for your project as well.

``pydoctor`` puts a fair bit of effort into resolving imports and
computing inheritance hierarchies and, as it aims at documenting
Twisted, knows about ``zope.interface``'s declaration API and can present
information about which classes implement which interface, and vice
versa.

.. contents:: Contents:


Simple Usage
~~~~~~~~~~~~

You can run pydoctor on your project like this::

    $ pydoctor --make-html --html-output=docs/api src/mylib

For more info, `Read The Docs <https://pydoctor.readthedocs.io/>`_.

Markup
~~~~~~

pydoctor currently supports the following markup languages in docstrings:

`epytext`__ (default)
    The markup language of epydoc.
    Simple and compact.

`restructuredtext`__
    The markup language used by Sphinx.
    More expressive than epytext, but also slightly more complex and verbose.

`google`__
    Docstrings formatted as specified by the Google Python Style Guide. 
    (compatible with reStructuredText markup)

`numpy`__
    Docstrings formatted as specified by the Numpy Docstring Standard. 
    (compatible with reStructuredText markup)

``plaintext``
    Text without any markup.

__ http://epydoc.sourceforge.net/manual-epytext.html
__ https://docutils.sourceforge.io/rst.html
__ https://google.github.io/styleguide/pyguide.html#s3.8-comments-and-docstrings
__ https://numpydoc.readthedocs.io/en/latest/format.html#docstring-standard

You can select a different format using the ``--docformat`` option or the ``__docformat__`` module variable. 

What's New?
~~~~~~~~~~~

in development
^^^^^^^^^^^^^^

<<<<<<< HEAD
=======
* Pin ``urllib3`` version to keep compatibility with ``cachecontrol`` and python3.6.

>>>>>>> e01a24df
pydoctor 23.4.0
^^^^^^^^^^^^^^^

* Add support for Python 3.11
* Add support for the ``@overload`` decorator.
* Show type annotations in function's signatures.
* If none of a function's parameters have documentation, do not render the parameter table.
* Themes have been adjusted to render annotations more concisely.
* Fix a rare crash in the type inference. 
  Invalid python code like a set of lists would raise a uncaught TypeError in the evaluation.
* Support when source path lies outside base directory (``--project-base-dir``).
  Since pydoctor support generating docs for multiple packages, 
  it is not certain that all of the source is even viewable below a single URL. 
  We now allow to add arbitrary paths to the system, 
  but only the objects inside a module wich path is relative to
  the base directory can have a source control link generated.
* Cache the default docutils settings on docutils>=0.19 to improve performance.
* Improve the search bar user experience by automatically appending wildcard to each query terms
  when no terms already contain a wildcard. 
* Link recognized constructors in class page.
* An invalid epytext docstring will be rederered as plaintext, just like invalid restructuredtext docstrings (finally).

pydoctor 22.9.1
^^^^^^^^^^^^^^^
* ``pydoctor --help`` works again.

pydoctor 22.9.0
^^^^^^^^^^^^^^^

* Add a special kind for exceptions (before, they were treated just like any other class).
* The ZopeInterface features now renders again. A regression was introduced in pydoctor 22.7.0.
* Python syntax errors are now logged as violations.
* Fixed rare crash in the rendering of parsed elements (i.e. docstrings and ASTs). 
  This is because XHTML entities like non-breaking spaces are not supported by Twisted's ``XMLString`` at the moment.
* Show the value of type aliases and type variables.
* The ``--prepend-package`` now work as documented. 
  A regression was introduced in pydoctor 22.7.0 and it was not nesting new packages under the "fake" package.
* `self` parameter is now removed only when the target is a method. In the previous version, it was always removed in any context.
* `cls` parameter is now removed only when the target is a class method. In the previous version, it was always removed in any context.
* Add anchors aside attributes and functions to ease 
  the process of sharing links to these API docs.
* Fix a bug in the return clause of google-style docstrings 
  where the return type would be treated as the description 
  when there is no explicit description.
* Trigger warnings for unknown config options.
* Fix minor UX issues in the search bar.
* Fix deprecation in Docutils 0.19 frontend

pydoctor 22.7.0
^^^^^^^^^^^^^^^
* Add support for generics in class hierarchies.
* Fix long standing bugs in ``Class`` method resolution order.
* Improve the extensibility of pydoctor (`more infos on extensions <https://pydoctor.readthedocs.io/en/latest/customize.html#use-a-custom-system-class>`_)
* Fix line numbers in reStructuredText xref warnings.
* Add support for `twisted.python.deprecated` (this was originally part of Twisted's customizations).
* Add support for re-exporting it names imported from a wildcard import.

pydoctor 22.5.1
^^^^^^^^^^^^^^^
* ``docutils>=0.17`` is now the minimum supported version. This was done to fix crashing with ``AttributeError`` when processing type fields.

pydoctor 22.5.0
^^^^^^^^^^^^^^^
* Add Read The Docs theme, enable it with option ``--theme=readthedocs``.
* Add a sidebar. Configure it with options ``--sidebar-expand-depth`` and ``--sidebar-toc-depth``. Disable with ``--no-sidebar``. 
* Highlight the active function or attribute.
* Packages and modules are now listed together.
* Docstring summaries are now generated from docutils nodes:

  - fixes a bug in restructuredtext references in summary.
  - still display summary when the first paragraph is long instead of "No summary".

* The module index now uses a more compact presentation for modules with more than 50 submodules and no subsubmodules.
* Fix source links for code hosted on Bitbucket or SourceForge.
* The ``--html-viewsource-template`` option was added to allow for custom URL scheme when linking to the source code pages and lines. 

pydoctor 22.4.0
^^^^^^^^^^^^^^^
* Add option ``--privacy`` to set the privacy of specific objects when default rules doesn't fit the use case.
* Option ``--docformat=plaintext`` overrides any assignments to ``__docformat__`` 
  module variable in order to focus on potential python code parsing errors.
* Switch to ``configargparse`` to handle argument and configuration file parsing (`more infos <https://pydoctor.readthedocs.io/en/latest/help.html>`_).
* Improved performances with caching of docstring summaries.

pydoctor 22.3.0
^^^^^^^^^^^^^^^
* Add client side search system based on lunr.js.
* Fix broken links in docstring summaries.
* Add cache for the xref linker, reduces the number of identical warnings.
* Fix crash when reparenting objects with duplicate names.

pydoctor 22.2.2
^^^^^^^^^^^^^^^
* Fix resolving names re-exported in ``__all__`` variable.

pydoctor 22.2.1
^^^^^^^^^^^^^^^
* Fix crash of pydoctor when processing a reparented module.

pydoctor 22.2.0
^^^^^^^^^^^^^^^
* Improve the name resolving algo such that it checks in super classes for inherited attributes.
* C-modules wins over regular modules when there is a name clash.
* Packages wins over modules when there is a name clash.
* Fixed that modules were processed in a random order leading to several hard to reproduce bugs.
* Intersphinx links have now dedicated markup.
  With the default theme,
  this allows to have the external intershinx links blue while the internal links are red.
* Smarter line wrapping in summary and parameters tables.
* Any code inside of ``if __name__ == '__main__'`` is now excluded from the documentation.
* Fix variables named like the current module not being documented.
* The Module Index now only shows module names instead of their full name. You can hover over a module link to see the full name.
* If there is only a single root module, `index.html` now documents that module (previously it only linked the module page).
* Fix introspection of functions comming from C-extensions.
* Fix that the colorizer might make Twisted's flatten function crash with surrogates unicode strings.

pydoctor 21.12.1
^^^^^^^^^^^^^^^^
* Include module ``sre_parse36.py`` within ``pydoctor.epydoc`` to avoid an extra PyPi dependency.

pydoctor 21.12.0
^^^^^^^^^^^^^^^^

* Add support for reStructuredText directives ``.. deprecated::``, ``.. versionchanged::`` and ``.. versionadded::``.
* Add syntax highlight for constant values, decorators and parameter defaults.
* Embedded documentation links inside the value of constants, decorators and parameter defaults.
* Provide option ``--pyval-repr-maxlines`` and ``--pyval-repr-linelen`` to control the size of a constant value representation. 
* Provide option ``--process-types`` to automatically link types in docstring fields (`more info <https://pydoctor.readthedocs.io/en/latest/codedoc.html#type-fields>`_).
* Forked Napoleon Sphinx extension to provide google-style and numpy-style docstring parsing. 
* Introduced fields ``warns``,  ``yields`` and ``yieldtype``. 
* Following google style guide, ``*args`` and ``**kwargs`` are now rendered with asterisks in the parameters table.
* Mark variables as constants when their names is all caps or if using `Final` annotation.

pydoctor 21.9.2
^^^^^^^^^^^^^^^

* Fix ``AttributeError`` raised when parsing reStructuredText consolidated fields, caused by a change in ``docutils`` 0.18.
* Fix ``DeprecationWarning``, use newer APIs of ``importlib_resources`` module.

pydoctor 21.9.1
^^^^^^^^^^^^^^^

* Fix deprecation warning and officially support Python 3.10.
* Fix the literals style (use same style as before).

pydoctor 21.9.0
^^^^^^^^^^^^^^^

* Add support for multiple themes, selectable with ``--theme`` option.
* Support selecting a different docstring format for a module using the ``__docformat__`` variable.
* HTML templates are now customizable with ``--template-dir`` option.
* Change the fields layout to display the arguments type right after their name. Same goes for variables.

pydoctor 21.2.2
^^^^^^^^^^^^^^^

* Fix positioning of anchors, such that following a link to a member of a module or class will scroll its documentation to a visible spot at the top of the page.

pydoctor 21.2.1
^^^^^^^^^^^^^^^

* Fix presentation of the project name and URL in the navigation bars, such that it works as expected on all generated HTML pages.

pydoctor 21.2.0
^^^^^^^^^^^^^^^

* Removed the ``--html-write-function-pages`` option. As a replacement, you can use the generated Intersphinx inventory (``objects.inv``) for deep-linking your documentation.
* Fixed project version in the generated Intersphinx inventory. This used to be hardcoded to 2.0 (we mistook it for a format version), now it is unversioned by default and a version can be specified using the new ``--project-version`` option.
* Fixed multiple bugs in Python name resolution, which could lead to for example missing "implemented by" links.
* Fixed bug where class docstring fields such as ``cvar`` and ``ivar`` are ignored when they override inherited attribute docstrings.
* Property decorators containing one or more dots (such as ``@abc.abstractproperty``) are now recognized by the custom properties support.
* Improvements to `attrs`__ support:

  - Attributes are now marked as instance variables.
  - Type comments are given precedence over types inferred from ``attr.ib``.
  - Support positional arguments in ``attr.ib`` definitions. Please use keyword arguments instead though, both for clarity and to be compatible with future ``attrs`` releases.

* Improvements in the treatment of the ``__all__`` module variable:

  - Assigning an empty sequence is interpreted as exporting nothing instead of being ignored.
  - Better error reporting when the value assigned is either invalid or pydoctor cannot make sense of it.

* Added ``except`` field as a synonym of ``raises``, to be compatible with epydoc and to fix handling of the ``:Exceptions:`` consolidated field in reStructuredText.
* Exception types and external base classes are hyperlinked to their class documentation.
* Formatting of ``def func():`` and ``class Class:`` lines was made consistent with code blocks.
* Changes to the "Show/hide Private API" button:

  - The button was moved to the right hand side of the navigation bar, to avoid overlapping the content on narrow displays.
  - The show/hide state is now synced with a query argument in the location bar. This way, if you bookmark the page or send a link to someone else, the show/hide state will be preserved.
  - A deep link to a private API item will now automatically enable "show private API" mode.

* Improvements to the ``build_apidocs`` Sphinx extension:

  - API docs are now built before Sphinx docs, such that the rest of the documentation can link to it via Intersphinx.
  - New configuration variable ``pydoctor_url_path`` that will automatically update the ``intersphinx_mapping`` variable so that it uses the latest API inventory.
  - The extension can be configured to build API docs for more than one package.

* ``pydoctor.__version__`` is now a plain ``str`` instead of an ``incremental.Version`` object.

__ https://www.attrs.org/

pydoctor 20.12.1
^^^^^^^^^^^^^^^^

* Reject source directories outside the project base directory (if given), instead of crashing.
* Fixed bug where source directories containing symbolic links could appear to be outside of the project base directory, leading to a crash.
* Bring back source link on package pages.

pydoctor 20.12.0
^^^^^^^^^^^^^^^^

* Python 3.6 or higher is required.

* There is now a user manual that can be built with Sphinx or read online on `Read the Docs`__. This is a work in progress and the online version will be updated between releases.

* Added support for Python language features:

  - Type annotations of function parameters and return value are used when the docstring does not document a type.
  - Functions decorated with ``@property`` or any other decorator with a name ending in "property" are now formatted similar to variables.
  - Coroutine functions (``async def``) are included in the output.
  - Keyword-only and position-only parameters are included in the output.

* Output improvements:

  - Type names in annotations are hyperlinked to the corresponding documentation.
  - Styling changes to make the generated documentation easier to read and navigate.
  - Private API is now hidden by default on the Module Index, Class Hierarchy and Index of Names pages.
  - The pydoctor version is included in the "generated by" line in the footer.

* All parents of the HTML output directory are now created by pydoctor; previously it would create only the deepest directory.

* The ``--add-package`` and ``--add-module`` options have been deprecated; pass the source paths as positional arguments instead.

* New option ``-W``/``--warnings-as-errors`` to fail your build on documentation errors.

* Linking to the standard library documentation is more accurate now, but does require the use of an Intersphinx inventory (``--intersphinx=https://docs.python.org/3/objects.inv``).

* Caching of Intersphinx inventories is now enabled by default.

* Added a `Sphinx extension`__ for embedding pydoctor's output in a project's Sphinx documentation.

* Added an extra named ``rst`` for the dependencies needed to process reStructuredText (``pip install -U pydoctor[rst]``).

* Improved error reporting:

  - More accurate source locations (file + line number) in error messages.
  - Warnings were added for common mistakes when documenting parameters.
  - Clearer error message when a link target is not found.

* Increased reliability:

  - Fixed crash when analyzing ``from package import *``.
  - Fixed crash when the line number for a docstring error is unknown.
  - Better unit test coverage, more system tests, started adding type annotations to the code.
  - Unit tests are also run on Windows.

__ https://pydoctor.readthedocs.io/
__ https://pydoctor.readthedocs.io/en/latest/usage.html#building-pydoctor-together-with-sphinx-html-build

pydoctor 20.7.2
^^^^^^^^^^^^^^^

* Fix handling of external links in reStructuredText under Python 3.
* Fix reporting of errors in reStructuredText under Python 3.
* Restore syntax highlighting of Python code blocks.

pydoctor 20.7.1
^^^^^^^^^^^^^^^

* Fix cross-reference links to builtin types in standard library.
* Fix and improve error message printed for unknown fields.

pydoctor 20.7.0
^^^^^^^^^^^^^^^

* Python 3 support.
* Type annotations on attributes are supported when running on Python 3.
* Type comments on attributes are supported when running on Python 3.8+.
* Type annotations on function definitions are not supported yet.
* Undocumented attributes are now included in the output.
* Attribute docstrings: a module, class or instance variable can be documented by a following it up with a docstring.
* Improved error reporting: more errors are reported, error messages include file name and line number.
* Dropped support for implicit relative imports.
* Explicit relative imports (using ``from``) no longer cause warnings.
* Dropped support for index terms in epytext (``X{}``). This was never supported in any meaningful capacity, but now the tag is gone.

This was the last major release to support Python 2.7 and 3.5.

.. description-end<|MERGE_RESOLUTION|>--- conflicted
+++ resolved
@@ -76,11 +76,8 @@
 in development
 ^^^^^^^^^^^^^^
 
-<<<<<<< HEAD
-=======
 * Pin ``urllib3`` version to keep compatibility with ``cachecontrol`` and python3.6.
 
->>>>>>> e01a24df
 pydoctor 23.4.0
 ^^^^^^^^^^^^^^^
 
