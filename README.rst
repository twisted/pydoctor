pydoctor
--------

.. image:: https://img.shields.io/pypi/pyversions/pydoctor.svg
  :target: https://pypi.python.org/pypi/pydoctor

.. image:: https://travis-ci.org/twisted/pydoctor.svg?branch=tox-travis-2
  :target: https://travis-ci.org/twisted/pydoctor

.. image:: https://codecov.io/gh/twisted/pydoctor/branch/master/graph/badge.svg
  :target: https://codecov.io/gh/twisted/pydoctor

.. image:: https://img.shields.io/badge/-documentation-blue
  :target: https://pydoctor.readthedocs.io/

This is *pydoctor*, an API documentation generator that works by
static analysis.

It was written primarily to replace ``epydoc`` for the purposes of the
Twisted project as ``epydoc`` has difficulties with ``zope.interface``.
If you are looking for a successor to ``epydoc`` after moving to Python 3,
``pydoctor`` might be the right tool for your project as well.

``pydoctor`` puts a fair bit of effort into resolving imports and
computing inheritance hierarchies and, as it aims at documenting
Twisted, knows about ``zope.interface``'s declaration API and can present
information about which classes implement which interface, and vice
versa.

.. contents:: Contents:


Simple Usage
~~~~~~~~~~~~

You can run pydoctor on your project like this::

    $ pydoctor --make-html --html-output=docs/api src/mylib

For more info, `Read The Docs <https://pydoctor.readthedocs.io/>`_.

Markup
~~~~~~

pydoctor currently supports the following markup languages in docstrings:

`epytext`__ (default)
    The markup language of epydoc.
    Simple and compact.

`restructuredtext`__
    The markup language used by Sphinx.
    More expressive than epytext, but also slightly more complex and verbose.

`google`__
    Docstrings formatted as specified by the Google Python Style Guide. 
    (compatible with reStructuredText markup)

`numpy`__
    Docstrings formatted as specified by the Numpy Docstring Standard. 
    (compatible with reStructuredText markup)

``plaintext``
    Text without any markup.

__ http://epydoc.sourceforge.net/manual-epytext.html
__ https://docutils.sourceforge.io/rst.html
__ https://google.github.io/styleguide/pyguide.html#s3.8-comments-and-docstrings
__ https://numpydoc.readthedocs.io/en/latest/format.html#docstring-standard

You can select a different format using the ``--docformat`` option or the ``__docformat__`` module variable. 

What's New?
~~~~~~~~~~~

in development
^^^^^^^^^^^^^^
<<<<<<< HEAD
* Better checks before removing 'self' and 'cls' from parameter tables.
=======
* Fix minor UX issues in the search bar.
* Fix deprecation in Docutils 0.19 frontend
>>>>>>> 0f2c5cae

pydoctor 22.7.0
^^^^^^^^^^^^^^^
* Add support for generics in class hierarchies.
* Fix long standing bugs in ``Class`` method resolution order.
* Improve the extensibility of pydoctor (`more infos on extensions <https://pydoctor.readthedocs.io/en/latest/customize.html#use-a-custom-system-class>`_)
* Fix line numbers in reStructuredText xref warnings.
* Add support for `twisted.python.deprecated` (this was originally part of Twisted's customizations).
* Add support for re-exporting names imported from a wildcard import.

pydoctor 22.5.1
^^^^^^^^^^^^^^^
* ``docutils>=0.17`` is now the minimum supported version. This was done to fix crashing with ``AttributeError`` when processing type fields.

pydoctor 22.5.0
^^^^^^^^^^^^^^^
* Add Read The Docs theme, enable it with option ``--theme=readthedocs``.
* Add a sidebar. Configure it with options ``--sidebar-expand-depth`` and ``--sidebar-toc-depth``. Disable with ``--no-sidebar``. 
* Highlight the active function or attribute.
* Packages and modules are now listed together.
* Docstring summaries are now generated from docutils nodes:

  - fixes a bug in restructuredtext references in summary.
  - still display summary when the first paragraph is long instead of "No summary".

* The module index now uses a more compact presentation for modules with more than 50 submodules and no subsubmodules.
* Fix source links for code hosted on Bitbucket or SourceForge.
* The ``--html-viewsource-template`` option was added to allow for custom URL scheme when linking to the source code pages and lines. 

pydoctor 22.4.0
^^^^^^^^^^^^^^^
* Add option ``--privacy`` to set the privacy of specific objects when default rules doesn't fit the use case.
* Option ``--docformat=plaintext`` overrides any assignments to ``__docformat__`` 
  module variable in order to focus on potential python code parsing errors.
* Switch to ``configargparse`` to handle argument and configuration file parsing (`more infos <https://pydoctor.readthedocs.io/en/latest/help.html>`_).
* Improved performances with caching of docstring summaries.

pydoctor 22.3.0
^^^^^^^^^^^^^^^
* Add client side search system based on lunr.js.
* Fix broken links in docstring summaries.
* Add cache for the xref linker, reduces the number of identical warnings.
* Fix crash when reparenting objects with duplicate names.

pydoctor 22.2.2
^^^^^^^^^^^^^^^
* Fix resolving names re-exported in ``__all__`` variable.

pydoctor 22.2.1
^^^^^^^^^^^^^^^
* Fix crash of pydoctor when processing a reparented module.

pydoctor 22.2.0
^^^^^^^^^^^^^^^
* Improve the name resolving algo such that it checks in super classes for inherited attributes.
* C-modules wins over regular modules when there is a name clash.
* Packages wins over modules when there is a name clash.
* Fixed that modules were processed in a random order leading to several hard to reproduce bugs.
* Intersphinx links have now dedicated markup.
  With the default theme,
  this allows to have the external intershinx links blue while the internal links are red.
* Smarter line wrapping in summary and parameters tables.
* Any code inside of ``if __name__ == '__main__'`` is now excluded from the documentation.
* Fix variables named like the current module not being documented.
* The Module Index now only shows module names instead of their full name. You can hover over a module link to see the full name.
* If there is only a single root module, `index.html` now documents that module (previously it only linked the module page).
* Fix introspection of functions comming from C-extensions.
* Fix that the colorizer might make Twisted's flatten function crash with surrogates unicode strings.

pydoctor 21.12.1
^^^^^^^^^^^^^^^^
* Include module ``sre_parse36.py`` within ``pydoctor.epydoc`` to avoid an extra PyPi dependency.

pydoctor 21.12.0
^^^^^^^^^^^^^^^^

* Add support for reStructuredText directives ``.. deprecated::``, ``.. versionchanged::`` and ``.. versionadded::``.
* Add syntax highlight for constant values, decorators and parameter defaults.
* Embedded documentation links inside the value of constants, decorators and parameter defaults.
* Provide option ``--pyval-repr-maxlines`` and ``--pyval-repr-linelen`` to control the size of a constant value representation. 
* Provide option ``--process-types`` to automatically link types in docstring fields (`more info <https://pydoctor.readthedocs.io/en/latest/codedoc.html#type-fields>`_).
* Forked Napoleon Sphinx extension to provide google-style and numpy-style docstring parsing. 
* Introduced fields ``warns``,  ``yields`` and ``yieldtype``. 
* Following google style guide, ``*args`` and ``**kwargs`` are now rendered with asterisks in the parameters table.
* Mark variables as constants when their names is all caps or if using `Final` annotation.

pydoctor 21.9.2
^^^^^^^^^^^^^^^

* Fix ``AttributeError`` raised when parsing reStructuredText consolidated fields, caused by a change in ``docutils`` 0.18.
* Fix ``DeprecationWarning``, use newer APIs of ``importlib_resources`` module.

pydoctor 21.9.1
^^^^^^^^^^^^^^^

* Fix deprecation warning and officially support Python 3.10.
* Fix the literals style (use same style as before).

pydoctor 21.9.0
^^^^^^^^^^^^^^^

* Add support for multiple themes, selectable with ``--theme`` option.
* Support selecting a different docstring format for a module using the ``__docformat__`` variable.
* HTML templates are now customizable with ``--template-dir`` option.
* Change the fields layout to display the arguments type right after their name. Same goes for variables.

pydoctor 21.2.2
^^^^^^^^^^^^^^^

* Fix positioning of anchors, such that following a link to a member of a module or class will scroll its documentation to a visible spot at the top of the page.

pydoctor 21.2.1
^^^^^^^^^^^^^^^

* Fix presentation of the project name and URL in the navigation bars, such that it works as expected on all generated HTML pages.

pydoctor 21.2.0
^^^^^^^^^^^^^^^

* Removed the ``--html-write-function-pages`` option. As a replacement, you can use the generated Intersphinx inventory (``objects.inv``) for deep-linking your documentation.
* Fixed project version in the generated Intersphinx inventory. This used to be hardcoded to 2.0 (we mistook it for a format version), now it is unversioned by default and a version can be specified using the new ``--project-version`` option.
* Fixed multiple bugs in Python name resolution, which could lead to for example missing "implemented by" links.
* Fixed bug where class docstring fields such as ``cvar`` and ``ivar`` are ignored when they override inherited attribute docstrings.
* Property decorators containing one or more dots (such as ``@abc.abstractproperty``) are now recognized by the custom properties support.
* Improvements to `attrs`__ support:

  - Attributes are now marked as instance variables.
  - Type comments are given precedence over types inferred from ``attr.ib``.
  - Support positional arguments in ``attr.ib`` definitions. Please use keyword arguments instead though, both for clarity and to be compatible with future ``attrs`` releases.

* Improvements in the treatment of the ``__all__`` module variable:

  - Assigning an empty sequence is interpreted as exporting nothing instead of being ignored.
  - Better error reporting when the value assigned is either invalid or pydoctor cannot make sense of it.

* Added ``except`` field as a synonym of ``raises``, to be compatible with epydoc and to fix handling of the ``:Exceptions:`` consolidated field in reStructuredText.
* Exception types and external base classes are hyperlinked to their class documentation.
* Formatting of ``def func():`` and ``class Class:`` lines was made consistent with code blocks.
* Changes to the "Show/hide Private API" button:

  - The button was moved to the right hand side of the navigation bar, to avoid overlapping the content on narrow displays.
  - The show/hide state is now synced with a query argument in the location bar. This way, if you bookmark the page or send a link to someone else, the show/hide state will be preserved.
  - A deep link to a private API item will now automatically enable "show private API" mode.

* Improvements to the ``build_apidocs`` Sphinx extension:

  - API docs are now built before Sphinx docs, such that the rest of the documentation can link to it via Intersphinx.
  - New configuration variable ``pydoctor_url_path`` that will automatically update the ``intersphinx_mapping`` variable so that it uses the latest API inventory.
  - The extension can be configured to build API docs for more than one package.

* ``pydoctor.__version__`` is now a plain ``str`` instead of an ``incremental.Version`` object.

__ https://www.attrs.org/

pydoctor 20.12.1
^^^^^^^^^^^^^^^^

* Reject source directories outside the project base directory (if given), instead of crashing.
* Fixed bug where source directories containing symbolic links could appear to be outside of the project base directory, leading to a crash.
* Bring back source link on package pages.

pydoctor 20.12.0
^^^^^^^^^^^^^^^^

* Python 3.6 or higher is required.

* There is now a user manual that can be built with Sphinx or read online on `Read the Docs`__. This is a work in progress and the online version will be updated between releases.

* Added support for Python language features:

  - Type annotations of function parameters and return value are used when the docstring does not document a type.
  - Functions decorated with ``@property`` or any other decorator with a name ending in "property" are now formatted similar to variables.
  - Coroutine functions (``async def``) are included in the output.
  - Keyword-only and position-only parameters are included in the output.

* Output improvements:

  - Type names in annotations are hyperlinked to the corresponding documentation.
  - Styling changes to make the generated documentation easier to read and navigate.
  - Private API is now hidden by default on the Module Index, Class Hierarchy and Index of Names pages.
  - The pydoctor version is included in the "generated by" line in the footer.

* All parents of the HTML output directory are now created by pydoctor; previously it would create only the deepest directory.

* The ``--add-package`` and ``--add-module`` options have been deprecated; pass the source paths as positional arguments instead.

* New option ``-W``/``--warnings-as-errors`` to fail your build on documentation errors.

* Linking to the standard library documentation is more accurate now, but does require the use of an Intersphinx inventory (``--intersphinx=https://docs.python.org/3/objects.inv``).

* Caching of Intersphinx inventories is now enabled by default.

* Added a `Sphinx extension`__ for embedding pydoctor's output in a project's Sphinx documentation.

* Added an extra named ``rst`` for the dependencies needed to process reStructuredText (``pip install -U pydoctor[rst]``).

* Improved error reporting:

  - More accurate source locations (file + line number) in error messages.
  - Warnings were added for common mistakes when documenting parameters.
  - Clearer error message when a link target is not found.

* Increased reliability:

  - Fixed crash when analyzing ``from package import *``.
  - Fixed crash when the line number for a docstring error is unknown.
  - Better unit test coverage, more system tests, started adding type annotations to the code.
  - Unit tests are also run on Windows.

__ https://pydoctor.readthedocs.io/
__ https://pydoctor.readthedocs.io/en/latest/usage.html#building-pydoctor-together-with-sphinx-html-build

pydoctor 20.7.2
^^^^^^^^^^^^^^^

* Fix handling of external links in reStructuredText under Python 3.
* Fix reporting of errors in reStructuredText under Python 3.
* Restore syntax highlighting of Python code blocks.

pydoctor 20.7.1
^^^^^^^^^^^^^^^

* Fix cross-reference links to builtin types in standard library.
* Fix and improve error message printed for unknown fields.

pydoctor 20.7.0
^^^^^^^^^^^^^^^

* Python 3 support.
* Type annotations on attributes are supported when running on Python 3.
* Type comments on attributes are supported when running on Python 3.8+.
* Type annotations on function definitions are not supported yet.
* Undocumented attributes are now included in the output.
* Attribute docstrings: a module, class or instance variable can be documented by a following it up with a docstring.
* Improved error reporting: more errors are reported, error messages include file name and line number.
* Dropped support for implicit relative imports.
* Explicit relative imports (using ``from``) no longer cause warnings.
* Dropped support for index terms in epytext (``X{}``). This was never supported in any meaningful capacity, but now the tag is gone.

This was the last major release to support Python 2.7 and 3.5.

.. description-end<|MERGE_RESOLUTION|>--- conflicted
+++ resolved
@@ -75,12 +75,9 @@
 
 in development
 ^^^^^^^^^^^^^^
-<<<<<<< HEAD
 * Better checks before removing 'self' and 'cls' from parameter tables.
-=======
 * Fix minor UX issues in the search bar.
 * Fix deprecation in Docutils 0.19 frontend
->>>>>>> 0f2c5cae
 
 pydoctor 22.7.0
 ^^^^^^^^^^^^^^^
