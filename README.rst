pydoctor
--------

.. image:: https://travis-ci.org/twisted/pydoctor.svg?branch=tox-travis-2
  :target: https://travis-ci.org/twisted/pydoctor

.. image:: https://codecov.io/gh/twisted/pydoctor/branch/master/graph/badge.svg
  :target: https://codecov.io/gh/twisted/pydoctor

.. image:: https://img.shields.io/badge/-documentation-blue
  :target: https://pydoctor.readthedocs.io/

This is *pydoctor*, an API documentation generator that works by
static analysis.

It was written primarily to replace ``epydoc`` for the purposes of the
Twisted project as ``epydoc`` has difficulties with ``zope.interface``.
If you are looking for a successor to ``epydoc`` after moving to Python 3,
``pydoctor`` might be the right tool for your project as well.

``pydoctor`` puts a fair bit of effort into resolving imports and
computing inheritance hierarchies and, as it aims at documenting
Twisted, knows about ``zope.interface``'s declaration API and can present
information about which classes implement which interface, and vice
versa.

.. contents:: Contents:


Simple Usage
~~~~~~~~~~~~

You can run pydoctor on your project like this::

    $ pydoctor --make-html --html-output=docs/api src/mylib

For more info, `Read The Docs <https://pydoctor.readthedocs.io/>`_.

Markup
~~~~~~

pydoctor currently supports the following markup languages in docstrings:

`epytext`__ (default)
    The markup language of epydoc.
    Simple and compact.

`restructuredtext`__
    The markup language used by Sphinx.
    More expressive than epytext, but also slightly more complex and verbose.

`google`__
    Docstrings formatted as specified by the Google Python Style Guide. 
    (compatible with reStructuredText markup)

`numpy`__
    Docstrings formatted as specified by the Numpy Docstring Standard. 
    (compatible with reStructuredText markup)

``plaintext``
    Text without any markup.

__ http://epydoc.sourceforge.net/manual-epytext.html
__ https://docutils.sourceforge.io/rst.html
__ https://google.github.io/styleguide/pyguide.html#s3.8-comments-and-docstrings
__ https://numpydoc.readthedocs.io/en/latest/format.html#docstring-standard

You can select a different format using the ``--docformat`` option or the ``__docformat__`` module variable. 

What's New?
~~~~~~~~~~~

in development
~~~~~~~~~~~~~~

<<<<<<< HEAD
* Add support for reStructuredText directives ``.. deprecated::``, ``.. versionchanged::`` and ``.. versionadded::``.
=======
* Add syntax highlight for constant values, decorators and parameter defaults.
* Embedded documentation links inside the value of constants, decorators and parameter defaults.
* Provide option ``--pyval-repr-maxlines`` and ``--pyval-repr-linelen`` to control the size of a constant value representation. 
>>>>>>> 7304f8ec
* Provide option ``--process-types`` to automatically link types in docstring fields (`more info <https://pydoctor.readthedocs.io/en/latest/codedoc.html#type-fields>`_).
* Forked Napoleon Sphinx extension to provide google-style and numpy-style docstring parsing. 
* Introduced fields ``warns``,  ``yields`` and ``yieldtype``. 
* Following google style guide, ``*args`` and ``**kwargs`` are now rendered with asterisks in the parameters table.
* Mark variables as contants when their names is all caps or if using `Final` annotation.

pydoctor 21.9.2
^^^^^^^^^^^^^^^

* Fix ``AttributeError`` raised when parsing reStructuredText consolidated fields, caused by a change in ``docutils`` 0.18.
* Fix ``DeprecationWarning``, use newer APIs of ``importlib_resources`` module.

pydoctor 21.9.1
^^^^^^^^^^^^^^^

* Fix deprecation warning and officially support Python 3.10.
* Fix the literals style (use same style as before).

pydoctor 21.9.0
^^^^^^^^^^^^^^^

* Add support for multiple themes, selectable with ``--theme`` option.
* Support selecting a different docstring format for a module using the ``__docformat__`` variable.
* HTML templates are now customizable with ``--template-dir`` option.
* Change the fields layout to display the arguments type right after their name. Same goes for variables.

pydoctor 21.2.2
^^^^^^^^^^^^^^^

* Fix positioning of anchors, such that following a link to a member of a module or class will scroll its documentation to a visible spot at the top of the page.

pydoctor 21.2.1
^^^^^^^^^^^^^^^

* Fix presentation of the project name and URL in the navigation bars, such that it works as expected on all generated HTML pages.

pydoctor 21.2.0
^^^^^^^^^^^^^^^

* Removed the ``--html-write-function-pages`` option. As a replacement, you can use the generated Intersphinx inventory (``objects.inv``) for deep-linking your documentation.
* Fixed project version in the generated Intersphinx inventory. This used to be hardcoded to 2.0 (we mistook it for a format version), now it is unversioned by default and a version can be specified using the new ``--project-version`` option.
* Fixed multiple bugs in Python name resolution, which could lead to for example missing "implemented by" links.
* Fixed bug where class docstring fields such as ``cvar`` and ``ivar`` are ignored when they override inherited attribute docstrings.
* Property decorators containing one or more dots (such as ``@abc.abstractproperty``) are now recognized by the custom properties support.
* Improvements to `attrs`__ support:

  - Attributes are now marked as instance variables.
  - Type comments are given precedence over types inferred from ``attr.ib``.
  - Support positional arguments in ``attr.ib`` definitions. Please use keyword arguments instead though, both for clarity and to be compatible with future ``attrs`` releases.

* Improvements in the treatment of the ``__all__`` module variable:

  - Assigning an empty sequence is interpreted as exporting nothing instead of being ignored.
  - Better error reporting when the value assigned is either invalid or pydoctor cannot make sense of it.

* Added ``except`` field as a synonym of ``raises``, to be compatible with epydoc and to fix handling of the ``:Exceptions:`` consolidated field in reStructuredText.
* Exception types and external base classes are hyperlinked to their class documentation.
* Formatting of ``def func():`` and ``class Class:`` lines was made consistent with code blocks.
* Changes to the "Show/hide Private API" button:

  - The button was moved to the right hand side of the navigation bar, to avoid overlapping the content on narrow displays.
  - The show/hide state is now synced with a query argument in the location bar. This way, if you bookmark the page or send a link to someone else, the show/hide state will be preserved.
  - A deep link to a private API item will now automatically enable "show private API" mode.

* Improvements to the ``build_apidocs`` Sphinx extension:

  - API docs are now built before Sphinx docs, such that the rest of the documentation can link to it via Intersphinx.
  - New configuration variable ``pydoctor_url_path`` that will automatically update the ``intersphinx_mapping`` variable so that it uses the latest API inventory.
  - The extension can be configured to build API docs for more than one package.

* ``pydoctor.__version__`` is now a plain ``str`` instead of an ``incremental.Version`` object.

__ https://www.attrs.org/

pydoctor 20.12.1
^^^^^^^^^^^^^^^^

* Reject source directories outside the project base directory (if given), instead of crashing.
* Fixed bug where source directories containing symbolic links could appear to be outside of the project base directory, leading to a crash.
* Bring back source link on package pages.

pydoctor 20.12.0
^^^^^^^^^^^^^^^^

* Python 3.6 or higher is required.

* There is now a user manual that can be built with Sphinx or read online on `Read the Docs`__. This is a work in progress and the online version will be updated between releases.

* Added support for Python language features:

  - Type annotations of function parameters and return value are used when the docstring does not document a type.
  - Functions decorated with ``@property`` or any other decorator with a name ending in "property" are now formatted similar to variables.
  - Coroutine functions (``async def``) are included in the output.
  - Keyword-only and position-only parameters are included in the output.

* Output improvements:

  - Type names in annotations are hyperlinked to the corresponding documentation.
  - Styling changes to make the generated documentation easier to read and navigate.
  - Private API is now hidden by default on the Module Index, Class Hierarchy and Index of Names pages.
  - The pydoctor version is included in the "generated by" line in the footer.

* All parents of the HTML output directory are now created by pydoctor; previously it would create only the deepest directory.

* The ``--add-package`` and ``--add-module`` options have been deprecated; pass the source paths as positional arguments instead.

* New option ``-W``/``--warnings-as-errors`` to fail your build on documentation errors.

* Linking to the standard library documentation is more accurate now, but does require the use of an Intersphinx inventory (``--intersphinx=https://docs.python.org/3/objects.inv``).

* Caching of Intersphinx inventories is now enabled by default.

* Added a `Sphinx extension`__ for embedding pydoctor's output in a project's Sphinx documentation.

* Added an extra named ``rst`` for the dependencies needed to process reStructuredText (``pip install -U pydoctor[rst]``).

* Improved error reporting:

  - More accurate source locations (file + line number) in error messages.
  - Warnings were added for common mistakes when documenting parameters.
  - Clearer error message when a link target is not found.

* Increased reliability:

  - Fixed crash when analyzing ``from package import *``.
  - Fixed crash when the line number for a docstring error is unknown.
  - Better unit test coverage, more system tests, started adding type annotations to the code.
  - Unit tests are also run on Windows.

__ https://pydoctor.readthedocs.io/
__ https://pydoctor.readthedocs.io/en/latest/usage.html#building-pydoctor-together-with-sphinx-html-build

pydoctor 20.7.2
^^^^^^^^^^^^^^^

* Fix handling of external links in reStructuredText under Python 3.
* Fix reporting of errors in reStructuredText under Python 3.
* Restore syntax highlighting of Python code blocks.

pydoctor 20.7.1
^^^^^^^^^^^^^^^

* Fix cross-reference links to builtin types in standard library.
* Fix and improve error message printed for unknown fields.

pydoctor 20.7.0
^^^^^^^^^^^^^^^

* Python 3 support.
* Type annotations on attributes are supported when running on Python 3.
* Type comments on attributes are supported when running on Python 3.8+.
* Type annotations on function definitions are not supported yet.
* Undocumented attributes are now included in the output.
* Attribute docstrings: a module, class or instance variable can be documented by a following it up with a docstring.
* Improved error reporting: more errors are reported, error messages include file name and line number.
* Dropped support for implicit relative imports.
* Explicit relative imports (using ``from``) no longer cause warnings.
* Dropped support for index terms in epytext (``X{}``). This was never supported in any meaningful capacity, but now the tag is gone.

This was the last major release to support Python 2.7 and 3.5.

.. description-end<|MERGE_RESOLUTION|>--- conflicted
+++ resolved
@@ -73,13 +73,10 @@
 in development
 ~~~~~~~~~~~~~~
 
-<<<<<<< HEAD
 * Add support for reStructuredText directives ``.. deprecated::``, ``.. versionchanged::`` and ``.. versionadded::``.
-=======
 * Add syntax highlight for constant values, decorators and parameter defaults.
 * Embedded documentation links inside the value of constants, decorators and parameter defaults.
 * Provide option ``--pyval-repr-maxlines`` and ``--pyval-repr-linelen`` to control the size of a constant value representation. 
->>>>>>> 7304f8ec
 * Provide option ``--process-types`` to automatically link types in docstring fields (`more info <https://pydoctor.readthedocs.io/en/latest/codedoc.html#type-fields>`_).
 * Forked Napoleon Sphinx extension to provide google-style and numpy-style docstring parsing. 
 * Introduced fields ``warns``,  ``yields`` and ``yieldtype``. 
