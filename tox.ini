;
; Coverage is always reported at the end of test run.
; There is a dedicated hidden environment for publishing the coverage report
; to the codecov.io service.
;
[tox]
minversion=3.20.1
requires=
    virtualenv>=20.0.35
envlist =
    test,pyflakes,mypy,testdocs


[testenv]
allowlist_externals =
    git
    rm
    sh
    touch
passenv = *


deps =
    test,test-{py36,py37,py38,pypy3},twisted-apidoc: git+https://github.com/twisted/twisted.git

    test: coverage
    test: pytest
    test: docutils
    test: hypothesis
    test: cython-test-exception-raiser==1.0.0
    test: bs4
    test: Sphinx>=3.5

    codecov: codecov


commands =
    test: coverage erase
    test: coverage run -m pytest {posargs:pydoctor}
    test: coverage report -m

    ; Publish coverage data on codecov.io
    codecov: coverage xml -o coverage.xml -i
    codecov: codecov

    ; Run current version against twisted trunk
    twisted-apidoc: rm -rf {toxworkdir}/twisted-trunk
    twisted-apidoc: git clone --depth 1 --branch trunk https://github.com/twisted/twisted.git {toxworkdir}/twisted-trunk
    twisted-apidoc: /bin/sh -c "{toxworkdir}/twisted-trunk/bin/admin/build-apidocs {toxworkdir}/twisted-trunk/src {toxworkdir}/twisted-apidocs-build > {toxworkdir}/twisted-apidocs.log"
    twisted-apidoc: /bin/cat {toxworkdir}/twisted-apidocs.log


[testenv:pyflakes]
description = Run pyflakes over the pydoctor code

deps: pyflakes

commands =
    ; Custom pyflakes run to exlcude test files.
    /bin/sh -c "find pydoctor/ -name \*.py ! -path '*/testpackages/*' | xargs pyflakes"
    pyflakes docs


[testenv:cpython-apidocs]
description = Build CPython API documentation

extras = rst

commands =
    sh -c "if [ ! -d {toxworkdir}/cpython ]; then \
        git clone --depth 1 https://github.com/python/cpython.git {toxworkdir}/cpython; \
        fi"
    sh -c "cd {toxworkdir}/cpython && git pull"
    touch {toxworkdir}/cpython/Lib/__init__.py
    rm -rf {toxworkdir}/cpython-output
    pydoctor \
        --docformat=restructuredtext \
        --project-base-dir={toxworkdir}/cpython \
        --html-output={toxworkdir}/cpython-output \
        {toxworkdir}/cpython/Lib


[testenv:cpython-summary]
description = Parse CPython code and write a summary only

extras = rst

commands =
    sh -c "if [ ! -d {toxworkdir}/cpython ]; then \
        git clone --depth 1 https://github.com/python/cpython.git {toxworkdir}/cpython; \
        fi"
    sh -c "cd {toxworkdir}/cpython && git pull"
    touch {toxworkdir}/cpython/Lib/__init__.py
    rm -rf {toxworkdir}/cpython-summary-output
    # TODO: Switch to restructuredtext when #261 is fixed.
    pydoctor \
        --docformat=plaintext \
        --project-base-dir={toxworkdir}/cpython \
        --html-output={toxworkdir}/cpython-summary-output \
        --html-summary-pages \
        {toxworkdir}/cpython/Lib


[testenv:mypy]
description = run mypy (static type checker)

deps =
    mypy>=0.770
    mypy-zope
    typing-extensions
    ; Libraries which include type annotations:
    hypothesis
    pytest>=6.0.0
    sphinx>=3.4.0
    git+https://github.com/twisted/twisted.git

commands =
    mypy                                       \
        --cache-dir="{toxworkdir}/mypy_cache"  \
        {tty:--pretty:}                        \
        {posargs:pydoctor docs/epytext_demo}


[testenv:apidocs]
description = Build only the API documentation

<<<<<<< HEAD
extras = rst

=======
>>>>>>> b25e921c
commands =
    pydoctor \
    --project-name=pydoctor \
    --project-url=https://github.com/twisted/pydoctor/ \
    --html-viewsource-base=https://github.com/twisted/pydoctor/tree/master \
    --html-output=build/apidocs \
    --project-base-dir="{toxinidir}" \
    --docformat=epytext \
    --intersphinx=https://docs.python.org/3/objects.inv \
    --intersphinx=https://twistedmatrix.com/documents/current/api/objects.inv \
    --intersphinx=https://urllib3.readthedocs.io/en/latest/objects.inv \
    --intersphinx=https://requests.readthedocs.io/en/latest/objects.inv \
    --intersphinx=https://www.attrs.org/en/stable/objects.inv \
    --make-html --warnings-as-errors \
    ./pydoctor


[testenv:docs]
description = Build the full documentation

extras = docs

commands =
    sphinx-build -aE -b html {toxinidir}/docs/source {toxinidir}/build/docs
    sphinx-build -aE -b spelling {toxinidir}/docs/source {toxinidir}/build/docs


[testenv:testdocs]
description = Build and test the full documentation

extras = docs
deps = pytest

setenv =
    TOX_INI_DIR = {toxinidir}

allowlist_externals = echo

commands =
    echo "::group::Sphinx build"
    sphinx-build -aE -b html -W {toxinidir}/docs/source {toxinidir}/build/docs
    echo "::endgroup::"

    echo "::group::Main inventory dump"
    python -m sphinx.ext.intersphinx {toxinidir}/build/docs/api/objects.inv
    echo "::endgroup::"

    echo "::group::Epytext demo inventory dump"
    python -m sphinx.ext.intersphinx {toxinidir}/build/docs/docformat/epytext/demo/objects.inv
    echo "::endgroup::"

    pytest -v docs/test.py<|MERGE_RESOLUTION|>--- conflicted
+++ resolved
@@ -56,9 +56,9 @@
 deps: pyflakes
 
 commands =
-    ; Custom pyflakes run to exlcude test files.
+    ; Custom pyflakes run to exlcude some files.
     /bin/sh -c "find pydoctor/ -name \*.py ! -path '*/testpackages/*' | xargs pyflakes"
-    pyflakes docs
+    /bin/sh -c "find docs/ -name \*.py ! -path '*/google_demo/*' | xargs pyflakes"
 
 
 [testenv:cpython-apidocs]
@@ -124,11 +124,8 @@
 [testenv:apidocs]
 description = Build only the API documentation
 
-<<<<<<< HEAD
 extras = rst
 
-=======
->>>>>>> b25e921c
 commands =
     pydoctor \
     --project-name=pydoctor \
