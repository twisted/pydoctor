"""
This is a module demonstrating epydoc code documentation features.

Most part of this documentation is using Python type hinting.
"""
import re
from abc import ABC
from typing import AnyStr, Dict, Generator, List, Union
from somelib import SomeInterface
import zope.interface
import zope.schema
<<<<<<< HEAD
from typing import Final, Sequence, Optional

LANG = 'Fr'
"""
This is a constant. See L{constants} for more examples.
=======
from typing import Final, Sequence

LANG = 'Fr'
"""
This is a constant.
>>>>>>> 436f68f4
"""

lang: Final[Sequence[str]] = ['Fr', 'En']
"""
<<<<<<< HEAD
This is also a constant, but annotated with typing.Final.
=======
This is also a constant.
>>>>>>> 436f68f4
"""

def demo_fields_docstring_arguments(m, b):  # type: ignore
    """
    Fields are used to describe specific properties of a documented object.

    This function can be used in conjunction with L{demo_typing_arguments} to
    find an arbitrary function's zeros.

    @type  m: number
    @param m: The slope of the line.
    @type  b: number
    @param b: The y intercept of the line.
    @rtype:   number
    @return:  the x intercept of the line M{y=m*x+b}.
    """
    return -b/m

def demo_typing_arguments(name: str, size: Optional[bytes] = None) -> bool:
    """
    Type documentation can be extracted from standard Python type hints.

    @param name: The human readable name for something.
    @param size: How big the name should be. Leave none if you don't care.
    @return: Always C{True}.
    """
    return True

def demo_long_function_and_parameter_names__this_indeed_very_long(
        this_is_a_very_long_parameter_name_aahh: str, 
        what__another_super_super_long_name__ho_no: Generator[Union[List[AnyStr], Dict[str, AnyStr]], None, None]) -> bool:
    """
    Long names and annotations should display on several lines when they don't fit in a single line. 
    """
    return True

def demo_cross_reference() -> None:
    """
    The inline markup construct C{LE{lb}text<object>E{rb}} is used to create links to the documentation for other Python objects.
    'text' is the text that should be displayed for the link, and 'object' is the name of the Python object that should be linked to.

    If you wish to use the name of the Python object as the text for the link, you can simply write C{LE{lb}objectE{rb}}.

        - L{demo_typing_arguments}
        - L{Custom name <demo_typing_arguments>}
    """


class _PrivateClass:
    """
    This is the docstring of a private class.
    """

    def method_inside_private(self) -> bool:
        """
        A public method inside a private class.

        @return: Something.
        """
        return True


    def _private_inside_private(self) -> bool:
        """
        A private method inside a private class.

        @return: Something.
        """
        return True


class DemoClass(ABC, SomeInterface, _PrivateClass):
    """
    This is the docstring of this class.
    """

    def __init__(self, one: str, two: bytes) -> None:
        """
        Documentation for class initialization.

        @param one: Docs for first argument.
        @param two: Docs for second argument.
        """

    @property
    def read_only(self) -> int:
        """
        This is a read-only property.
        """
        return 1

    @property
    def read_and_write(self) -> int:
        """
        This is a read-write property.
        """
        return 1

    @read_and_write.setter
    def read_and_write(self, value: int) -> None:
        """
        This is a docstring for setter.
        """

    @property
    def read_and_write_delete(self) -> int:
        """
        This is a read-write-delete property.
        """
        return 1

    @read_and_write_delete.setter
    def read_and_write_delete(self, value: int) -> None:
        """
        This is a docstring for setter.
        """

    @read_and_write_delete.deleter
    def read_and_write_delete(self) -> None:
        """
        This is a docstring for deleter.
        """


class IContact(zope.interface.Interface):
    """
    Example of an interface with schemas.

    Provides access to basic contact information.
    """

    first = zope.schema.TextLine(description="First name")

    email = zope.schema.TextLine(description="Electronic mail address")

    address = zope.schema.Text(description="Postal address")

    def send_email(text: str) -> None:
        pass<|MERGE_RESOLUTION|>--- conflicted
+++ resolved
@@ -3,34 +3,22 @@
 
 Most part of this documentation is using Python type hinting.
 """
-import re
+
 from abc import ABC
 from typing import AnyStr, Dict, Generator, List, Union
 from somelib import SomeInterface
 import zope.interface
 import zope.schema
-<<<<<<< HEAD
 from typing import Final, Sequence, Optional
 
 LANG = 'Fr'
 """
 This is a constant. See L{constants} for more examples.
-=======
-from typing import Final, Sequence
-
-LANG = 'Fr'
-"""
-This is a constant.
->>>>>>> 436f68f4
 """
 
 lang: Final[Sequence[str]] = ['Fr', 'En']
 """
-<<<<<<< HEAD
 This is also a constant, but annotated with typing.Final.
-=======
-This is also a constant.
->>>>>>> 436f68f4
 """
 
 def demo_fields_docstring_arguments(m, b):  # type: ignore
