# Configuration file for the Sphinx documentation builder.
#
# This file only contains a selection of the most common options. For a full
# list see the documentation:
# https://www.sphinx-doc.org/en/master/usage/configuration.html

# -- Path setup --------------------------------------------------------------

# If extensions (or modules to document with autodoc) are in another directory,
# add these directories to sys.path here. If the directory is relative to the
# documentation root, use os.path.abspath to make it absolute, like shown here.
#
# import sys
# sys.path.insert(0, os.path.abspath('.'))

import os
import subprocess
import pathlib


# -- Project information -----------------------------------------------------

project = 'pydoctor'
copyright = '2020, Michael Hudson-Doyle and various contributors (see Git history)'
author = 'Michael Hudson-Doyle and various contributors (see Git history)'

from pydoctor._version import __version__
version = __version__.short()

# -- General configuration ---------------------------------------------------

# Add any Sphinx extension module names here, as strings. They can be
# extensions coming with Sphinx (named 'sphinx.ext.*') or your custom
# ones.
extensions = [
    "sphinx_rtd_theme",
    "sphinx.ext.intersphinx",
<<<<<<< HEAD
    "pydoctor.sphinx_ext.help_output",
    "pydoctor.sphinx_ext.api_output",
=======
    "pydoctor.sphinx_ext._help_output",
>>>>>>> c20c4c9e
]

# Add any paths that contain templates here, relative to this directory.
templates_path = ['_templates']

# List of patterns, relative to source directory, that match files and
# directories to ignore when looking for source files.
# This pattern also affects html_static_path and html_extra_path.
exclude_patterns = []

# Configure intersphinx magic
intersphinx_mapping = {
    'twisted': ('https://twistedmatrix.com/documents/current/api/', None),
}

# -- Options for HTML output -------------------------------------------------

# The theme to use for HTML and HTML Help pages.  See the documentation for
# a list of builtin themes.
#
html_theme = "sphinx_rtd_theme"

# Add any paths that contain custom static files (such as style sheets) here,
# relative to this directory. They are copied after the builtin static files,
# so a file named "default.css" will overwrite the builtin "default.css".
html_static_path = []

# `pydoctor_cwd` is the working directory used to call pydoctor.
# `pydoctor_args` is the list of arguments used to call pydoctor when
# generating the API docs via the Sphinx pydoctor extension.
#
# The following placeholders are available are resolved at runtime:
# * `{outdir}` the Sphinx output dir
#
# Any output from pydoctor is converted into a Sphinx warning.
#
_git_reference = subprocess.getoutput('git rev-parse --abbrev-ref HEAD')
if _git_reference == 'HEAD':
    # It looks like the branch has no name.
    # Fallback to commit ID.
    _git_reference = subprocess.getoutput('git rev-parse HEAD')

if os.environ.get('READTHEDOCS', '') == 'True':
    rtd_version = os.environ.get('READTHEDOCS_VERSION', '')
    if '.' in rtd_version:
        # It looks like we have a tag build.
        _git_reference = rtd_version


pydoctor_cwd = str(pathlib.Path(__file__).parent.parent.parent)
pydoctor_args = [
    '--quiet',
    '--add-package=pydoctor',
    '--project-name=pydoctor',
    '--project-url=https://github.com/twisted/pydoctor/',
    '--docformat=epytext',
    '--intersphinx=https://docs.python.org/3/objects.inv',
    '--make-html',
    '--html-viewsource-base=https://github.com/twisted/pydoctor/tree/' + _git_reference,
    '--html-output={outdir}/api',
    '--project-base-dir=' + pydoctor_cwd ,
    ]<|MERGE_RESOLUTION|>--- conflicted
+++ resolved
@@ -35,12 +35,8 @@
 extensions = [
     "sphinx_rtd_theme",
     "sphinx.ext.intersphinx",
-<<<<<<< HEAD
-    "pydoctor.sphinx_ext.help_output",
+    "pydoctor.sphinx_ext._help_output",
     "pydoctor.sphinx_ext.api_output",
-=======
-    "pydoctor.sphinx_ext._help_output",
->>>>>>> c20c4c9e
 ]
 
 # Add any paths that contain templates here, relative to this directory.
