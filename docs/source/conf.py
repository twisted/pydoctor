--- conflicted
+++ resolved
@@ -45,10 +45,6 @@
 
 # Configure intersphinx magic
 intersphinx_mapping = {
-<<<<<<< HEAD
-    #'pydoctor': ('https://pydoctor.readthedocs.io/api/', None),
-=======
->>>>>>> 90388355
     'twisted': ('https://twistedmatrix.com/documents/current/api/', None),
 }
 
@@ -62,16 +58,4 @@
 # Add any paths that contain custom static files (such as style sheets) here,
 # relative to this directory. They are copied after the builtin static files,
 # so a file named "default.css" will overwrite the builtin "default.css".
-<<<<<<< HEAD
-html_static_path = []
-=======
-html_static_path = []
-
-# -- Automatically generate the Full help text in Shpinx build ---------------
-import pathlib
-import subprocess
-subprocess.run(
-    ["pydoctor", "--help"],
-    stdout=(pathlib.Path(__file__).parent / "help.txt").open('w')
-)
->>>>>>> 90388355
+html_static_path = []