# Configuration file for the Sphinx documentation builder.
#
# This file only contains a selection of the most common options. For a full
# list see the documentation:
# https://www.sphinx-doc.org/en/master/usage/configuration.html

# -- Path setup --------------------------------------------------------------

# If extensions (or modules to document with autodoc) are in another directory,
# add these directories to sys.path here. If the directory is relative to the
# documentation root, use os.path.abspath to make it absolute, like shown here.
#
# import os
# import sys
# sys.path.insert(0, os.path.abspath('.'))

import os
import subprocess
import pathlib


# -- Project information -----------------------------------------------------

project = 'pydoctor'
copyright = '2020, Michael Hudson-Doyle and various contributors (see Git history)'
author = 'Michael Hudson-Doyle and various contributors (see Git history)'

from pydoctor import __version__ as version
# Use the version to make pyflakes happy.
version

# -- General configuration ---------------------------------------------------

# Add any Sphinx extension module names here, as strings. They can be
# extensions coming with Sphinx (named 'sphinx.ext.*') or your custom
# ones.
extensions = [
    "sphinx_rtd_theme",
    "sphinx.ext.intersphinx",
    "pydoctor.sphinx_ext._help_output",
    "pydoctor.sphinx_ext.build_apidocs",
]

# Add any paths that contain templates here, relative to this directory.
templates_path = ['_templates']

# List of patterns, relative to source directory, that match files and
# directories to ignore when looking for source files.
# This pattern also affects html_static_path and html_extra_path.
exclude_patterns = []

# Configure intersphinx magic
intersphinx_mapping = {
    'twisted': ('https://twistedmatrix.com/documents/current/api/', None),
}

# -- Options for HTML output -------------------------------------------------

# The theme to use for HTML and HTML Help pages.  See the documentation for
# a list of builtin themes.
#
html_theme = "sphinx_rtd_theme"

# Add any paths that contain custom static files (such as style sheets) here,
# relative to this directory. They are copied after the builtin static files,
# so a file named "default.css" will overwrite the builtin "default.css".
html_static_path = []

# Try to find URL fragment for the GitHub source page based on current
# branch or tag.
_git_reference = subprocess.getoutput('git rev-parse --abbrev-ref HEAD')
if _git_reference == 'HEAD':
    # It looks like the branch has no name.
    # Fallback to commit ID.
    _git_reference = subprocess.getoutput('git rev-parse HEAD')

if os.environ.get('READTHEDOCS', '') == 'True':
    rtd_version = os.environ.get('READTHEDOCS_VERSION', '')
    if '.' in rtd_version:
        # It looks like we have a tag build.
        _git_reference = rtd_version

_pydoctor_root = pathlib.Path(__file__).parent.parent.parent
_common_args = [
    f'--html-viewsource-base=https://github.com/twisted/pydoctor/tree/{_git_reference}',
    f'--project-base-dir={_pydoctor_root}',

    '--project-url=https://github.com/twisted/pydoctor/',

    '--intersphinx=https://docs.python.org/3/objects.inv',
    '--intersphinx=https://twistedmatrix.com/documents/current/api/objects.inv',
    '--intersphinx=https://urllib3.readthedocs.io/en/latest/objects.inv',
    '--intersphinx=https://requests.readthedocs.io/en/latest/objects.inv',
]
pydoctor_args = {
    'main': [
<<<<<<< HEAD
        '--html-output={outdir}/api',
=======
        '--html-output={outdir}/api/',  # Make sure to have a trailing delimiter for better usage coverage.
        '--project-name=pydoctor',
>>>>>>> 98149313
        '--docformat=epytext',
        f'{_pydoctor_root}/pydoctor',
        ] + _common_args,
    'epydoc_demo': [
        '--html-output={outdir}/docformat/epytext/demo',
        '--project-name=pydoctor-epytext-demo',
        '--project-version=1.2.3',
        '--docformat=epytext',
        f'{_pydoctor_root}/docs/epytext_demo',
        ] + _common_args,
    }

pydoctor_url_path = '/en/{rtd_version}/api/'<|MERGE_RESOLUTION|>--- conflicted
+++ resolved
@@ -94,12 +94,8 @@
 ]
 pydoctor_args = {
     'main': [
-<<<<<<< HEAD
-        '--html-output={outdir}/api',
-=======
         '--html-output={outdir}/api/',  # Make sure to have a trailing delimiter for better usage coverage.
         '--project-name=pydoctor',
->>>>>>> 98149313
         '--docformat=epytext',
         f'{_pydoctor_root}/pydoctor',
         ] + _common_args,
