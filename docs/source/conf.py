# Configuration file for the Sphinx documentation builder.
#
# This file only contains a selection of the most common options. For a full
# list see the documentation:
# https://www.sphinx-doc.org/en/master/usage/configuration.html

# -- Path setup --------------------------------------------------------------

# If extensions (or modules to document with autodoc) are in another directory,
# add these directories to sys.path here. If the directory is relative to the
# documentation root, use os.path.abspath to make it absolute, like shown here.
#
# import sys
# sys.path.insert(0, os.path.abspath('.'))

import os
import subprocess
import pathlib


# -- Project information -----------------------------------------------------

project = 'pydoctor'
copyright = '2020, Michael Hudson-Doyle and various contributors (see Git history)'
author = 'Michael Hudson-Doyle and various contributors (see Git history)'

from pydoctor._version import __version__
version = __version__.short()

# -- General configuration ---------------------------------------------------

# Add any Sphinx extension module names here, as strings. They can be
# extensions coming with Sphinx (named 'sphinx.ext.*') or your custom
# ones.
extensions = [
    "sphinx_rtd_theme",
    "sphinx.ext.intersphinx",
    "pydoctor.sphinx_ext._help_output",
<<<<<<< HEAD
    "pydoctor.sphinx_ext.api_output",
=======
    "pydoctor.sphinx_ext.build_apidocs",
>>>>>>> 8c3ee526
]

# Add any paths that contain templates here, relative to this directory.
templates_path = ['_templates']

# List of patterns, relative to source directory, that match files and
# directories to ignore when looking for source files.
# This pattern also affects html_static_path and html_extra_path.
exclude_patterns = []

# Configure intersphinx magic
intersphinx_mapping = {
    'twisted': ('https://twistedmatrix.com/documents/current/api/', None),
}

# -- Options for HTML output -------------------------------------------------

# The theme to use for HTML and HTML Help pages.  See the documentation for
# a list of builtin themes.
#
html_theme = "sphinx_rtd_theme"

# Add any paths that contain custom static files (such as style sheets) here,
# relative to this directory. They are copied after the builtin static files,
# so a file named "default.css" will overwrite the builtin "default.css".
html_static_path = []

<<<<<<< HEAD
# `pydoctor_cwd` is the working directory used to call pydoctor.
# `pydoctor_args` is the list of arguments used to call pydoctor when
# generating the API docs via the Sphinx pydoctor extension.
#
# The following placeholders are available are resolved at runtime:
# * `{outdir}` the Sphinx output dir
#
# Any output from pydoctor is converted into a Sphinx warning.
#
=======
# Try to find URL fragment for the GitHub source page based on current
# branch or tag.
>>>>>>> 8c3ee526
_git_reference = subprocess.getoutput('git rev-parse --abbrev-ref HEAD')
if _git_reference == 'HEAD':
    # It looks like the branch has no name.
    # Fallback to commit ID.
    _git_reference = subprocess.getoutput('git rev-parse HEAD')

if os.environ.get('READTHEDOCS', '') == 'True':
    rtd_version = os.environ.get('READTHEDOCS_VERSION', '')
    if '.' in rtd_version:
        # It looks like we have a tag build.
        _git_reference = rtd_version

<<<<<<< HEAD

pydoctor_cwd = str(pathlib.Path(__file__).parent.parent.parent)
pydoctor_args = [
    '--quiet',
    '--add-package=pydoctor',
=======
_pydoctor_root = pathlib.Path(__file__).parent.parent.parent
pydoctor_args = [
    f'--add-package={_pydoctor_root}/pydoctor',
    '--html-output={outdir}/api',
    f'--project-base-dir={_pydoctor_root}',
    f'--html-viewsource-base=https://github.com/twisted/pydoctor/tree/{_git_reference}',
    '--quiet',
    '--make-html',
>>>>>>> 8c3ee526
    '--project-name=pydoctor',
    '--project-url=https://github.com/twisted/pydoctor/',
    '--docformat=epytext',
    '--intersphinx=https://docs.python.org/3/objects.inv',
<<<<<<< HEAD
    '--make-html',
    '--html-viewsource-base=https://github.com/twisted/pydoctor/tree/' + _git_reference,
    '--html-output={outdir}/api',
    '--project-base-dir=' + pydoctor_cwd,
=======
>>>>>>> 8c3ee526
    ]<|MERGE_RESOLUTION|>--- conflicted
+++ resolved
@@ -10,6 +10,7 @@
 # add these directories to sys.path here. If the directory is relative to the
 # documentation root, use os.path.abspath to make it absolute, like shown here.
 #
+# import os
 # import sys
 # sys.path.insert(0, os.path.abspath('.'))
 
@@ -36,11 +37,7 @@
     "sphinx_rtd_theme",
     "sphinx.ext.intersphinx",
     "pydoctor.sphinx_ext._help_output",
-<<<<<<< HEAD
-    "pydoctor.sphinx_ext.api_output",
-=======
     "pydoctor.sphinx_ext.build_apidocs",
->>>>>>> 8c3ee526
 ]
 
 # Add any paths that contain templates here, relative to this directory.
@@ -68,20 +65,8 @@
 # so a file named "default.css" will overwrite the builtin "default.css".
 html_static_path = []
 
-<<<<<<< HEAD
-# `pydoctor_cwd` is the working directory used to call pydoctor.
-# `pydoctor_args` is the list of arguments used to call pydoctor when
-# generating the API docs via the Sphinx pydoctor extension.
-#
-# The following placeholders are available are resolved at runtime:
-# * `{outdir}` the Sphinx output dir
-#
-# Any output from pydoctor is converted into a Sphinx warning.
-#
-=======
 # Try to find URL fragment for the GitHub source page based on current
 # branch or tag.
->>>>>>> 8c3ee526
 _git_reference = subprocess.getoutput('git rev-parse --abbrev-ref HEAD')
 if _git_reference == 'HEAD':
     # It looks like the branch has no name.
@@ -94,13 +79,6 @@
         # It looks like we have a tag build.
         _git_reference = rtd_version
 
-<<<<<<< HEAD
-
-pydoctor_cwd = str(pathlib.Path(__file__).parent.parent.parent)
-pydoctor_args = [
-    '--quiet',
-    '--add-package=pydoctor',
-=======
 _pydoctor_root = pathlib.Path(__file__).parent.parent.parent
 pydoctor_args = [
     f'--add-package={_pydoctor_root}/pydoctor',
@@ -109,16 +87,8 @@
     f'--html-viewsource-base=https://github.com/twisted/pydoctor/tree/{_git_reference}',
     '--quiet',
     '--make-html',
->>>>>>> 8c3ee526
     '--project-name=pydoctor',
     '--project-url=https://github.com/twisted/pydoctor/',
     '--docformat=epytext',
     '--intersphinx=https://docs.python.org/3/objects.inv',
-<<<<<<< HEAD
-    '--make-html',
-    '--html-viewsource-base=https://github.com/twisted/pydoctor/tree/' + _git_reference,
-    '--html-output={outdir}/api',
-    '--project-base-dir=' + pydoctor_cwd,
-=======
->>>>>>> 8c3ee526
     ]