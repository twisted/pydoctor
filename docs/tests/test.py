--- conflicted
+++ resolved
@@ -5,14 +5,11 @@
 #
 import os
 import pathlib
-<<<<<<< HEAD
 from typing import Any, List
 from xml.dom.minidom import parseString
-=======
 import json
-from typing import List
+
 from lunr.index import Index
->>>>>>> fcb48a65
 
 from sphinx.ext.intersphinx import inspect_main
 
@@ -174,7 +171,45 @@
     assert (BASE_DIR / 'api' / 'fullsearchindex.json').is_file()
     assert (BASE_DIR / 'api' / 'all-documents.html').is_file()
 
-<<<<<<< HEAD
+def test_lunr_index() -> None:
+    """
+    Run some searches on the lunr index to test it's validity. 
+    """
+
+    with (BASE_DIR / 'api' / 'searchindex.json').open() as fobj:
+        index_data = json.load(fobj)
+        index = Index.load(index_data)
+
+        def test_search(query:str, expected:List[str]) -> None:
+            assert [r["ref"] for r in index.search(query)] == expected
+
+        test_search('+qname:pydoctor', ['pydoctor'])
+        test_search('+qname:pydoctor.epydoc2stan', ['pydoctor.epydoc2stan'])
+        test_search('_colorize_re_pattern', ['pydoctor.epydoc.markup._pyval_repr.PyvalColorizer._colorize_re_pattern'])
+        test_search('+name:Class', ['pydoctor.model.Class', 'pydoctor.model.DocumentableKind.CLASS'])
+        to_stan_results = [
+                    'pydoctor.epydoc.markup.ParsedDocstring.to_stan', 
+                    'pydoctor.epydoc.markup.plaintext.ParsedPlaintextDocstring.to_stan',
+                    'pydoctor.epydoc.markup._types.ParsedTypeDocstring.to_stan',
+                    'pydoctor.epydoc.markup._pyval_repr.ColorizedPyvalRepr.to_stan',
+                ]
+        test_search('to_stan*', to_stan_results)
+        test_search('to_stan', to_stan_results)
+
+        to_node_results = [
+                    'pydoctor.epydoc.markup.ParsedDocstring.to_node', 
+                    'pydoctor.epydoc.markup.plaintext.ParsedPlaintextDocstring.to_node',
+                    'pydoctor.epydoc.markup._types.ParsedTypeDocstring.to_node',
+                    'pydoctor.epydoc.markup.restructuredtext.ParsedRstDocstring.to_node',
+                    'pydoctor.epydoc.markup.epytext.ParsedEpytextDocstring.to_node',
+                ]
+        test_search('to_node*', to_node_results)
+        test_search('to_node', to_node_results)
+        test_search('qname:pydoctor.epydoc.markup.restructuredtext.ParsedRstDocstring', 
+                ['pydoctor.epydoc.markup.restructuredtext.ParsedRstDocstring'])
+        test_search('pydoctor.epydoc.markup.restructuredtext.ParsedRstDocstring', 
+                ['pydoctor.epydoc.markup.restructuredtext.ParsedRstDocstring'])
+
 def test_pydoctor_test_is_private():
 
     def getText(nodelist: List[Any]) -> str:
@@ -206,44 +241,4 @@
                         break
                 
                 # check that it's indeed made private
-                assert privacy == 'PRIVATE'
-=======
-def test_lunr_index() -> None:
-    """
-    Run some searches on the lunr index to test it's validity. 
-    """
-
-    with (BASE_DIR / 'api' / 'searchindex.json').open() as fobj:
-        index_data = json.load(fobj)
-        index = Index.load(index_data)
-
-        def test_search(query:str, expected:List[str]) -> None:
-            assert [r["ref"] for r in index.search(query)] == expected
-
-        test_search('+qname:pydoctor', ['pydoctor'])
-        test_search('+qname:pydoctor.epydoc2stan', ['pydoctor.epydoc2stan'])
-        test_search('_colorize_re_pattern', ['pydoctor.epydoc.markup._pyval_repr.PyvalColorizer._colorize_re_pattern'])
-        test_search('+name:Class', ['pydoctor.model.Class', 'pydoctor.model.DocumentableKind.CLASS'])
-        to_stan_results = [
-                    'pydoctor.epydoc.markup.ParsedDocstring.to_stan', 
-                    'pydoctor.epydoc.markup.plaintext.ParsedPlaintextDocstring.to_stan',
-                    'pydoctor.epydoc.markup._types.ParsedTypeDocstring.to_stan',
-                    'pydoctor.epydoc.markup._pyval_repr.ColorizedPyvalRepr.to_stan',
-                ]
-        test_search('to_stan*', to_stan_results)
-        test_search('to_stan', to_stan_results)
-
-        to_node_results = [
-                    'pydoctor.epydoc.markup.ParsedDocstring.to_node', 
-                    'pydoctor.epydoc.markup.plaintext.ParsedPlaintextDocstring.to_node',
-                    'pydoctor.epydoc.markup._types.ParsedTypeDocstring.to_node',
-                    'pydoctor.epydoc.markup.restructuredtext.ParsedRstDocstring.to_node',
-                    'pydoctor.epydoc.markup.epytext.ParsedEpytextDocstring.to_node',
-                ]
-        test_search('to_node*', to_node_results)
-        test_search('to_node', to_node_results)
-        test_search('qname:pydoctor.epydoc.markup.restructuredtext.ParsedRstDocstring', 
-                ['pydoctor.epydoc.markup.restructuredtext.ParsedRstDocstring'])
-        test_search('pydoctor.epydoc.markup.restructuredtext.ParsedRstDocstring', 
-                ['pydoctor.epydoc.markup.restructuredtext.ParsedRstDocstring'])
->>>>>>> fcb48a65
+                assert privacy == 'PRIVATE'