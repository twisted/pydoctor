"""
This is a module demonstrating reST code documentation features.

Most part of this documentation is using Python type hinting.
"""
<<<<<<< HEAD
from typing import overload, Union
=======
from abc import ABC
import zope.interface
import zope.schema
from typing import Sequence, Optional, TYPE_CHECKING
>>>>>>> d1c106c7

if TYPE_CHECKING:
    from typing_extensions import Final

LANG = 'Fr'
"""
This is a constant. See `constants` for more examples.
"""

lang: 'Final[Sequence[str]]' = ['Fr', 'En']
"""
This is also a constant, but annotated with typing.Final.
"""


from typing import AnyStr, Generator, Union, List, Dict


def demo_fields_docstring_arguments(m, b = 0):  # type: ignore
    """
    Fields are used to describe specific properties of a documented object.

    This function's ":type:" tags are taking advantage of the --process-types.

    :type  m: numbers.Number
    :param m: The slope of the line.
    :type  b: numbers.Number, optional
    :param b: The y intercept of the line.
    :rtype:   numbers.Number
    :return:  the x intercept of the line M{y=m*x+b}.
    """
    return -b/m

def demo_consolidated_fields(a:float, b):  # type: ignore
    """
    Fields can be condensed into one "consolidated" field. Looks better in plain text.

    :Parameters:
        - `a`: The size of the fox (in meters)
        - `b`: The weight of the fox (in stones)
    :rtype: str
    :return: The number of foxes
    """
    return -b/a

def demo_typing_arguments(name: str, size: Optional[bytes] = None) -> bool:
    """
    Type documentation can be extracted from standard Python type hints.

    :param name: The human readable name for something.
    :param size: How big the name should be. Leave none if you don't care.
    :return: Always `True`.
    """
    return True

def demo_long_function_and_parameter_names__this_indeed_very_long(
        this_is_a_very_long_parameter_name_aahh: str, 
        what__another_super_super_long_name__ho_no: Generator[Union[List[AnyStr], Dict[str, AnyStr]], None, None]) -> bool:
    """
    Long names and annotations should display on several lines when they don't fit in a single line. 
    """
    return True

def demo_cross_reference() -> None:
    r"""
    The inline markup construct ```object``` is used to create links to the documentation for other Python objects.
    'text' is the text that should be displayed for the link, and 'object' is the name of the Python object that should be linked to.

    If you wish to use the name of the Python object as the text for the link, you can simply write ```object``` -> `object`.

    - `demo_typing_arguments`
    """

@overload
def demo_overload(s:str)->str:
    ...
@overload
def demo_overload(s:bytes)->bytes:
    ...
def demo_overload(s:Union[str, bytes])->Union[str, bytes]:
    """
    Overload signatures appears on top of the main signature, without any decorators.
    """

class _PrivateClass:
    """
    This is the docstring of a private class.
    """

    def method_inside_private(self) -> bool:
        """
        A public method inside a private class.

        :return: Something.
        """
        return True


    def _private_inside_private(self) -> List[str]:
        """
        Returns something. 
        :rtype: `list`
        """
        return []



class DemoClass(ABC, _PrivateClass):

    """
    This is the docstring of this class.

    .. versionchanged:: 1.1
        This class now inherits from `_PrivateClass` and 
        demonstrate the ``.. versionchanged::`` directive support.
    
    .. versionchanged:: 1.2
        Add `read_and_write_delete` property.
    """

    def __init__(self, one: str, two: bytes) -> None:
        """
        Documentation for class initialization.

        :param one: Docs for first argument.
        :param two: Docs for second argument.
        """

    @property
    def read_only(self) -> int:
        """
        This is a read-only property.
        """
        return 1

    @property
    def read_and_write(self) -> int:
        """
        This is a read-write property.
        """
        return 1

    @read_and_write.setter
    def read_and_write(self, value: int) -> None:
        """
        This is a docstring for setter.
        """

    @property
    def read_and_write_delete(self) -> int:
        """
        This is a read-write-delete property.
        """
        return 1

    @read_and_write_delete.setter
    def read_and_write_delete(self, value: int) -> None:
        """
        This is a docstring for setter.
        """

    @read_and_write_delete.deleter
    def read_and_write_delete(self) -> None:
        """
        This is a docstring for deleter.
        """

class IContact(zope.interface.Interface):
    """
    Example of an interface with schemas.

    Provides access to basic contact information.
    """

    first = zope.schema.TextLine(description="First name")

    email = zope.schema.TextLine(description="Electronic mail address")

    address = zope.schema.Text(description="Postal address")

    def send_email(text: str) -> None:
        pass<|MERGE_RESOLUTION|>--- conflicted
+++ resolved
@@ -3,14 +3,10 @@
 
 Most part of this documentation is using Python type hinting.
 """
-<<<<<<< HEAD
-from typing import overload, Union
-=======
 from abc import ABC
 import zope.interface
 import zope.schema
-from typing import Sequence, Optional, TYPE_CHECKING
->>>>>>> d1c106c7
+from typing import overload, Union, Sequence, Optional, TYPE_CHECKING
 
 if TYPE_CHECKING:
     from typing_extensions import Final
